# Changelog

All notable changes to this project will be documented in this file.

The format is based on [Keep a Changelog](https://keepachangelog.com/en/1.1.0/),
and this project adheres to [Semantic Versioning](https://semver.org/spec/v2.0.0.html).

---

## [UNRELEASED]

### Added

- Add getters to `DerivField` types to access the associated index ranges.
- Add H100 Jean-Zay toolchain.
- Add an `operator()` in `BslAdvectionPolar` to advect a function with an advection field along `<R, Theta>`.
The operator averages the values of the advection field on the first ring to get its value at the O-point.
- Added `IEquilibrium::init_from_input` method to choose XVx equililibrium in input file.

### Fixed

- Ensure `std::abs` or `Kokkos::abs` is preferred over `abs`.
- Specify return type for Lie-Poisson operator explicitly for better error messages.

### Changed

- Use patched recipes for the CPU Spack toolchain.
- Inject Kokkos Tools lib directory to `LD_LIBRARY_PATH` in the Adastra toolchains.
- Update and reorganize the Persee toolchains.
- Add pdiplugin-pycall to Persee toolchains.
- Add an assertion to `PolarSplines` to ensure that the domain matches the assumptions.
- Allow a local installation of Kokkos > v4.4.1 to be used by CMake.
<<<<<<< HEAD
- Combine `landau_fft` and `bumpontail_fft` executables into a `xvx_fft` executable.
- Combine `landau_fem_uniform` and `bumpontail_fem_uniform` executables into a `xvx_fem_uniform` executable.
- Make the choice of equililibrium an input parameter for `xvx` executables.
=======
- Rename static variable `is_curvilinear_2d_mapping_v` to the more accurate: `is_coord_transform_with_o_point_v`.
- Move Python cache files out of the Spack installation tree on Adastra and Jean-Zay.
- Use CCFR environment variables on CINES and IDRIS machines when possible.
>>>>>>> 6af0eb92

### Deprecated

### Removed

## [v0.3.0] - 2025-09-03

### Added

- Add a curl operator.
- Port `PolarSplineEvaluator` methods to GPU.
- Add methods to `PolarSplineEvaluator` to avoid unnecessary creation of fields of coordinates.
- Allow a `DerivField` to be stored in a `MultipatchField`.
- Add `DerivFieldOnPatch` and `IdxRangeSliceOnPatch` aliases for the `MultipatchField` in `types.hpp`.
- Allow `min` and `max` from `math_tools.hpp` to be called from GPU.
- Add a `periodic_strips_non_uniform_2d_9patches` geometry.

### Fixed

- Modify `ruche.v100/environment.sh` file to fix tokamaxi simulation segfault issues.
- Fix type of derivatives stored in `DerivFieldMem` and `DerivField` types.
- Fixed memory error in `PolarSplineFEMPoissonLikeSolver`.
- Remove non-parallelisable loop in `PolarSplineFEMPoissonLikeSolver::init_nnz_per_line`.
- Remove use of `std::cyl_bessel_j` which is not available in libc++.
- Fix `mi250.hipcc.adastra.spack` toolchain.
- Fix uninitialised values being used as an initial guess for the result of the matrix equation in `PolarSplineFEMPoissonLikeSolver`.
- Fix missing grids when calling `collect_grids_on_dim_t`.
- Fix `is_borrowed_deriv_field_v<>` in `derivative_field_common.hpp` file.
- Fix `phi_eq` in diocotron and vortex-merger simulations.

### Changed

- Change interface of `EdgeTransformation::search_for_match` to return an `out_of_bounds_idx` instead of a boolean.
- Change spack setup in CPU installation script (`prepare.sh`) to create and use independent spack installation.
- Change template parameters of `PolarSplineEvaluator` to add execution and memory space information.
- Allow `get_idx_range` to be called from a GPU execution space.
- Uniformise toolchains.
- Allow batch CSR convergence parameters to be specified in the constructor of `PolarSplineFEMPoissonLikeSolver`.
- Change the internals of `PolarSplineFEMPoissonLikeSolver` to precalculate fewer values.
- Change the internals of `PolarSplineFEMPoissonLikeSolver` to avoid calls to DDC's internals.
- Clean up code in `BslPredCorrRTheta::operator()`.
- Clean up code in `BslExplicitPredCorrRTheta::operator()`.
- Clean up code in `BslImplicitPredCorrRTheta::operator()`.
- Ported `PolarSplineFEMPoissonLikeSolver::operator()` to GPU. The RHS function passed as argument will now be evaluated on GPU.
- Change constructor arguments of `BslImplicitPredCorrRTheta` to pass a spline builder and evaluator which operate on GPU.
- Remove the const version of `get_values_field()` and change it into `get_values_const_field()` in `DerivFieldCommon`.
- Change alias in (r, theta) geometry `DConstVectorFieldRTheta`->`DVectorConstFieldRTheta`.
- Change constructor arguments of `VortexMergerEquilibria` to pass a spline builder and evaluator which operate on GPU.
- Port `PoissonLikeRHSFunction` from the (r, theta) geometry to GPU.
- Change constructor argument of `PoissonLikeRHSFunction` from the (r, theta) geometry to pass spline coefficients on GPU.
- Use Spack to install the Kokkos ecosystem in the MI250 Adastra toolchain.
- Use Spack to install the Kokkos ecosystem in the GENOA Adastra toolchain.
- Use a single rocm stack on Adastra.

### Deprecated

### Removed

- Remove deprecated method `PolarBSplines::integrals`.
- Remove unhelpful `PolarSpline` classes in favour of `DField<IdxRange<PolarBSplines>>` types.
- Remove unused broken method `PolarSplineEvaluator::integrate`.
- Remove `min` and `max` from `math_tools.hpp` (functionality is available in std and Kokkos namespaces).

## [v0.2.0] - 2025-07-03

### Added

- Add a Gyroaverage operator with tests for circular geometry.
- Curvilinear coordinate change classes have an O-point method to retrieve the O-point in the non-curvilinear coordinates.
- Add a batched `operator()` to `DiscreteToCartesian` allowing a field of coordinates to be converted.
- Add a `LiePoissonBracket::operator()` overload which takes a 2D tensor as the second argument to the bracket.
- Add a function `PDI_expose_vector_field` to output a vector field via PDI.
- Add a `control_points` method to `DiscreteToCartesian` to allow all control points to be retrieved at once.

### Fixed

- Fix uninitialized warning in the `Tensor` class.
- Fix unused `m_magnetic_field` variable in `MaxwellianEquilibrium` class.
- Fix break points incorrectly labelled as knots.
- Fix minimum version requirement of Kokkos.
- Fix tolerance of floating point comparisons in JacobianMatrixAndJacobianCoefficients and MultipatchSplineEvaluatorTest tests
- Fix unnecessary `std::move` calls.
- Fix missing assertion in `LeviCivitaTensor` to prevent division by 0 when Jacobian is calculated at singular point.
- Fix bad result of `is_tensor_v` for `IdentityTensor`.

### Changed

- Bumped the minimum CMake version to 3.25 to benefit from the `add_subdirectory(.. SYSTEM)` feature.
- Change the interface of `IVlasovSolver` and `IQNSolver` in `geometryXYVxVy` to store the electric field in a `VectorField`.
- Integration of `ddc::StridedDiscreteDomain` by making `IdxRangeSlice` a type alias.
- The parameter `iter_start` has been removed from the constructor of `RestartInitialisation`.
- Generalise `compute_coeffs_on_mapping` to work with any mapping.
- Rely on GPU-aware MPI to allow GPU-direct MPI for `MPITransposeAllToAll`.
- Curvilinear coordinate change classes take a `Coord` type to specify the O-point in the constructor.
- Allow `init_discrete_space` to be used to initialise `PolarBSplines` with a GPU-based `DiscreteToCartesian` coordinate change operator.

### Deprecated

## [v0.1.1] - 2025-05-30

### Fixed

- Fix paths in root `CMakeLists.txt` file to ensure it can be correctly used in a submodule.
- Update remaining use of `ddc::Coordinate` to use Gyselalib++ conventions (`Coord`).
- Update coding conventions to match what is applied.

## [v0.1.0] - 2025-05-28

### Added

- First release of Gyselalib++
- Advection operators
  - 1D Semi-Lagrangian spatial advection ($` \frac{df_s}{dt}= \sqrt{\frac{m_e}{m_s}} v \frac{\partial f_s}{\partial x} `$)
  - 1D Semi-Lagrangian velocity advection ($` \frac{df_s}{dt}= q_s \sqrt{\frac{m_e}{m_s}} E \frac{\partial f_s}{\partial v} `$)
  - 1D Semi-Lagrangian advection with a provided advection field
  - 2D Semi-Lagrangian advection on a polar plane with a provided advection field
- Collisions
  - Collision operator in $`(v_\parallel,\mu)`$
- Coordinate transformation operators and tools
  - Coordinate transformation operators
    - Triangular Barycentric coordinates <-> Cartesian coordinates
    - Circular coordinates <-> Cartesian coordinates
    - Cylindrical coordinates <-> Cartesian coordinates
    - Tokamak-shaped Czarny coordinates <-> Cartesian coordinates
    - Toroidal coordinates -> Cylindrical coordinates
    - Discrete coordinates -> Cartesian coordinates
    - Identity transformation
    - Composite coordinate transformation
  - Tools to manage coordinate transformations by:
    - Getting the inverse Jacobian matrix at a given coordinate
    - Getting the inverse Jacobian matrix at the O-point (to provide explicit equations without an if)
    - Evaluate the metric tensor at a given coordinate
    - Map a vector from one vector space to another
- Additional data types
  - DerivativeField to store a field and its boundary derivatives
  - VectorField
  - Tensor type and tools
    - Levi-Civita tensor
    - Identity tensor
    - Tensor multiplication operator
- Interpolation operators
  - Lagrange interpolation
  - Spline interpolation
  - Polar spline evaluation
- General Mathematical tools
  - Methods for calculating the L-norms
  - Derivative calculators
    - Finite differences method (with and without known boundary values)
    - Derivatives from 1D or 2D spline representations
    - Constant derivatives of a known value
  - Miscellaneous
    - sum
    - norm
    - modulo
    - pow for integer powers
    - factorial
    - min
    - max
    - determinant
    - inverse
    - scalar product
    - tensor product
- Solvers for matrix equations with different sparsity patterns
  - Banded matrix
  - Batched CSR (compressed sparse row) matrix
  - Batched ELL matrix
  - Batched tridiagonal matrix
  - Matrix with dense corners
  - Matrix with dense bottom right-hand corner
  - Dense matrix
  - Positive-definite symmetric tridiagonal matrix
  - Periodic banded matrix (banded plus top-right and bottom-left corners)
- MPI parallelisation tools
  - MPI all to all transposition
- Solvers for partial differential equation (PDEs)
  - 1D Finite elements method (FEM)
  - 1D Fast Fourier transform (FFT)
  - Polar Poisson-like solver to solve $` - \nabla \cdot (\alpha \nabla \phi) + \beta \phi = \rho `$ on a polar domain
- Quadrature methods and tools
  - Definition of quadrature coefficients
    - Gauss-Legendre
    - Trapezoid
    - Simpson
    - Spline-based quadrature (with homogeneous Neumann boundary conditions or with an equal number of spline bases and interpolation points)
  - ND coefficients from multiple 1D quadrature coefficients
  - Definition of quadrature coefficients to calculate a volume on general coordinates
- Timestepping methods
  - Euler
  - Crank-Nicolson
  - 2nd order Runge-Kutta (RK2)
  - 3rd order Runge-Kutta (RK3)
  - 4th order Runge-Kutta (RK4)

### Notes

- This is an early development release (`v0.x`); APIs may change<|MERGE_RESOLUTION|>--- conflicted
+++ resolved
@@ -30,15 +30,12 @@
 - Add pdiplugin-pycall to Persee toolchains.
 - Add an assertion to `PolarSplines` to ensure that the domain matches the assumptions.
 - Allow a local installation of Kokkos > v4.4.1 to be used by CMake.
-<<<<<<< HEAD
-- Combine `landau_fft` and `bumpontail_fft` executables into a `xvx_fft` executable.
-- Combine `landau_fem_uniform` and `bumpontail_fem_uniform` executables into a `xvx_fem_uniform` executable.
-- Make the choice of equililibrium an input parameter for `xvx` executables.
-=======
 - Rename static variable `is_curvilinear_2d_mapping_v` to the more accurate: `is_coord_transform_with_o_point_v`.
 - Move Python cache files out of the Spack installation tree on Adastra and Jean-Zay.
 - Use CCFR environment variables on CINES and IDRIS machines when possible.
->>>>>>> 6af0eb92
+- Combine `landau_fft` and `bumpontail_fft` executables into a `vlasovpoisson_xvx_fft` executable.
+- Combine `landau_fem_uniform` and `bumpontail_fem_uniform` executables into a `vlasovpoisson_xvx_fem_uniform` executable.
+- Make the choice of equililibrium an input parameter for `vlasovpoisson_xvx` executables.
 
 ### Deprecated
 
