# Changelog

All notable changes to this project will be documented in this file.

The format is based on [Keep a Changelog](https://keepachangelog.com/en/1.1.0/),
and this project adheres to [Semantic Versioning](https://semver.org/spec/v2.0.0.html).

---

## [UNRELEASED]

### Added

- Add getters to `DerivField` types to access the associated index ranges.
- Add H100 Jean-Zay toolchain.
- Add an `operator()` in `BslAdvectionPolar` to advect a function with an advection field along `<R, Theta>`.
The operator averages the values of the advection field on the first ring to get its value at the O-point.

### Fixed

<<<<<<< HEAD
- Specify return type for Lie-Poisson operator explicitly for better error messages.
=======
- Ensure `std::abs` or `Kokkos::abs` is preferred over `abs`.
>>>>>>> ed083a6e

### Changed

- Use patched recipes for the CPU Spack toolchain.
- Inject Kokkos Tools lib directory to `LD_LIBRARY_PATH` in the Adastra toolchains.
- Update and reorganize the Persee toolchains.
- Add pdiplugin-pycall to Persee toolchains.
- Add an assertion to `PolarSplines` to ensure that the domain matches the assumptions.
- Allow a local installation of Kokkos > v4.4.1 to be used by CMake.

### Deprecated

### Removed

## [v0.3.0] - 2025-09-03

### Added

- Add a curl operator.
- Port `PolarSplineEvaluator` methods to GPU.
- Add methods to `PolarSplineEvaluator` to avoid unnecessary creation of fields of coordinates.
- Allow a `DerivField` to be stored in a `MultipatchField`.
- Add `DerivFieldOnPatch` and `IdxRangeSliceOnPatch` aliases for the `MultipatchField` in `types.hpp`.
- Allow `min` and `max` from `math_tools.hpp` to be called from GPU.
- Add a `periodic_strips_non_uniform_2d_9patches` geometry.

### Fixed

- Modify `ruche.v100/environment.sh` file to fix tokamaxi simulation segfault issues.
- Fix type of derivatives stored in `DerivFieldMem` and `DerivField` types.
- Fixed memory error in `PolarSplineFEMPoissonLikeSolver`.
- Remove non-parallelisable loop in `PolarSplineFEMPoissonLikeSolver::init_nnz_per_line`.
- Remove use of `std::cyl_bessel_j` which is not available in libc++.
- Fix `mi250.hipcc.adastra.spack` toolchain.
- Fix uninitialised values being used as an initial guess for the result of the matrix equation in `PolarSplineFEMPoissonLikeSolver`.
- Fix missing grids when calling `collect_grids_on_dim_t`.
- Fix `is_borrowed_deriv_field_v<>` in `derivative_field_common.hpp` file.
- Fix `phi_eq` in diocotron and vortex-merger simulations.

### Changed

- Change interface of `EdgeTransformation::search_for_match` to return an `out_of_bounds_idx` instead of a boolean.
- Change spack setup in CPU installation script (`prepare.sh`) to create and use independent spack installation.
- Change template parameters of `PolarSplineEvaluator` to add execution and memory space information.
- Allow `get_idx_range` to be called from a GPU execution space.
- Uniformise toolchains.
- Allow batch CSR convergence parameters to be specified in the constructor of `PolarSplineFEMPoissonLikeSolver`.
- Change the internals of `PolarSplineFEMPoissonLikeSolver` to precalculate fewer values.
- Change the internals of `PolarSplineFEMPoissonLikeSolver` to avoid calls to DDC's internals.
- Clean up code in `BslPredCorrRTheta::operator()`.
- Clean up code in `BslExplicitPredCorrRTheta::operator()`.
- Clean up code in `BslImplicitPredCorrRTheta::operator()`.
- Ported `PolarSplineFEMPoissonLikeSolver::operator()` to GPU. The RHS function passed as argument will now be evaluated on GPU.
- Change constructor arguments of `BslImplicitPredCorrRTheta` to pass a spline builder and evaluator which operate on GPU.
- Remove the const version of `get_values_field()` and change it into `get_values_const_field()` in `DerivFieldCommon`.
- Change alias in (r, theta) geometry `DConstVectorFieldRTheta`->`DVectorConstFieldRTheta`.
- Change constructor arguments of `VortexMergerEquilibria` to pass a spline builder and evaluator which operate on GPU.
- Port `PoissonLikeRHSFunction` from the (r, theta) geometry to GPU.
- Change constructor argument of `PoissonLikeRHSFunction` from the (r, theta) geometry to pass spline coefficients on GPU.
- Use Spack to install the Kokkos ecosystem in the MI250 Adastra toolchain.
- Use Spack to install the Kokkos ecosystem in the GENOA Adastra toolchain.
- Use a single rocm stack on Adastra.

### Deprecated

### Removed

- Remove deprecated method `PolarBSplines::integrals`.
- Remove unhelpful `PolarSpline` classes in favour of `DField<IdxRange<PolarBSplines>>` types.
- Remove unused broken method `PolarSplineEvaluator::integrate`.
- Remove `min` and `max` from `math_tools.hpp` (functionality is available in std and Kokkos namespaces).

## [v0.2.0] - 2025-07-03

### Added

- Add a Gyroaverage operator with tests for circular geometry.
- Curvilinear coordinate change classes have an O-point method to retrieve the O-point in the non-curvilinear coordinates.
- Add a batched `operator()` to `DiscreteToCartesian` allowing a field of coordinates to be converted.
- Add a `LiePoissonBracket::operator()` overload which takes a 2D tensor as the second argument to the bracket.
- Add a function `PDI_expose_vector_field` to output a vector field via PDI.
- Add a `control_points` method to `DiscreteToCartesian` to allow all control points to be retrieved at once.

### Fixed

- Fix uninitialized warning in the `Tensor` class.
- Fix unused `m_magnetic_field` variable in `MaxwellianEquilibrium` class.
- Fix break points incorrectly labelled as knots.
- Fix minimum version requirement of Kokkos.
- Fix tolerance of floating point comparisons in JacobianMatrixAndJacobianCoefficients and MultipatchSplineEvaluatorTest tests
- Fix unnecessary `std::move` calls.
- Fix missing assertion in `LeviCivitaTensor` to prevent division by 0 when Jacobian is calculated at singular point.
- Fix bad result of `is_tensor_v` for `IdentityTensor`.

### Changed

- Bumped the minimum CMake version to 3.25 to benefit from the `add_subdirectory(.. SYSTEM)` feature.
- Change the interface of `IVlasovSolver` and `IQNSolver` in `geometryXYVxVy` to store the electric field in a `VectorField`.
- Integration of `ddc::StridedDiscreteDomain` by making `IdxRangeSlice` a type alias.
- The parameter `iter_start` has been removed from the constructor of `RestartInitialisation`.
- Generalise `compute_coeffs_on_mapping` to work with any mapping.
- Rely on GPU-aware MPI to allow GPU-direct MPI for `MPITransposeAllToAll`.
- Curvilinear coordinate change classes take a `Coord` type to specify the O-point in the constructor.
- Allow `init_discrete_space` to be used to initialise `PolarBSplines` with a GPU-based `DiscreteToCartesian` coordinate change operator.

### Deprecated

## [v0.1.1] - 2025-05-30

### Fixed

- Fix paths in root `CMakeLists.txt` file to ensure it can be correctly used in a submodule.
- Update remaining use of `ddc::Coordinate` to use Gyselalib++ conventions (`Coord`).
- Update coding conventions to match what is applied.

## [v0.1.0] - 2025-05-28

### Added

- First release of Gyselalib++
- Advection operators
  - 1D Semi-Lagrangian spatial advection ($` \frac{df_s}{dt}= \sqrt{\frac{m_e}{m_s}} v \frac{\partial f_s}{\partial x} `$)
  - 1D Semi-Lagrangian velocity advection ($` \frac{df_s}{dt}= q_s \sqrt{\frac{m_e}{m_s}} E \frac{\partial f_s}{\partial v} `$)
  - 1D Semi-Lagrangian advection with a provided advection field
  - 2D Semi-Lagrangian advection on a polar plane with a provided advection field
- Collisions
  - Collision operator in $`(v_\parallel,\mu)`$
- Coordinate transformation operators and tools
  - Coordinate transformation operators
    - Triangular Barycentric coordinates <-> Cartesian coordinates
    - Circular coordinates <-> Cartesian coordinates
    - Cylindrical coordinates <-> Cartesian coordinates
    - Tokamak-shaped Czarny coordinates <-> Cartesian coordinates
    - Toroidal coordinates -> Cylindrical coordinates
    - Discrete coordinates -> Cartesian coordinates
    - Identity transformation
    - Composite coordinate transformation
  - Tools to manage coordinate transformations by:
    - Getting the inverse Jacobian matrix at a given coordinate
    - Getting the inverse Jacobian matrix at the O-point (to provide explicit equations without an if)
    - Evaluate the metric tensor at a given coordinate
    - Map a vector from one vector space to another
- Additional data types
  - DerivativeField to store a field and its boundary derivatives
  - VectorField
  - Tensor type and tools
    - Levi-Civita tensor
    - Identity tensor
    - Tensor multiplication operator
- Interpolation operators
  - Lagrange interpolation
  - Spline interpolation
  - Polar spline evaluation
- General Mathematical tools
  - Methods for calculating the L-norms
  - Derivative calculators
    - Finite differences method (with and without known boundary values)
    - Derivatives from 1D or 2D spline representations
    - Constant derivatives of a known value
  - Miscellaneous
    - sum
    - norm
    - modulo
    - pow for integer powers
    - factorial
    - min
    - max
    - determinant
    - inverse
    - scalar product
    - tensor product
- Solvers for matrix equations with different sparsity patterns
  - Banded matrix
  - Batched CSR (compressed sparse row) matrix
  - Batched ELL matrix
  - Batched tridiagonal matrix
  - Matrix with dense corners
  - Matrix with dense bottom right-hand corner
  - Dense matrix
  - Positive-definite symmetric tridiagonal matrix
  - Periodic banded matrix (banded plus top-right and bottom-left corners)
- MPI parallelisation tools
  - MPI all to all transposition
- Solvers for partial differential equation (PDEs)
  - 1D Finite elements method (FEM)
  - 1D Fast Fourier transform (FFT)
  - Polar Poisson-like solver to solve $` - \nabla \cdot (\alpha \nabla \phi) + \beta \phi = \rho `$ on a polar domain
- Quadrature methods and tools
  - Definition of quadrature coefficients
    - Gauss-Legendre
    - Trapezoid
    - Simpson
    - Spline-based quadrature (with homogeneous Neumann boundary conditions or with an equal number of spline bases and interpolation points)
  - ND coefficients from multiple 1D quadrature coefficients
  - Definition of quadrature coefficients to calculate a volume on general coordinates
- Timestepping methods
  - Euler
  - Crank-Nicolson
  - 2nd order Runge-Kutta (RK2)
  - 3rd order Runge-Kutta (RK3)
  - 4th order Runge-Kutta (RK4)

### Notes

- This is an early development release (`v0.x`); APIs may change<|MERGE_RESOLUTION|>--- conflicted
+++ resolved
@@ -18,11 +18,8 @@
 
 ### Fixed
 
-<<<<<<< HEAD
+- Ensure `std::abs` or `Kokkos::abs` is preferred over `abs`.
 - Specify return type for Lie-Poisson operator explicitly for better error messages.
-=======
-- Ensure `std::abs` or `Kokkos::abs` is preferred over `abs`.
->>>>>>> ed083a6e
 
 ### Changed
 
