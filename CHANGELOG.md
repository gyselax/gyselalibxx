# Changelog

All notable changes to this project will be documented in this file.

The format is based on [Keep a Changelog](https://keepachangelog.com/en/1.1.0/),
and this project adheres to [Semantic Versioning](https://semver.org/spec/v2.0.0.html).

---

## [UNRELEASED]

### Added

- Port `PolarSplineEvaluator` methods to GPU.
- Add methods to `PolarSplineEvaluator` to avoid unnecessary creation of fields of coordinates.
- Allow a `DerivField` to be stored in a `MultipatchField`.
<<<<<<< HEAD
- Add a `periodic_strips_non_uniform_2d_9patches` geometry.
=======
- Add `DerivFieldOnPatch` and `IdxRangeSliceOnPatch` aliases for the `MultipatchField` in `types.hpp`.
>>>>>>> f36d3412

### Fixed

- Modify `ruche.v100/environment.sh` file to fix tokamaxi simulation segfault issues.
- Fix type of derivatives stored in `DerivFieldMem` and `DerivField` types.
- Fixed memory error in `PolarSplineFEMPoissonLikeSolver`.
- Remove non-parallelisable loop in `PolarSplineFEMPoissonLikeSolver::init_nnz_per_line`.
- Remove use of `std::cyl_bessel_j` which is not available in libc++.
- Fix `mi250.hipcc.adastra.spack` toolchain.
- Fix uninitialised values being used as an initial guess for the result of the matrix equation in `PolarSplineFEMPoissonLikeSolver`.
- Fix missing grids when calling `collect_grids_on_dim_t`.
- Fix `is_borrowed_deriv_field_v<>` in `derivative_field_common.hpp` file.

### Changed

- Change interface of `EdgeTransformation::search_for_match` to return an `out_of_bounds_idx` instead of a boolean.
- Change spack setup in CPU installation script (`prepare.sh`) to create and use independent spack installation.
- Change template parameters of `PolarSplineEvaluator` to add execution and memory space information.
- Allow `get_idx_range` to be called from a GPU execution space.
- Uniformise toolchains.
- Allow batch CSR convergence parameters to be specified in the constructor of `PolarSplineFEMPoissonLikeSolver`.
- Change the internals of `PolarSplineFEMPoissonLikeSolver` to precalculate fewer values.
- Change the internals of `PolarSplineFEMPoissonLikeSolver` to avoid calls to DDC's internals.
- Clean up code in `BslPredCorrRTheta::operator()`.
- Clean up code in `BslExplicitPredCorrRTheta::operator()`.
- Clean up code in `BslImplicitPredCorrRTheta::operator()`.
- Remove the const version of `get_values_field()` and change it into `get_values_const_field()` in `DerivFieldCommon`.

### Deprecated

### Removed

- Remove deprecated method `PolarBSplines::integrals`.
- Remove unhelpful `PolarSpline` classes in favour of `DField<IdxRange<PolarBSplines>>` types.
- Remove unused broken method `PolarSplineEvaluator::integrate`.

## [v0.2.0] - 2025-07-03

### Added

- Add a Gyroaverage operator with tests for circular geometry.
- Curvilinear coordinate change classes have an O-point method to retrieve the O-point in the non-curvilinear coordinates.
- Add a batched `operator()` to `DiscreteToCartesian` allowing a field of coordinates to be converted.
- Add a `LiePoissonBracket::operator()` overload which takes a 2D tensor as the second argument to the bracket.
- Add a function `PDI_expose_vector_field` to output a vector field via PDI.
- Add a `control_points` method to `DiscreteToCartesian` to allow all control points to be retrieved at once.

### Fixed

- Fix uninitialized warning in the `Tensor` class.
- Fix unused `m_magnetic_field` variable in `MaxwellianEquilibrium` class.
- Fix break points incorrectly labelled as knots.
- Fix minimum version requirement of Kokkos.
- Fix tolerance of floating point comparisons in JacobianMatrixAndJacobianCoefficients and MultipatchSplineEvaluatorTest tests
- Fix unnecessary `std::move` calls.
- Fix missing assertion in `LeviCivitaTensor` to prevent division by 0 when Jacobian is calculated at singular point.
- Fix bad result of `is_tensor_v` for `IdentityTensor`.

### Changed

- Bumped the minimum CMake version to 3.25 to benefit from the `add_subdirectory(.. SYSTEM)` feature.
- Change the interface of `IVlasovSolver` and `IQNSolver` in `geometryXYVxVy` to store the electric field in a `VectorField`.
- Integration of `ddc::StridedDiscreteDomain` by making `IdxRangeSlice` a type alias.
- The parameter `iter_start` has been removed from the constructor of `RestartInitialisation`.
- Generalise `compute_coeffs_on_mapping` to work with any mapping.
- Rely on GPU-aware MPI to allow GPU-direct MPI for `MPITransposeAllToAll`.
- Curvilinear coordinate change classes take a `Coord` type to specify the O-point in the constructor.
- Allow `init_discrete_space` to be used to initialise `PolarBSplines` with a GPU-based `DiscreteToCartesian` coordinate change operator.

### Deprecated

## [v0.1.1] - 2025-05-30

### Fixed

- Fix paths in root `CMakeLists.txt` file to ensure it can be correctly used in a submodule.
- Update remaining use of `ddc::Coordinate` to use Gyselalib++ conventions (`Coord`).
- Update coding conventions to match what is applied.

## [v0.1.0] - 2025-05-28

### Added

- First release of Gyselalib++
- Advection operators
  - 1D Semi-Lagrangian spatial advection ($` \frac{df_s}{dt}= \sqrt{\frac{m_e}{m_s}} v \frac{\partial f_s}{\partial x} `$)
  - 1D Semi-Lagrangian velocity advection ($` \frac{df_s}{dt}= q_s \sqrt{\frac{m_e}{m_s}} E \frac{\partial f_s}{\partial v} `$)
  - 1D Semi-Lagrangian advection with a provided advection field
  - 2D Semi-Lagrangian advection on a polar plane with a provided advection field
- Collisions
  - Collision operator in $`(v_\parallel,\mu)`$
- Coordinate transformation operators and tools
  - Coordinate transformation operators
    - Triangular Barycentric coordinates <-> Cartesian coordinates
    - Circular coordinates <-> Cartesian coordinates
    - Cylindrical coordinates <-> Cartesian coordinates
    - Tokamak-shaped Czarny coordinates <-> Cartesian coordinates
    - Toroidal coordinates -> Cylindrical coordinates
    - Discrete coordinates -> Cartesian coordinates
    - Identity transformation
    - Composite coordinate transformation
  - Tools to manage coordinate transformations by:
    - Getting the inverse Jacobian matrix at a given coordinate
    - Getting the inverse Jacobian matrix at the O-point (to provide explicit equations without an if)
    - Evaluate the metric tensor at a given coordinate
    - Map a vector from one vector space to another
- Additional data types
  - DerivativeField to store a field and its boundary derivatives
  - VectorField
  - Tensor type and tools
    - Levi-Civita tensor
    - Identity tensor
    - Tensor multiplication operator
- Interpolation operators
  - Lagrange interpolation
  - Spline interpolation
  - Polar spline evaluation
- General Mathematical tools
  - Methods for calculating the L-norms
  - Derivative calculators
    - Finite differences method (with and without known boundary values)
    - Derivatives from 1D or 2D spline representations
    - Constant derivatives of a known value
  - Miscellaneous
    - sum
    - norm
    - modulo
    - pow for integer powers
    - factorial
    - min
    - max
    - determinant
    - inverse
    - scalar product
    - tensor product
- Solvers for matrix equations with different sparsity patterns
  - Banded matrix
  - Batched CSR (compressed sparse row) matrix
  - Batched ELL matrix
  - Batched tridiagonal matrix
  - Matrix with dense corners
  - Matrix with dense bottom right-hand corner
  - Dense matrix
  - Positive-definite symmetric tridiagonal matrix
  - Periodic banded matrix (banded plus top-right and bottom-left corners)
- MPI parallelisation tools
  - MPI all to all transposition
- Solvers for partial differential equation (PDEs)
  - 1D Finite elements method (FEM)
  - 1D Fast Fourier transform (FFT)
  - Polar Poisson-like solver to solve $` - \nabla \cdot (\alpha \nabla \phi) + \beta \phi = \rho `$ on a polar domain
- Quadrature methods and tools
  - Definition of quadrature coefficients
    - Gauss-Legendre
    - Trapezoid
    - Simpson
    - Spline-based quadrature (with homogeneous Neumann boundary conditions or with an equal number of spline bases and interpolation points)
  - ND coefficients from multiple 1D quadrature coefficients
  - Definition of quadrature coefficients to calculate a volume on general coordinates
- Timestepping methods
  - Euler
  - Crank-Nicolson
  - 2nd order Runge-Kutta (RK2)
  - 3rd order Runge-Kutta (RK3)
  - 4th order Runge-Kutta (RK4)

### Notes

- This is an early development release (`v0.x`); APIs may change<|MERGE_RESOLUTION|>--- conflicted
+++ resolved
@@ -14,11 +14,8 @@
 - Port `PolarSplineEvaluator` methods to GPU.
 - Add methods to `PolarSplineEvaluator` to avoid unnecessary creation of fields of coordinates.
 - Allow a `DerivField` to be stored in a `MultipatchField`.
-<<<<<<< HEAD
+- Add `DerivFieldOnPatch` and `IdxRangeSliceOnPatch` aliases for the `MultipatchField` in `types.hpp`.
 - Add a `periodic_strips_non_uniform_2d_9patches` geometry.
-=======
-- Add `DerivFieldOnPatch` and `IdxRangeSliceOnPatch` aliases for the `MultipatchField` in `types.hpp`.
->>>>>>> f36d3412
 
 ### Fixed
 
