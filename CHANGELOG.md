# Changelog

All notable changes to this project will be documented in this file.

The format is based on [Keep a Changelog](https://keepachangelog.com/en/1.1.0/),
and this project adheres to [Semantic Versioning](https://semver.org/spec/v2.0.0.html).

---

## [UNRELEASED]

### Added

- Add getters to `DerivField` types to access the associated index ranges.
- Add H100 Jean-Zay toolchain.
- Add an `operator()` in `BslAdvectionPolar` to advect a function with an advection field along `<R, Theta>`.
The operator averages the values of the advection field on the first ring to get its value at the O-point.
<<<<<<< HEAD
- Added `IEquilibrium::init_from_input` method to choose XVx equililibrium in input file.
=======
- Add `static_assert` expressions for spline builder/evaluator pairs.
>>>>>>> 2b8744f4

### Fixed

- Ensure `std::abs` or `Kokkos::abs` is preferred over `abs`.
- Specify return type for Lie-Poisson operator explicitly for better error messages.

### Changed

- Use patched recipes for the CPU Spack toolchain.
- Inject Kokkos Tools lib directory to `LD_LIBRARY_PATH` in the Adastra toolchains.
- Update and reorganize the Persee toolchains.
- Add pdiplugin-pycall to Persee toolchains.
- Add an assertion to `PolarSplines` to ensure that the domain matches the assumptions.
- Allow a local installation of Kokkos > v4.4.1 to be used by CMake.
- Rename static variable `is_curvilinear_2d_mapping_v` to the more accurate: `is_coord_transform_with_o_point_v`.
- Move Python cache files out of the Spack installation tree on Adastra and Jean-Zay.
- Use CCFR environment variables on CINES and IDRIS machines when possible.
<<<<<<< HEAD
- Combine `landau_fft` and `bumpontail_fft` executables into a `vlasovpoisson_xvx_fft` executable.
- Combine `landau_fem_uniform` and `bumpontail_fem_uniform` executables into a `vlasovpoisson_xvx_fem_uniform` executable.
- Make the choice of equililibrium an input parameter for `vlasovpoisson_xvx` executables.
=======
- Update DDC dependency to v0.9.0.
>>>>>>> 2b8744f4

### Deprecated

### Removed

## [v0.3.0] - 2025-09-03

### Added

- Add a curl operator.
- Port `PolarSplineEvaluator` methods to GPU.
- Add methods to `PolarSplineEvaluator` to avoid unnecessary creation of fields of coordinates.
- Allow a `DerivField` to be stored in a `MultipatchField`.
- Add `DerivFieldOnPatch` and `IdxRangeSliceOnPatch` aliases for the `MultipatchField` in `types.hpp`.
- Allow `min` and `max` from `math_tools.hpp` to be called from GPU.
- Add a `periodic_strips_non_uniform_2d_9patches` geometry.

### Fixed

- Modify `ruche.v100/environment.sh` file to fix tokamaxi simulation segfault issues.
- Fix type of derivatives stored in `DerivFieldMem` and `DerivField` types.
- Fixed memory error in `PolarSplineFEMPoissonLikeSolver`.
- Remove non-parallelisable loop in `PolarSplineFEMPoissonLikeSolver::init_nnz_per_line`.
- Remove use of `std::cyl_bessel_j` which is not available in libc++.
- Fix `mi250.hipcc.adastra.spack` toolchain.
- Fix uninitialised values being used as an initial guess for the result of the matrix equation in `PolarSplineFEMPoissonLikeSolver`.
- Fix missing grids when calling `collect_grids_on_dim_t`.
- Fix `is_borrowed_deriv_field_v<>` in `derivative_field_common.hpp` file.
- Fix `phi_eq` in diocotron and vortex-merger simulations.

### Changed

- Change interface of `EdgeTransformation::search_for_match` to return an `out_of_bounds_idx` instead of a boolean.
- Change spack setup in CPU installation script (`prepare.sh`) to create and use independent spack installation.
- Change template parameters of `PolarSplineEvaluator` to add execution and memory space information.
- Allow `get_idx_range` to be called from a GPU execution space.
- Uniformise toolchains.
- Allow batch CSR convergence parameters to be specified in the constructor of `PolarSplineFEMPoissonLikeSolver`.
- Change the internals of `PolarSplineFEMPoissonLikeSolver` to precalculate fewer values.
- Change the internals of `PolarSplineFEMPoissonLikeSolver` to avoid calls to DDC's internals.
- Clean up code in `BslPredCorrRTheta::operator()`.
- Clean up code in `BslExplicitPredCorrRTheta::operator()`.
- Clean up code in `BslImplicitPredCorrRTheta::operator()`.
- Ported `PolarSplineFEMPoissonLikeSolver::operator()` to GPU. The RHS function passed as argument will now be evaluated on GPU.
- Change constructor arguments of `BslImplicitPredCorrRTheta` to pass a spline builder and evaluator which operate on GPU.
- Remove the const version of `get_values_field()` and change it into `get_values_const_field()` in `DerivFieldCommon`.
- Change alias in (r, theta) geometry `DConstVectorFieldRTheta`->`DVectorConstFieldRTheta`.
- Change constructor arguments of `VortexMergerEquilibria` to pass a spline builder and evaluator which operate on GPU.
- Port `PoissonLikeRHSFunction` from the (r, theta) geometry to GPU.
- Change constructor argument of `PoissonLikeRHSFunction` from the (r, theta) geometry to pass spline coefficients on GPU.
- Use Spack to install the Kokkos ecosystem in the MI250 Adastra toolchain.
- Use Spack to install the Kokkos ecosystem in the GENOA Adastra toolchain.
- Use a single rocm stack on Adastra.

### Deprecated

### Removed

- Remove deprecated method `PolarBSplines::integrals`.
- Remove unhelpful `PolarSpline` classes in favour of `DField<IdxRange<PolarBSplines>>` types.
- Remove unused broken method `PolarSplineEvaluator::integrate`.
- Remove `min` and `max` from `math_tools.hpp` (functionality is available in std and Kokkos namespaces).

## [v0.2.0] - 2025-07-03

### Added

- Add a Gyroaverage operator with tests for circular geometry.
- Curvilinear coordinate change classes have an O-point method to retrieve the O-point in the non-curvilinear coordinates.
- Add a batched `operator()` to `DiscreteToCartesian` allowing a field of coordinates to be converted.
- Add a `LiePoissonBracket::operator()` overload which takes a 2D tensor as the second argument to the bracket.
- Add a function `PDI_expose_vector_field` to output a vector field via PDI.
- Add a `control_points` method to `DiscreteToCartesian` to allow all control points to be retrieved at once.

### Fixed

- Fix uninitialized warning in the `Tensor` class.
- Fix unused `m_magnetic_field` variable in `MaxwellianEquilibrium` class.
- Fix break points incorrectly labelled as knots.
- Fix minimum version requirement of Kokkos.
- Fix tolerance of floating point comparisons in JacobianMatrixAndJacobianCoefficients and MultipatchSplineEvaluatorTest tests
- Fix unnecessary `std::move` calls.
- Fix missing assertion in `LeviCivitaTensor` to prevent division by 0 when Jacobian is calculated at singular point.
- Fix bad result of `is_tensor_v` for `IdentityTensor`.

### Changed

- Bumped the minimum CMake version to 3.25 to benefit from the `add_subdirectory(.. SYSTEM)` feature.
- Change the interface of `IVlasovSolver` and `IQNSolver` in `geometryXYVxVy` to store the electric field in a `VectorField`.
- Integration of `ddc::StridedDiscreteDomain` by making `IdxRangeSlice` a type alias.
- The parameter `iter_start` has been removed from the constructor of `RestartInitialisation`.
- Generalise `compute_coeffs_on_mapping` to work with any mapping.
- Rely on GPU-aware MPI to allow GPU-direct MPI for `MPITransposeAllToAll`.
- Curvilinear coordinate change classes take a `Coord` type to specify the O-point in the constructor.
- Allow `init_discrete_space` to be used to initialise `PolarBSplines` with a GPU-based `DiscreteToCartesian` coordinate change operator.

### Deprecated

## [v0.1.1] - 2025-05-30

### Fixed

- Fix paths in root `CMakeLists.txt` file to ensure it can be correctly used in a submodule.
- Update remaining use of `ddc::Coordinate` to use Gyselalib++ conventions (`Coord`).
- Update coding conventions to match what is applied.

## [v0.1.0] - 2025-05-28

### Added

- First release of Gyselalib++
- Advection operators
  - 1D Semi-Lagrangian spatial advection ($` \frac{df_s}{dt}= \sqrt{\frac{m_e}{m_s}} v \frac{\partial f_s}{\partial x} `$)
  - 1D Semi-Lagrangian velocity advection ($` \frac{df_s}{dt}= q_s \sqrt{\frac{m_e}{m_s}} E \frac{\partial f_s}{\partial v} `$)
  - 1D Semi-Lagrangian advection with a provided advection field
  - 2D Semi-Lagrangian advection on a polar plane with a provided advection field
- Collisions
  - Collision operator in $`(v_\parallel,\mu)`$
- Coordinate transformation operators and tools
  - Coordinate transformation operators
    - Triangular Barycentric coordinates <-> Cartesian coordinates
    - Circular coordinates <-> Cartesian coordinates
    - Cylindrical coordinates <-> Cartesian coordinates
    - Tokamak-shaped Czarny coordinates <-> Cartesian coordinates
    - Toroidal coordinates -> Cylindrical coordinates
    - Discrete coordinates -> Cartesian coordinates
    - Identity transformation
    - Composite coordinate transformation
  - Tools to manage coordinate transformations by:
    - Getting the inverse Jacobian matrix at a given coordinate
    - Getting the inverse Jacobian matrix at the O-point (to provide explicit equations without an if)
    - Evaluate the metric tensor at a given coordinate
    - Map a vector from one vector space to another
- Additional data types
  - DerivativeField to store a field and its boundary derivatives
  - VectorField
  - Tensor type and tools
    - Levi-Civita tensor
    - Identity tensor
    - Tensor multiplication operator
- Interpolation operators
  - Lagrange interpolation
  - Spline interpolation
  - Polar spline evaluation
- General Mathematical tools
  - Methods for calculating the L-norms
  - Derivative calculators
    - Finite differences method (with and without known boundary values)
    - Derivatives from 1D or 2D spline representations
    - Constant derivatives of a known value
  - Miscellaneous
    - sum
    - norm
    - modulo
    - pow for integer powers
    - factorial
    - min
    - max
    - determinant
    - inverse
    - scalar product
    - tensor product
- Solvers for matrix equations with different sparsity patterns
  - Banded matrix
  - Batched CSR (compressed sparse row) matrix
  - Batched ELL matrix
  - Batched tridiagonal matrix
  - Matrix with dense corners
  - Matrix with dense bottom right-hand corner
  - Dense matrix
  - Positive-definite symmetric tridiagonal matrix
  - Periodic banded matrix (banded plus top-right and bottom-left corners)
- MPI parallelisation tools
  - MPI all to all transposition
- Solvers for partial differential equation (PDEs)
  - 1D Finite elements method (FEM)
  - 1D Fast Fourier transform (FFT)
  - Polar Poisson-like solver to solve $` - \nabla \cdot (\alpha \nabla \phi) + \beta \phi = \rho `$ on a polar domain
- Quadrature methods and tools
  - Definition of quadrature coefficients
    - Gauss-Legendre
    - Trapezoid
    - Simpson
    - Spline-based quadrature (with homogeneous Neumann boundary conditions or with an equal number of spline bases and interpolation points)
  - ND coefficients from multiple 1D quadrature coefficients
  - Definition of quadrature coefficients to calculate a volume on general coordinates
- Timestepping methods
  - Euler
  - Crank-Nicolson
  - 2nd order Runge-Kutta (RK2)
  - 3rd order Runge-Kutta (RK3)
  - 4th order Runge-Kutta (RK4)

### Notes

- This is an early development release (`v0.x`); APIs may change<|MERGE_RESOLUTION|>--- conflicted
+++ resolved
@@ -15,11 +15,8 @@
 - Add H100 Jean-Zay toolchain.
 - Add an `operator()` in `BslAdvectionPolar` to advect a function with an advection field along `<R, Theta>`.
 The operator averages the values of the advection field on the first ring to get its value at the O-point.
-<<<<<<< HEAD
-- Added `IEquilibrium::init_from_input` method to choose XVx equililibrium in input file.
-=======
 - Add `static_assert` expressions for spline builder/evaluator pairs.
->>>>>>> 2b8744f4
+- Added `equilibrium::init_from_input` method to choose XVx equililibrium in input file.
 
 ### Fixed
 
@@ -37,13 +34,12 @@
 - Rename static variable `is_curvilinear_2d_mapping_v` to the more accurate: `is_coord_transform_with_o_point_v`.
 - Move Python cache files out of the Spack installation tree on Adastra and Jean-Zay.
 - Use CCFR environment variables on CINES and IDRIS machines when possible.
-<<<<<<< HEAD
+- Update DDC dependency to v0.9.0.
 - Combine `landau_fft` and `bumpontail_fft` executables into a `vlasovpoisson_xvx_fft` executable.
 - Combine `landau_fem_uniform` and `bumpontail_fem_uniform` executables into a `vlasovpoisson_xvx_fem_uniform` executable.
 - Make the choice of equililibrium an input parameter for `vlasovpoisson_xvx` executables.
-=======
-- Update DDC dependency to v0.9.0.
->>>>>>> 2b8744f4
+- Move static class method `BumpontailEquilibrium::init_from_input` to namespace `bumpontail_equilibrium::init_from_input`.
+- Move static class method `MaxwellianEquilibrium::init_from_input` to namespace `maxwellian_equilibrium::init_from_input`.
 
 ### Deprecated
 
