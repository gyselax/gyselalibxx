# Changelog

All notable changes to this project will be documented in this file.

The format is based on [Keep a Changelog](https://keepachangelog.com/en/1.1.0/),
and this project adheres to [Semantic Versioning](https://semver.org/spec/v2.0.0.html).

---

## [UNRELEASED]

### Added

### Fixed

- Modify `ruche.v100/environment.sh` file to fix tokamaxi simulation segfault issues.
- Fix type of derivatives stored in `DerivFieldMem` and `DerivField` types.
- Fixed memory error in `PolarSplineFEMPoissonLikeSolver`.
- Remove non-parallelisable loop in `PolarSplineFEMPoissonLikeSolver::init_nnz_per_line`.
- Remove use of `std::cyl_bessel_j` which is not available in libc++.

### Changed

### Deprecated

<<<<<<< HEAD
- Remove unhelpful `PolarSpline` classes in favour of `DField<IdxRange<PolarBSplines>>` types.
- Remove unused broken method `PolarSplineEvaluator::integrate`.
=======
### Removed

- Remove deprecated method `PolarBSplines::integrals`.
>>>>>>> 7884f574

## [v0.2.0] - 2025-07-03

### Added

- Add a Gyroaverage operator with tests for circular geometry.
- Curvilinear coordinate change classes have an O-point method to retrieve the O-point in the non-curvilinear coordinates.
- Add a batched `operator()` to `DiscreteToCartesian` allowing a field of coordinates to be converted.
- Add a `LiePoissonBracket::operator()` overload which takes a 2D tensor as the second argument to the bracket.
- Add a function `PDI_expose_vector_field` to output a vector field via PDI.
- Add a `control_points` method to `DiscreteToCartesian` to allow all control points to be retrieved at once.

### Fixed

- Fix uninitialized warning in the `Tensor` class.
- Fix unused `m_magnetic_field` variable in `MaxwellianEquilibrium` class.
- Fix break points incorrectly labelled as knots.
- Fix minimum version requirement of Kokkos.
- Fix tolerance of floating point comparisons in JacobianMatrixAndJacobianCoefficients and MultipatchSplineEvaluatorTest tests
- Fix unnecessary `std::move` calls.
- Fix missing assertion in `LeviCivitaTensor` to prevent division by 0 when Jacobian is calculated at singular point.
- Fix bad result of `is_tensor_v` for `IdentityTensor`.

### Changed

- Bumped the minimum CMake version to 3.25 to benefit from the `add_subdirectory(.. SYSTEM)` feature.
- Change the interface of `IVlasovSolver` and `IQNSolver` in `geometryXYVxVy` to store the electric field in a `VectorField`.
- Integration of `ddc::StridedDiscreteDomain` by making `IdxRangeSlice` a type alias.
- The parameter `iter_start` has been removed from the constructor of `RestartInitialisation`.
- Generalise `compute_coeffs_on_mapping` to work with any mapping.
- Rely on GPU-aware MPI to allow GPU-direct MPI for `MPITransposeAllToAll`.
- Curvilinear coordinate change classes take a `Coord` type to specify the O-point in the constructor.
- Allow `init_discrete_space` to be used to initialise `PolarBSplines` with a GPU-based `DiscreteToCartesian` coordinate change operator.

### Deprecated

## [v0.1.1] - 2025-05-30

### Fixed

- Fix paths in root `CMakeLists.txt` file to ensure it can be correctly used in a submodule.
- Update remaining use of `ddc::Coordinate` to use Gyselalib++ conventions (`Coord`).
- Update coding conventions to match what is applied.

## [v0.1.0] - 2025-05-28

### Added

- First release of Gyselalib++
- Advection operators
  - 1D Semi-Lagrangian spatial advection ($` \frac{df_s}{dt}= \sqrt{\frac{m_e}{m_s}} v \frac{\partial f_s}{\partial x} `$)
  - 1D Semi-Lagrangian velocity advection ($` \frac{df_s}{dt}= q_s \sqrt{\frac{m_e}{m_s}} E \frac{\partial f_s}{\partial v} `$)
  - 1D Semi-Lagrangian advection with a provided advection field
  - 2D Semi-Lagrangian advection on a polar plane with a provided advection field
- Collisions
  - Collision operator in $`(v_\parallel,\mu)`$
- Coordinate transformation operators and tools
  - Coordinate transformation operators
    - Triangular Barycentric coordinates <-> Cartesian coordinates
    - Circular coordinates <-> Cartesian coordinates
    - Cylindrical coordinates <-> Cartesian coordinates
    - Tokamak-shaped Czarny coordinates <-> Cartesian coordinates
    - Toroidal coordinates -> Cylindrical coordinates
    - Discrete coordinates -> Cartesian coordinates
    - Identity transformation
    - Composite coordinate transformation
  - Tools to manage coordinate transformations by:
    - Getting the inverse Jacobian matrix at a given coordinate
    - Getting the inverse Jacobian matrix at the O-point (to provide explicit equations without an if)
    - Evaluate the metric tensor at a given coordinate
    - Map a vector from one vector space to another
- Additional data types
  - DerivativeField to store a field and its boundary derivatives
  - VectorField
  - Tensor type and tools
    - Levi-Civita tensor
    - Identity tensor
    - Tensor multiplication operator
- Interpolation operators
  - Lagrange interpolation
  - Spline interpolation
  - Polar spline evaluation
- General Mathematical tools
  - Methods for calculating the L-norms
  - Derivative calculators
    - Finite differences method (with and without known boundary values)
    - Derivatives from 1D or 2D spline representations
    - Constant derivatives of a known value
  - Miscellaneous
    - sum
    - norm
    - modulo
    - pow for integer powers
    - factorial
    - min
    - max
    - determinant
    - inverse
    - scalar product
    - tensor product
- Solvers for matrix equations with different sparsity patterns
  - Banded matrix
  - Batched CSR (compressed sparse row) matrix
  - Batched ELL matrix
  - Batched tridiagonal matrix
  - Matrix with dense corners
  - Matrix with dense bottom right-hand corner
  - Dense matrix
  - Positive-definite symmetric tridiagonal matrix
  - Periodic banded matrix (banded plus top-right and bottom-left corners)
- MPI parallelisation tools
  - MPI all to all transposition
- Solvers for partial differential equation (PDEs)
  - 1D Finite elements method (FEM)
  - 1D Fast Fourier transform (FFT)
  - Polar Poisson-like solver to solve $` - \nabla \cdot (\alpha \nabla \phi) + \beta \phi = \rho `$ on a polar domain
- Quadrature methods and tools
  - Definition of quadrature coefficients
    - Gauss-Legendre
    - Trapezoid
    - Simpson
    - Spline-based quadrature (with homogeneous Neumann boundary conditions or with an equal number of spline bases and interpolation points)
  - ND coefficients from multiple 1D quadrature coefficients
  - Definition of quadrature coefficients to calculate a volume on general coordinates
- Timestepping methods
  - Euler
  - Crank-Nicolson
  - 2nd order Runge-Kutta (RK2)
  - 3rd order Runge-Kutta (RK3)
  - 4th order Runge-Kutta (RK4)

### Notes

- This is an early development release (`v0.x`); APIs may change<|MERGE_RESOLUTION|>--- conflicted
+++ resolved
@@ -23,14 +23,11 @@
 
 ### Deprecated
 
-<<<<<<< HEAD
-- Remove unhelpful `PolarSpline` classes in favour of `DField<IdxRange<PolarBSplines>>` types.
-- Remove unused broken method `PolarSplineEvaluator::integrate`.
-=======
 ### Removed
 
 - Remove deprecated method `PolarBSplines::integrals`.
->>>>>>> 7884f574
+- Remove unhelpful `PolarSpline` classes in favour of `DField<IdxRange<PolarBSplines>>` types.
+- Remove unused broken method `PolarSplineEvaluator::integrate`.
 
 ## [v0.2.0] - 2025-07-03
 
