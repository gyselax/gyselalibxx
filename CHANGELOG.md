# Changelog

All notable changes to this project will be documented in this file.

The format is based on [Keep a Changelog](https://keepachangelog.com/en/1.1.0/),
and this project adheres to [Semantic Versioning](https://semver.org/spec/v2.0.0.html).

---

## [UNRELEASED]

### Added

- Port `PolarSplineEvaluator` methods to GPU.
- Add methods to `PolarSplineEvaluator` to avoid unnecessary creation of fields of coordinates.

### Fixed

- Modify `ruche.v100/environment.sh` file to fix tokamaxi simulation segfault issues.
- Fix type of derivatives stored in `DerivFieldMem` and `DerivField` types.
- Fixed memory error in `PolarSplineFEMPoissonLikeSolver`.
- Remove non-parallelisable loop in `PolarSplineFEMPoissonLikeSolver::init_nnz_per_line`.
- Remove use of `std::cyl_bessel_j` which is not available in libc++.
- Fix `mi250.hipcc.adastra.spack` toolchain.
- Fix uninitialised values being used as an initial guess for the result of the matrix equation in `PolarSplineFEMPoissonLikeSolver`.
- Fix missing grids when calling `collect_grids_on_dim_t`.

### Changed

- Change interface of `EdgeTransformation::search_for_match` to return an `out_of_bounds_idx` instead of a boolean.
- Change spack setup in CPU installation script (`prepare.sh`) to create and use independent spack installation.
- Change template parameters of `PolarSplineEvaluator` to add execution and memory space information.
- Allow `get_idx_range` to be called from a GPU execution space.
- Uniformise toolchains.
- Allow batch CSR convergence parameters to be specified in the constructor of `PolarSplineFEMPoissonLikeSolver`.
- Change the internals of `PolarSplineFEMPoissonLikeSolver` to precalculate fewer values.
- Change the internals of `PolarSplineFEMPoissonLikeSolver` to avoid calls to DDC's internals.
<<<<<<< HEAD
- Clean up code in `BslPredCorrRTheta::operator()`.
=======
- Clean up code in `BslExplicitPredCorrRTheta::operator()`.
- Clean up code in `BslImplicitPredCorrRTheta::operator()`.
>>>>>>> 8f72d104

### Deprecated

### Removed

- Remove deprecated method `PolarBSplines::integrals`.
- Remove unhelpful `PolarSpline` classes in favour of `DField<IdxRange<PolarBSplines>>` types.
- Remove unused broken method `PolarSplineEvaluator::integrate`.

## [v0.2.0] - 2025-07-03

### Added

- Add a Gyroaverage operator with tests for circular geometry.
- Curvilinear coordinate change classes have an O-point method to retrieve the O-point in the non-curvilinear coordinates.
- Add a batched `operator()` to `DiscreteToCartesian` allowing a field of coordinates to be converted.
- Add a `LiePoissonBracket::operator()` overload which takes a 2D tensor as the second argument to the bracket.
- Add a function `PDI_expose_vector_field` to output a vector field via PDI.
- Add a `control_points` method to `DiscreteToCartesian` to allow all control points to be retrieved at once.

### Fixed

- Fix uninitialized warning in the `Tensor` class.
- Fix unused `m_magnetic_field` variable in `MaxwellianEquilibrium` class.
- Fix break points incorrectly labelled as knots.
- Fix minimum version requirement of Kokkos.
- Fix tolerance of floating point comparisons in JacobianMatrixAndJacobianCoefficients and MultipatchSplineEvaluatorTest tests
- Fix unnecessary `std::move` calls.
- Fix missing assertion in `LeviCivitaTensor` to prevent division by 0 when Jacobian is calculated at singular point.
- Fix bad result of `is_tensor_v` for `IdentityTensor`.

### Changed

- Bumped the minimum CMake version to 3.25 to benefit from the `add_subdirectory(.. SYSTEM)` feature.
- Change the interface of `IVlasovSolver` and `IQNSolver` in `geometryXYVxVy` to store the electric field in a `VectorField`.
- Integration of `ddc::StridedDiscreteDomain` by making `IdxRangeSlice` a type alias.
- The parameter `iter_start` has been removed from the constructor of `RestartInitialisation`.
- Generalise `compute_coeffs_on_mapping` to work with any mapping.
- Rely on GPU-aware MPI to allow GPU-direct MPI for `MPITransposeAllToAll`.
- Curvilinear coordinate change classes take a `Coord` type to specify the O-point in the constructor.
- Allow `init_discrete_space` to be used to initialise `PolarBSplines` with a GPU-based `DiscreteToCartesian` coordinate change operator.

### Deprecated

## [v0.1.1] - 2025-05-30

### Fixed

- Fix paths in root `CMakeLists.txt` file to ensure it can be correctly used in a submodule.
- Update remaining use of `ddc::Coordinate` to use Gyselalib++ conventions (`Coord`).
- Update coding conventions to match what is applied.

## [v0.1.0] - 2025-05-28

### Added

- First release of Gyselalib++
- Advection operators
  - 1D Semi-Lagrangian spatial advection ($` \frac{df_s}{dt}= \sqrt{\frac{m_e}{m_s}} v \frac{\partial f_s}{\partial x} `$)
  - 1D Semi-Lagrangian velocity advection ($` \frac{df_s}{dt}= q_s \sqrt{\frac{m_e}{m_s}} E \frac{\partial f_s}{\partial v} `$)
  - 1D Semi-Lagrangian advection with a provided advection field
  - 2D Semi-Lagrangian advection on a polar plane with a provided advection field
- Collisions
  - Collision operator in $`(v_\parallel,\mu)`$
- Coordinate transformation operators and tools
  - Coordinate transformation operators
    - Triangular Barycentric coordinates <-> Cartesian coordinates
    - Circular coordinates <-> Cartesian coordinates
    - Cylindrical coordinates <-> Cartesian coordinates
    - Tokamak-shaped Czarny coordinates <-> Cartesian coordinates
    - Toroidal coordinates -> Cylindrical coordinates
    - Discrete coordinates -> Cartesian coordinates
    - Identity transformation
    - Composite coordinate transformation
  - Tools to manage coordinate transformations by:
    - Getting the inverse Jacobian matrix at a given coordinate
    - Getting the inverse Jacobian matrix at the O-point (to provide explicit equations without an if)
    - Evaluate the metric tensor at a given coordinate
    - Map a vector from one vector space to another
- Additional data types
  - DerivativeField to store a field and its boundary derivatives
  - VectorField
  - Tensor type and tools
    - Levi-Civita tensor
    - Identity tensor
    - Tensor multiplication operator
- Interpolation operators
  - Lagrange interpolation
  - Spline interpolation
  - Polar spline evaluation
- General Mathematical tools
  - Methods for calculating the L-norms
  - Derivative calculators
    - Finite differences method (with and without known boundary values)
    - Derivatives from 1D or 2D spline representations
    - Constant derivatives of a known value
  - Miscellaneous
    - sum
    - norm
    - modulo
    - pow for integer powers
    - factorial
    - min
    - max
    - determinant
    - inverse
    - scalar product
    - tensor product
- Solvers for matrix equations with different sparsity patterns
  - Banded matrix
  - Batched CSR (compressed sparse row) matrix
  - Batched ELL matrix
  - Batched tridiagonal matrix
  - Matrix with dense corners
  - Matrix with dense bottom right-hand corner
  - Dense matrix
  - Positive-definite symmetric tridiagonal matrix
  - Periodic banded matrix (banded plus top-right and bottom-left corners)
- MPI parallelisation tools
  - MPI all to all transposition
- Solvers for partial differential equation (PDEs)
  - 1D Finite elements method (FEM)
  - 1D Fast Fourier transform (FFT)
  - Polar Poisson-like solver to solve $` - \nabla \cdot (\alpha \nabla \phi) + \beta \phi = \rho `$ on a polar domain
- Quadrature methods and tools
  - Definition of quadrature coefficients
    - Gauss-Legendre
    - Trapezoid
    - Simpson
    - Spline-based quadrature (with homogeneous Neumann boundary conditions or with an equal number of spline bases and interpolation points)
  - ND coefficients from multiple 1D quadrature coefficients
  - Definition of quadrature coefficients to calculate a volume on general coordinates
- Timestepping methods
  - Euler
  - Crank-Nicolson
  - 2nd order Runge-Kutta (RK2)
  - 3rd order Runge-Kutta (RK3)
  - 4th order Runge-Kutta (RK4)

### Notes

- This is an early development release (`v0.x`); APIs may change<|MERGE_RESOLUTION|>--- conflicted
+++ resolved
@@ -35,12 +35,9 @@
 - Allow batch CSR convergence parameters to be specified in the constructor of `PolarSplineFEMPoissonLikeSolver`.
 - Change the internals of `PolarSplineFEMPoissonLikeSolver` to precalculate fewer values.
 - Change the internals of `PolarSplineFEMPoissonLikeSolver` to avoid calls to DDC's internals.
-<<<<<<< HEAD
 - Clean up code in `BslPredCorrRTheta::operator()`.
-=======
 - Clean up code in `BslExplicitPredCorrRTheta::operator()`.
 - Clean up code in `BslImplicitPredCorrRTheta::operator()`.
->>>>>>> 8f72d104
 
 ### Deprecated
 
