--- conflicted
+++ resolved
@@ -24,11 +24,8 @@
 - Change the interface of `IVlasovSolver` and `IQNSolver` in `geometryXYVxVy` to store the electric field in a `VectorField`.
 - Integration of `ddc::StridedDiscreteDomain` by making `IdxRangeSlice` a type alias.
 - The parameter `iter_start` has been removed from the constructor of `RestartInitialisation`.
-<<<<<<< HEAD
+- Generalise `compute_coeffs_on_mapping` to work with any mapping.
 - Curvilinear coordinate change classes take a `Coord` type to specify the o-point in the constructor.
-=======
-- Generalise `compute_coeffs_on_mapping` to work with any mapping.
->>>>>>> b2ad378f
 
 ### Deprecated
 
