--- conflicted
+++ resolved
@@ -15,11 +15,8 @@
 - Add methods to `PolarSplineEvaluator` to avoid unnecessary creation of fields of coordinates.
 - Allow a `DerivField` to be stored in a `MultipatchField`.
 - Add `DerivFieldOnPatch` and `IdxRangeSliceOnPatch` aliases for the `MultipatchField` in `types.hpp`.
-<<<<<<< HEAD
+- Allow `min` and `max` from `math_tools.hpp` to be called from GPU.
 - Add a `periodic_strips_non_uniform_2d_9patches` geometry.
-=======
-- Allow `min` and `max` from `math_tools.hpp` to be called from GPU.
->>>>>>> 6ee7e7df
 
 ### Fixed
 
