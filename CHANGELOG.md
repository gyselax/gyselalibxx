--- conflicted
+++ resolved
@@ -13,11 +13,9 @@
 
 - Port `PolarSplineEvaluator` methods to GPU.
 - Add methods to `PolarSplineEvaluator` to avoid unnecessary creation of fields of coordinates.
-<<<<<<< HEAD
+- Allow a `DerivField` to be stored in a `MultipatchField`.
 - Add `DerivFieldOnPatch` and `IdxRangeSliceOnPatch` aliases for the `MultipatchField` in `types.hpp`.
-=======
-- Allow a `DerivField` to be stored in a `MultipatchField`.
->>>>>>> df8da3cf
+
 
 ### Fixed
 
