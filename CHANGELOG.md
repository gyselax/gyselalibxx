--- conflicted
+++ resolved
@@ -40,9 +40,6 @@
 - Uniformise toolchains.
 - Allow batch CSR convergence parameters to be specified in the constructor of `PolarSplineFEMPoissonLikeSolver`.
 - Change the internals of `PolarSplineFEMPoissonLikeSolver` to precalculate fewer values.
-<<<<<<< HEAD
-- Use Spack to install the Kokkos ecosystem in the Adastra toolchain.
-=======
 - Change the internals of `PolarSplineFEMPoissonLikeSolver` to avoid calls to DDC's internals.
 - Clean up code in `BslPredCorrRTheta::operator()`.
 - Clean up code in `BslExplicitPredCorrRTheta::operator()`.
@@ -54,7 +51,7 @@
 - Change constructor arguments of `VortexMergerEquilibria` to pass a spline builder and evaluator which operate on GPU.
 - Port `PoissonLikeRHSFunction` from the (r, theta) geometry to GPU.
 - Change constructor argument of `PoissonLikeRHSFunction` from the (r, theta) geometry to pass spline coefficients on GPU.
->>>>>>> fad1b72f
+- Use Spack to install the Kokkos ecosystem in the MI250 Adastra toolchain.
 
 ### Deprecated
 
