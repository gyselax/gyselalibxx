# Changelog

All notable changes to this project will be documented in this file.

The format is based on [Keep a Changelog](https://keepachangelog.com/en/1.1.0/),
and this project adheres to [Semantic Versioning](https://semver.org/spec/v2.0.0.html).

---

## [UNRELEASED]

### Added

- Curvilinear coordinate change classes have an O-point method to retrieve the O-point in the non-curvilinear coordinates.
- Add a batched `operator()` to `DiscreteToCartesian` allowing a field of coordinates to be converted.

### Fixed

- Fix uninitialized warning in the `Tensor` class.
- Fix unused `m_magnetic_field` variable in `MaxwellianEquilibrium` class.
- Fix break points incorrectly labelled as knots.
- Fix minimum version requirement of Kokkos.
- Fix tolerance of floating point comparisons in JacobianMatrixAndJacobianCoefficients and MultipatchSplineEvaluatorTest tests

### Changed

- Change the interface of `IVlasovSolver` and `IQNSolver` in `geometryXYVxVy` to store the electric field in a `VectorField`.
- Integration of `ddc::StridedDiscreteDomain` by making `IdxRangeSlice` a type alias.
- The parameter `iter_start` has been removed from the constructor of `RestartInitialisation`.
- Generalise `compute_coeffs_on_mapping` to work with any mapping.
<<<<<<< HEAD
- Curvilinear coordinate change classes take a `Coord` type to specify the O-point in the constructor.
=======
- Rely on GPU-aware MPI to allow GPU-direct MPI for `MPITransposeAllToAll`.
>>>>>>> 2faa47f7

### Deprecated

## [v0.1.1] - 2025-05-30

### Fixed

- Fix paths in root `CMakeLists.txt` file to ensure it can be correctly used in a submodule.
- Update remaining use of `ddc::Coordinate` to use Gyselalib++ conventions (`Coord`).
- Update coding conventions to match what is applied.

## [v0.1.0] - 2025-05-28

### Added

- First release of Gyselalib++
- Advection operators
  - 1D Semi-Lagrangian spatial advection ($` \frac{df_s}{dt}= \sqrt{\frac{m_e}{m_s}} v \frac{\partial f_s}{\partial x} `$)
  - 1D Semi-Lagrangian velocity advection ($` \frac{df_s}{dt}= q_s \sqrt{\frac{m_e}{m_s}} E \frac{\partial f_s}{\partial v} `$)
  - 1D Semi-Lagrangian advection with a provided advection field
  - 2D Semi-Lagrangian advection on a polar plane with a provided advection field
- Collisions
  - Collision operator in $`(v_\parallel,\mu)`$
- Coordinate transformation operators and tools
  - Coordinate transformation operators
    - Triangular Barycentric coordinates <-> Cartesian coordinates
    - Circular coordinates <-> Cartesian coordinates
    - Cylindrical coordinates <-> Cartesian coordinates
    - Tokamak-shaped Czarny coordinates <-> Cartesian coordinates
    - Toroidal coordinates -> Cylindrical coordinates
    - Discrete coordinates -> Cartesian coordinates
    - Identity transformation
    - Composite coordinate transformation
  - Tools to manage coordinate transformations by:
    - Getting the inverse Jacobian matrix at a given coordinate
    - Getting the inverse Jacobian matrix at the O-point (to provide explicit equations without an if)
    - Evaluate the metric tensor at a given coordinate
    - Map a vector from one vector space to another
- Additional data types
  - DerivativeField to store a field and its boundary derivatives
  - VectorField
  - Tensor type and tools
    - Levi-Civita tensor
    - Identity tensor
    - Tensor multiplication operator
- Interpolation operators
  - Lagrange interpolation
  - Spline interpolation
  - Polar spline evaluation
- General Mathematical tools
  - Methods for calculating the L-norms
  - Derivative calculators
    - Finite differences method (with and without known boundary values)
    - Derivatives from 1D or 2D spline representations
    - Constant derivatives of a known value
  - Miscellaneous
    - sum
    - norm
    - modulo
    - pow for integer powers
    - factorial
    - min
    - max
    - determinant
    - inverse
    - scalar product
    - tensor product
- Solvers for matrix equations with different sparsity patterns
  - Banded matrix
  - Batched CSR (compressed sparse row) matrix
  - Batched ELL matrix
  - Batched tridiagonal matrix
  - Matrix with dense corners
  - Matrix with dense bottom right-hand corner
  - Dense matrix
  - Positive-definite symmetric tridiagonal matrix
  - Periodic banded matrix (banded plus top-right and bottom-left corners)
- MPI parallelisation tools
  - MPI all to all transposition
- Solvers for partial differential equation (PDEs)
  - 1D Finite elements method (FEM)
  - 1D Fast Fourier transform (FFT)
  - Polar Poisson-like solver to solve $` - \nabla \cdot (\alpha \nabla \phi) + \beta \phi = \rho `$ on a polar domain
- Quadrature methods and tools
  - Definition of quadrature coefficients
    - Gauss-Legendre
    - Trapezoid
    - Simpson
    - Spline-based quadrature (with homogeneous Neumann boundary conditions or with an equal number of spline bases and interpolation points)
  - ND coefficients from multiple 1D quadrature coefficients
  - Definition of quadrature coefficients to calculate a volume on general coordinates
- Timestepping methods
  - Euler
  - Crank-Nicolson
  - 2nd order Runge-Kutta (RK2)
  - 3rd order Runge-Kutta (RK3)
  - 4th order Runge-Kutta (RK4)

### Notes

- This is an early development release (`v0.x`); APIs may change<|MERGE_RESOLUTION|>--- conflicted
+++ resolved
@@ -28,11 +28,8 @@
 - Integration of `ddc::StridedDiscreteDomain` by making `IdxRangeSlice` a type alias.
 - The parameter `iter_start` has been removed from the constructor of `RestartInitialisation`.
 - Generalise `compute_coeffs_on_mapping` to work with any mapping.
-<<<<<<< HEAD
+- Rely on GPU-aware MPI to allow GPU-direct MPI for `MPITransposeAllToAll`.
 - Curvilinear coordinate change classes take a `Coord` type to specify the O-point in the constructor.
-=======
-- Rely on GPU-aware MPI to allow GPU-direct MPI for `MPITransposeAllToAll`.
->>>>>>> 2faa47f7
 
 ### Deprecated
 
