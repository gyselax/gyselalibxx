--- conflicted
+++ resolved
@@ -7,11 +7,7 @@
 
 ---
 
-<<<<<<< HEAD
-=======
-## [UNRELEASED]
-
-### Added
+## [v0.1.1] - 2025-05-30
 
 ### Fixed
 
@@ -19,11 +15,6 @@
 - Update remaining use of `ddc::Coordinate` to use Gyselalib++ conventions (`Coord`).
 - Update coding conventions to match what is applied.
 
-### Changed
-
-### Deprecated
-
->>>>>>> 9cac5e18
 ## [v0.1.0] - 2025-05-28
 
 ### Added
