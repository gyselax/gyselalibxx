# Changelog

All notable changes to this project will be documented in this file.

The format is based on [Keep a Changelog](https://keepachangelog.com/en/1.1.0/),
and this project adheres to [Semantic Versioning](https://semver.org/spec/v2.0.0.html).

---

## [UNRELEASED]

### Added

<<<<<<< HEAD
- Added `IEquilibrium::init_from_input` method to choose XVx equililibrium in input file.
=======
- Add getters to `DerivField` types to access the associated index ranges.
- Add H100 Jean-Zay toolchain.
- Add an `operator()` in `BslAdvectionPolar` to advect a function with an advection field along `<R, Theta>`.
The operator averages the values of the advection field on the first ring to get its value at the O-point.
>>>>>>> ed083a6e

### Fixed

- Ensure `std::abs` or `Kokkos::abs` is preferred over `abs`.

### Changed

- Use patched recipes for the CPU Spack toolchain.
<<<<<<< HEAD
- Combine `landau_fft` and `bumpontail_fft` executables into a `xvx_fft` executable.
- Combine `landau_fem_uniform` and `bumpontail_fem_uniform` executables into a `xvx_fem_uniform` executable.
- Make the choice of equililibrium an input parameter for `xvx` executables.
=======
- Inject Kokkos Tools lib directory to `LD_LIBRARY_PATH` in the Adastra toolchains.
- Update and reorganize the Persee toolchains.
- Add pdiplugin-pycall to Persee toolchains.
- Add an assertion to `PolarSplines` to ensure that the domain matches the assumptions.
- Allow a local installation of Kokkos > v4.4.1 to be used by CMake.
>>>>>>> ed083a6e

### Deprecated

### Removed

## [v0.3.0] - 2025-09-03

### Added

- Add a curl operator.
- Port `PolarSplineEvaluator` methods to GPU.
- Add methods to `PolarSplineEvaluator` to avoid unnecessary creation of fields of coordinates.
- Allow a `DerivField` to be stored in a `MultipatchField`.
- Add `DerivFieldOnPatch` and `IdxRangeSliceOnPatch` aliases for the `MultipatchField` in `types.hpp`.
- Allow `min` and `max` from `math_tools.hpp` to be called from GPU.
- Add a `periodic_strips_non_uniform_2d_9patches` geometry.

### Fixed

- Modify `ruche.v100/environment.sh` file to fix tokamaxi simulation segfault issues.
- Fix type of derivatives stored in `DerivFieldMem` and `DerivField` types.
- Fixed memory error in `PolarSplineFEMPoissonLikeSolver`.
- Remove non-parallelisable loop in `PolarSplineFEMPoissonLikeSolver::init_nnz_per_line`.
- Remove use of `std::cyl_bessel_j` which is not available in libc++.
- Fix `mi250.hipcc.adastra.spack` toolchain.
- Fix uninitialised values being used as an initial guess for the result of the matrix equation in `PolarSplineFEMPoissonLikeSolver`.
- Fix missing grids when calling `collect_grids_on_dim_t`.
- Fix `is_borrowed_deriv_field_v<>` in `derivative_field_common.hpp` file.
- Fix `phi_eq` in diocotron and vortex-merger simulations.

### Changed

- Change interface of `EdgeTransformation::search_for_match` to return an `out_of_bounds_idx` instead of a boolean.
- Change spack setup in CPU installation script (`prepare.sh`) to create and use independent spack installation.
- Change template parameters of `PolarSplineEvaluator` to add execution and memory space information.
- Allow `get_idx_range` to be called from a GPU execution space.
- Uniformise toolchains.
- Allow batch CSR convergence parameters to be specified in the constructor of `PolarSplineFEMPoissonLikeSolver`.
- Change the internals of `PolarSplineFEMPoissonLikeSolver` to precalculate fewer values.
- Change the internals of `PolarSplineFEMPoissonLikeSolver` to avoid calls to DDC's internals.
- Clean up code in `BslPredCorrRTheta::operator()`.
- Clean up code in `BslExplicitPredCorrRTheta::operator()`.
- Clean up code in `BslImplicitPredCorrRTheta::operator()`.
- Ported `PolarSplineFEMPoissonLikeSolver::operator()` to GPU. The RHS function passed as argument will now be evaluated on GPU.
- Change constructor arguments of `BslImplicitPredCorrRTheta` to pass a spline builder and evaluator which operate on GPU.
- Remove the const version of `get_values_field()` and change it into `get_values_const_field()` in `DerivFieldCommon`.
- Change alias in (r, theta) geometry `DConstVectorFieldRTheta`->`DVectorConstFieldRTheta`.
- Change constructor arguments of `VortexMergerEquilibria` to pass a spline builder and evaluator which operate on GPU.
- Port `PoissonLikeRHSFunction` from the (r, theta) geometry to GPU.
- Change constructor argument of `PoissonLikeRHSFunction` from the (r, theta) geometry to pass spline coefficients on GPU.
- Use Spack to install the Kokkos ecosystem in the MI250 Adastra toolchain.
- Use Spack to install the Kokkos ecosystem in the GENOA Adastra toolchain.
- Use a single rocm stack on Adastra.

### Deprecated

### Removed

- Remove deprecated method `PolarBSplines::integrals`.
- Remove unhelpful `PolarSpline` classes in favour of `DField<IdxRange<PolarBSplines>>` types.
- Remove unused broken method `PolarSplineEvaluator::integrate`.
- Remove `min` and `max` from `math_tools.hpp` (functionality is available in std and Kokkos namespaces).

## [v0.2.0] - 2025-07-03

### Added

- Add a Gyroaverage operator with tests for circular geometry.
- Curvilinear coordinate change classes have an O-point method to retrieve the O-point in the non-curvilinear coordinates.
- Add a batched `operator()` to `DiscreteToCartesian` allowing a field of coordinates to be converted.
- Add a `LiePoissonBracket::operator()` overload which takes a 2D tensor as the second argument to the bracket.
- Add a function `PDI_expose_vector_field` to output a vector field via PDI.
- Add a `control_points` method to `DiscreteToCartesian` to allow all control points to be retrieved at once.

### Fixed

- Fix uninitialized warning in the `Tensor` class.
- Fix unused `m_magnetic_field` variable in `MaxwellianEquilibrium` class.
- Fix break points incorrectly labelled as knots.
- Fix minimum version requirement of Kokkos.
- Fix tolerance of floating point comparisons in JacobianMatrixAndJacobianCoefficients and MultipatchSplineEvaluatorTest tests
- Fix unnecessary `std::move` calls.
- Fix missing assertion in `LeviCivitaTensor` to prevent division by 0 when Jacobian is calculated at singular point.
- Fix bad result of `is_tensor_v` for `IdentityTensor`.

### Changed

- Bumped the minimum CMake version to 3.25 to benefit from the `add_subdirectory(.. SYSTEM)` feature.
- Change the interface of `IVlasovSolver` and `IQNSolver` in `geometryXYVxVy` to store the electric field in a `VectorField`.
- Integration of `ddc::StridedDiscreteDomain` by making `IdxRangeSlice` a type alias.
- The parameter `iter_start` has been removed from the constructor of `RestartInitialisation`.
- Generalise `compute_coeffs_on_mapping` to work with any mapping.
- Rely on GPU-aware MPI to allow GPU-direct MPI for `MPITransposeAllToAll`.
- Curvilinear coordinate change classes take a `Coord` type to specify the O-point in the constructor.
- Allow `init_discrete_space` to be used to initialise `PolarBSplines` with a GPU-based `DiscreteToCartesian` coordinate change operator.

### Deprecated

## [v0.1.1] - 2025-05-30

### Fixed

- Fix paths in root `CMakeLists.txt` file to ensure it can be correctly used in a submodule.
- Update remaining use of `ddc::Coordinate` to use Gyselalib++ conventions (`Coord`).
- Update coding conventions to match what is applied.

## [v0.1.0] - 2025-05-28

### Added

- First release of Gyselalib++
- Advection operators
  - 1D Semi-Lagrangian spatial advection ($` \frac{df_s}{dt}= \sqrt{\frac{m_e}{m_s}} v \frac{\partial f_s}{\partial x} `$)
  - 1D Semi-Lagrangian velocity advection ($` \frac{df_s}{dt}= q_s \sqrt{\frac{m_e}{m_s}} E \frac{\partial f_s}{\partial v} `$)
  - 1D Semi-Lagrangian advection with a provided advection field
  - 2D Semi-Lagrangian advection on a polar plane with a provided advection field
- Collisions
  - Collision operator in $`(v_\parallel,\mu)`$
- Coordinate transformation operators and tools
  - Coordinate transformation operators
    - Triangular Barycentric coordinates <-> Cartesian coordinates
    - Circular coordinates <-> Cartesian coordinates
    - Cylindrical coordinates <-> Cartesian coordinates
    - Tokamak-shaped Czarny coordinates <-> Cartesian coordinates
    - Toroidal coordinates -> Cylindrical coordinates
    - Discrete coordinates -> Cartesian coordinates
    - Identity transformation
    - Composite coordinate transformation
  - Tools to manage coordinate transformations by:
    - Getting the inverse Jacobian matrix at a given coordinate
    - Getting the inverse Jacobian matrix at the O-point (to provide explicit equations without an if)
    - Evaluate the metric tensor at a given coordinate
    - Map a vector from one vector space to another
- Additional data types
  - DerivativeField to store a field and its boundary derivatives
  - VectorField
  - Tensor type and tools
    - Levi-Civita tensor
    - Identity tensor
    - Tensor multiplication operator
- Interpolation operators
  - Lagrange interpolation
  - Spline interpolation
  - Polar spline evaluation
- General Mathematical tools
  - Methods for calculating the L-norms
  - Derivative calculators
    - Finite differences method (with and without known boundary values)
    - Derivatives from 1D or 2D spline representations
    - Constant derivatives of a known value
  - Miscellaneous
    - sum
    - norm
    - modulo
    - pow for integer powers
    - factorial
    - min
    - max
    - determinant
    - inverse
    - scalar product
    - tensor product
- Solvers for matrix equations with different sparsity patterns
  - Banded matrix
  - Batched CSR (compressed sparse row) matrix
  - Batched ELL matrix
  - Batched tridiagonal matrix
  - Matrix with dense corners
  - Matrix with dense bottom right-hand corner
  - Dense matrix
  - Positive-definite symmetric tridiagonal matrix
  - Periodic banded matrix (banded plus top-right and bottom-left corners)
- MPI parallelisation tools
  - MPI all to all transposition
- Solvers for partial differential equation (PDEs)
  - 1D Finite elements method (FEM)
  - 1D Fast Fourier transform (FFT)
  - Polar Poisson-like solver to solve $` - \nabla \cdot (\alpha \nabla \phi) + \beta \phi = \rho `$ on a polar domain
- Quadrature methods and tools
  - Definition of quadrature coefficients
    - Gauss-Legendre
    - Trapezoid
    - Simpson
    - Spline-based quadrature (with homogeneous Neumann boundary conditions or with an equal number of spline bases and interpolation points)
  - ND coefficients from multiple 1D quadrature coefficients
  - Definition of quadrature coefficients to calculate a volume on general coordinates
- Timestepping methods
  - Euler
  - Crank-Nicolson
  - 2nd order Runge-Kutta (RK2)
  - 3rd order Runge-Kutta (RK3)
  - 4th order Runge-Kutta (RK4)

### Notes

- This is an early development release (`v0.x`); APIs may change<|MERGE_RESOLUTION|>--- conflicted
+++ resolved
@@ -11,14 +11,11 @@
 
 ### Added
 
-<<<<<<< HEAD
-- Added `IEquilibrium::init_from_input` method to choose XVx equililibrium in input file.
-=======
 - Add getters to `DerivField` types to access the associated index ranges.
 - Add H100 Jean-Zay toolchain.
 - Add an `operator()` in `BslAdvectionPolar` to advect a function with an advection field along `<R, Theta>`.
 The operator averages the values of the advection field on the first ring to get its value at the O-point.
->>>>>>> ed083a6e
+- Added `IEquilibrium::init_from_input` method to choose XVx equililibrium in input file.
 
 ### Fixed
 
@@ -27,17 +24,14 @@
 ### Changed
 
 - Use patched recipes for the CPU Spack toolchain.
-<<<<<<< HEAD
-- Combine `landau_fft` and `bumpontail_fft` executables into a `xvx_fft` executable.
-- Combine `landau_fem_uniform` and `bumpontail_fem_uniform` executables into a `xvx_fem_uniform` executable.
-- Make the choice of equililibrium an input parameter for `xvx` executables.
-=======
 - Inject Kokkos Tools lib directory to `LD_LIBRARY_PATH` in the Adastra toolchains.
 - Update and reorganize the Persee toolchains.
 - Add pdiplugin-pycall to Persee toolchains.
 - Add an assertion to `PolarSplines` to ensure that the domain matches the assumptions.
 - Allow a local installation of Kokkos > v4.4.1 to be used by CMake.
->>>>>>> ed083a6e
+- Combine `landau_fft` and `bumpontail_fft` executables into a `xvx_fft` executable.
+- Combine `landau_fem_uniform` and `bumpontail_fem_uniform` executables into a `xvx_fem_uniform` executable.
+- Make the choice of equililibrium an input parameter for `xvx` executables.
 
 ### Deprecated
 
