--- conflicted
+++ resolved
@@ -20,11 +20,8 @@
 
 - Change the interface of `IVlasovSolver` and `IQNSolver` in `geometryXYVxVy` to store the electric field in a `VectorField`.
 - Integration of `ddc::StridedDiscreteDomain` by making `IdxRangeSlice` a type alias.
-<<<<<<< HEAD
+- The parameter `iter_start` has been removed from the constructor of `RestartInitialisation`.
 - Generalise `compute_coeffs_on_mapping` to work with any mapping.
-=======
-- The parameter `iter_start` has been removed from the constructor of `RestartInitialisation`.
->>>>>>> d6ac49da
 
 ### Deprecated
 
