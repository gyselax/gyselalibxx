--- conflicted
+++ resolved
@@ -7,13 +7,17 @@
 
 ---
 
-<<<<<<< HEAD
 ## [UNRELEASED]
 
 ### Added
-=======
+
+### Fixed
+
+### Changed
+
+### Deprecated
+
 ## [v0.1.1] - 2025-05-30
->>>>>>> 630583cb
 
 ### Fixed
 
@@ -21,13 +25,6 @@
 - Update remaining use of `ddc::Coordinate` to use Gyselalib++ conventions (`Coord`).
 - Update coding conventions to match what is applied.
 
-<<<<<<< HEAD
-### Changed
-
-### Deprecated
-
-=======
->>>>>>> 630583cb
 ## [v0.1.0] - 2025-05-28
 
 ### Added
