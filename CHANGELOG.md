--- conflicted
+++ resolved
@@ -23,11 +23,8 @@
 - Inject Kokkos Tools lib directory to `LD_LIBRARY_PATH` in the Adastra toolchains.
 - Update and reorganize the Persee toolchains.
 - Add pdiplugin-pycall to Persee toolchains.
-<<<<<<< HEAD
+- Add an assertion to `PolarSplines` to ensure that the domain matches the assumptions.
 - Allow a local installation of Kokkos > v4.4.1 to be used by CMake.
-=======
-- Add an assertion to `PolarSplines` to ensure that the domain matches the assumptions.
->>>>>>> d4bda9d5
 
 ### Deprecated
 
