# Changelog

All notable changes to this project will be documented in this file.

The format is based on [Keep a Changelog](https://keepachangelog.com/en/1.1.0/),
and this project adheres to [Semantic Versioning](https://semver.org/spec/v2.0.0.html).

---

## [UNRELEASED]

### Added

- Port `PolarSplineEvaluator` methods to GPU.
- Add methods to `PolarSplineEvaluator` to avoid unnecessary creation of fields of coordinates.

### Fixed

- Modify `ruche.v100/environment.sh` file to fix tokamaxi simulation segfault issues.
- Fix type of derivatives stored in `DerivFieldMem` and `DerivField` types.
- Fixed memory error in `PolarSplineFEMPoissonLikeSolver`.
- Remove non-parallelisable loop in `PolarSplineFEMPoissonLikeSolver::init_nnz_per_line`.
- Remove use of `std::cyl_bessel_j` which is not available in libc++.
- Fix `mi250.hipcc.adastra.spack` toolchain.
- Fix uninitialised values being used as an initial guess for the result of the matrix equation in `PolarSplineFEMPoissonLikeSolver`.

### Changed

- Change interface of `EdgeTransformation::search_for_match` to return an `out_of_bounds_idx` instead of a boolean.
<<<<<<< HEAD
- Change the internals of `PolarSplineFEMPoissonLikeSolver` to precalculate fewer values.
=======
- Change spack setup in CPU installation script (`prepare.sh`) to create and use independent spack installation.
- Change template parameters of `PolarSplineEvaluator` to add execution and memory space information.
- Allow `get_idx_range` to be called from a GPU execution space.
- Uniformise toolchains.
- Allow batch CSR convergence parameters to be specified in the constructor of `PolarSplineFEMPoissonLikeSolver`.
>>>>>>> 08b6572d

### Deprecated

### Removed

- Remove deprecated method `PolarBSplines::integrals`.
- Remove unhelpful `PolarSpline` classes in favour of `DField<IdxRange<PolarBSplines>>` types.
- Remove unused broken method `PolarSplineEvaluator::integrate`.

## [v0.2.0] - 2025-07-03

### Added

- Add a Gyroaverage operator with tests for circular geometry.
- Curvilinear coordinate change classes have an O-point method to retrieve the O-point in the non-curvilinear coordinates.
- Add a batched `operator()` to `DiscreteToCartesian` allowing a field of coordinates to be converted.
- Add a `LiePoissonBracket::operator()` overload which takes a 2D tensor as the second argument to the bracket.
- Add a function `PDI_expose_vector_field` to output a vector field via PDI.
- Add a `control_points` method to `DiscreteToCartesian` to allow all control points to be retrieved at once.

### Fixed

- Fix uninitialized warning in the `Tensor` class.
- Fix unused `m_magnetic_field` variable in `MaxwellianEquilibrium` class.
- Fix break points incorrectly labelled as knots.
- Fix minimum version requirement of Kokkos.
- Fix tolerance of floating point comparisons in JacobianMatrixAndJacobianCoefficients and MultipatchSplineEvaluatorTest tests
- Fix unnecessary `std::move` calls.
- Fix missing assertion in `LeviCivitaTensor` to prevent division by 0 when Jacobian is calculated at singular point.
- Fix bad result of `is_tensor_v` for `IdentityTensor`.

### Changed

- Bumped the minimum CMake version to 3.25 to benefit from the `add_subdirectory(.. SYSTEM)` feature.
- Change the interface of `IVlasovSolver` and `IQNSolver` in `geometryXYVxVy` to store the electric field in a `VectorField`.
- Integration of `ddc::StridedDiscreteDomain` by making `IdxRangeSlice` a type alias.
- The parameter `iter_start` has been removed from the constructor of `RestartInitialisation`.
- Generalise `compute_coeffs_on_mapping` to work with any mapping.
- Rely on GPU-aware MPI to allow GPU-direct MPI for `MPITransposeAllToAll`.
- Curvilinear coordinate change classes take a `Coord` type to specify the O-point in the constructor.
- Allow `init_discrete_space` to be used to initialise `PolarBSplines` with a GPU-based `DiscreteToCartesian` coordinate change operator.

### Deprecated

## [v0.1.1] - 2025-05-30

### Fixed

- Fix paths in root `CMakeLists.txt` file to ensure it can be correctly used in a submodule.
- Update remaining use of `ddc::Coordinate` to use Gyselalib++ conventions (`Coord`).
- Update coding conventions to match what is applied.

## [v0.1.0] - 2025-05-28

### Added

- First release of Gyselalib++
- Advection operators
  - 1D Semi-Lagrangian spatial advection ($` \frac{df_s}{dt}= \sqrt{\frac{m_e}{m_s}} v \frac{\partial f_s}{\partial x} `$)
  - 1D Semi-Lagrangian velocity advection ($` \frac{df_s}{dt}= q_s \sqrt{\frac{m_e}{m_s}} E \frac{\partial f_s}{\partial v} `$)
  - 1D Semi-Lagrangian advection with a provided advection field
  - 2D Semi-Lagrangian advection on a polar plane with a provided advection field
- Collisions
  - Collision operator in $`(v_\parallel,\mu)`$
- Coordinate transformation operators and tools
  - Coordinate transformation operators
    - Triangular Barycentric coordinates <-> Cartesian coordinates
    - Circular coordinates <-> Cartesian coordinates
    - Cylindrical coordinates <-> Cartesian coordinates
    - Tokamak-shaped Czarny coordinates <-> Cartesian coordinates
    - Toroidal coordinates -> Cylindrical coordinates
    - Discrete coordinates -> Cartesian coordinates
    - Identity transformation
    - Composite coordinate transformation
  - Tools to manage coordinate transformations by:
    - Getting the inverse Jacobian matrix at a given coordinate
    - Getting the inverse Jacobian matrix at the O-point (to provide explicit equations without an if)
    - Evaluate the metric tensor at a given coordinate
    - Map a vector from one vector space to another
- Additional data types
  - DerivativeField to store a field and its boundary derivatives
  - VectorField
  - Tensor type and tools
    - Levi-Civita tensor
    - Identity tensor
    - Tensor multiplication operator
- Interpolation operators
  - Lagrange interpolation
  - Spline interpolation
  - Polar spline evaluation
- General Mathematical tools
  - Methods for calculating the L-norms
  - Derivative calculators
    - Finite differences method (with and without known boundary values)
    - Derivatives from 1D or 2D spline representations
    - Constant derivatives of a known value
  - Miscellaneous
    - sum
    - norm
    - modulo
    - pow for integer powers
    - factorial
    - min
    - max
    - determinant
    - inverse
    - scalar product
    - tensor product
- Solvers for matrix equations with different sparsity patterns
  - Banded matrix
  - Batched CSR (compressed sparse row) matrix
  - Batched ELL matrix
  - Batched tridiagonal matrix
  - Matrix with dense corners
  - Matrix with dense bottom right-hand corner
  - Dense matrix
  - Positive-definite symmetric tridiagonal matrix
  - Periodic banded matrix (banded plus top-right and bottom-left corners)
- MPI parallelisation tools
  - MPI all to all transposition
- Solvers for partial differential equation (PDEs)
  - 1D Finite elements method (FEM)
  - 1D Fast Fourier transform (FFT)
  - Polar Poisson-like solver to solve $` - \nabla \cdot (\alpha \nabla \phi) + \beta \phi = \rho `$ on a polar domain
- Quadrature methods and tools
  - Definition of quadrature coefficients
    - Gauss-Legendre
    - Trapezoid
    - Simpson
    - Spline-based quadrature (with homogeneous Neumann boundary conditions or with an equal number of spline bases and interpolation points)
  - ND coefficients from multiple 1D quadrature coefficients
  - Definition of quadrature coefficients to calculate a volume on general coordinates
- Timestepping methods
  - Euler
  - Crank-Nicolson
  - 2nd order Runge-Kutta (RK2)
  - 3rd order Runge-Kutta (RK3)
  - 4th order Runge-Kutta (RK4)

### Notes

- This is an early development release (`v0.x`); APIs may change<|MERGE_RESOLUTION|>--- conflicted
+++ resolved
@@ -27,15 +27,12 @@
 ### Changed
 
 - Change interface of `EdgeTransformation::search_for_match` to return an `out_of_bounds_idx` instead of a boolean.
-<<<<<<< HEAD
-- Change the internals of `PolarSplineFEMPoissonLikeSolver` to precalculate fewer values.
-=======
 - Change spack setup in CPU installation script (`prepare.sh`) to create and use independent spack installation.
 - Change template parameters of `PolarSplineEvaluator` to add execution and memory space information.
 - Allow `get_idx_range` to be called from a GPU execution space.
 - Uniformise toolchains.
 - Allow batch CSR convergence parameters to be specified in the constructor of `PolarSplineFEMPoissonLikeSolver`.
->>>>>>> 08b6572d
+- Change the internals of `PolarSplineFEMPoissonLikeSolver` to precalculate fewer values.
 
 ### Deprecated
 
