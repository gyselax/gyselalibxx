--- conflicted
+++ resolved
@@ -11,26 +11,20 @@
 
 ### Added
 
-<<<<<<< HEAD
-- Add a `LiePoissonBracket::operator()` overload which takes a 2D tensor as the second argument to the bracket.
-=======
 - Curvilinear coordinate change classes have an O-point method to retrieve the O-point in the non-curvilinear coordinates.
 - Add a batched `operator()` to `DiscreteToCartesian` allowing a field of coordinates to be converted.
->>>>>>> f5a20ad6
+- Add a `LiePoissonBracket::operator()` overload which takes a 2D tensor as the second argument to the bracket.
 
 ### Fixed
 
 - Fix uninitialized warning in the `Tensor` class.
 - Fix unused `m_magnetic_field` variable in `MaxwellianEquilibrium` class.
 - Fix break points incorrectly labelled as knots.
-<<<<<<< HEAD
-- Fix missing assertion in `LeviCivitaTensor` to prevent division by 0 when Jacobian is calculated at singular point.
-- Fix bad result of `is_tensor_v` for `IdentityTensor`.
-=======
 - Fix minimum version requirement of Kokkos.
 - Fix tolerance of floating point comparisons in JacobianMatrixAndJacobianCoefficients and MultipatchSplineEvaluatorTest tests
 - Fix unnecessary `std::move` calls.
->>>>>>> f5a20ad6
+- Fix missing assertion in `LeviCivitaTensor` to prevent division by 0 when Jacobian is calculated at singular point.
+- Fix bad result of `is_tensor_v` for `IdentityTensor`.
 
 ### Changed
 
