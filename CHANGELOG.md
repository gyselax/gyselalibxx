--- conflicted
+++ resolved
@@ -18,11 +18,8 @@
 ### Changed
 
 - Change the interface of `IVlasovSolver` and `IQNSolver` in `geometryXYVxVy` to store the electric field in a `VectorField`.
-<<<<<<< HEAD
+- Integration of `ddc::StridedDiscreteDomain` by making `IdxRangeSlice` a type alias.
 - Generalise `compute_coeffs_on_mapping` to work with any mapping.
-=======
-- Integration of `ddc::StridedDiscreteDomain` by making `IdxRangeSlice` a type alias.
->>>>>>> a5479a47
 
 ### Deprecated
 
