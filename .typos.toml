[default]
locale = 'en-gb'
extend-ignore-re = ["capitalize()",
                    "MPI_\\S*",
                    "PDI_\\S*",
                    "ddc::\\S*",
                    "gko_exec->\\S*",
                    "on_finalize:",
                    "colors.Normalize",
                    "spack concretize",
                    "'center left'",
<<<<<<< HEAD
=======
                    "'center right'",
>>>>>>> f055e3d1
                    "Gif-sur-Yvette"
                    ]
extend-ignore-identifiers-re = [
    "Comput. Phys. Commun."
]

[default.extend-words]
# Don't correct these word (parts)
iy = "iy"
ND = "ND"
Strang = "Strang"
Ax = "Ax"
ax = "ax"
color = "color"
colors = "colors"
<<<<<<< HEAD
=======
artifacts = "artifacts"
>>>>>>> f055e3d1

[files]
extend-exclude = ["*.tex",
                  "*.bib",
                  "*.sty",
                  "*.js",
                  "*.svg",
                  "*.css"
                  ]<|MERGE_RESOLUTION|>--- conflicted
+++ resolved
@@ -9,10 +9,7 @@
                     "colors.Normalize",
                     "spack concretize",
                     "'center left'",
-<<<<<<< HEAD
-=======
                     "'center right'",
->>>>>>> f055e3d1
                     "Gif-sur-Yvette"
                     ]
 extend-ignore-identifiers-re = [
@@ -28,10 +25,7 @@
 ax = "ax"
 color = "color"
 colors = "colors"
-<<<<<<< HEAD
-=======
 artifacts = "artifacts"
->>>>>>> f055e3d1
 
 [files]
 extend-exclude = ["*.tex",
