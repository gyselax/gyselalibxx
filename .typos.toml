[default]
locale = 'en-gb'
extend-ignore-re = ["capitalize()",
                    "MPI_\\S*",
                    "PDI_\\S*",
                    "ddc::\\S*",
                    "gko_exec->\\S*",
                    "on_finalize:",
                    "colors.Normalize",
                    "spack concretize",
                    "'center left'",
                    "'center right'",
                    "Gif-sur-Yvette"
                    ]
extend-ignore-identifiers-re = [
    "Comput. Phys. Commun."
]

[default.extend-words]
# Don't correct these word (parts)
iy = "iy"
ND = "ND"
Strang = "Strang"
Ax = "Ax"
ax = "ax"
color = "color"
colors = "colors"
<<<<<<< HEAD

[files]
extend-exclude = ["*.tex",
                  "*.bib",
                  "*.sty",
                  "*.js",
                  "*.svg",
                  "*.css"
                  ]
=======
artifacts = "artifacts"
>>>>>>> fe303301
<|MERGE_RESOLUTION|>--- conflicted
+++ resolved
@@ -25,7 +25,7 @@
 ax = "ax"
 color = "color"
 colors = "colors"
-<<<<<<< HEAD
+artifacts = "artifacts"
 
 [files]
 extend-exclude = ["*.tex",
@@ -34,7 +34,4 @@
                   "*.js",
                   "*.svg",
                   "*.css"
-                  ]
-=======
-artifacts = "artifacts"
->>>>>>> fe303301
+                  ]