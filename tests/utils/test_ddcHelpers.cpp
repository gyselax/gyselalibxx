--- conflicted
+++ resolved
@@ -17,12 +17,10 @@
 
 using Coord1D = Coord<Tag>;
 
-template <std::size_t ncells>
 struct GridUniform : UniformGridBase<Tag>
 {
 };
 
-template <std::size_t ncells>
 struct GridNonUniform : NonUniformGridBase<Tag>
 {
 };
@@ -31,23 +29,14 @@
 
 TEST(DDCHelper, UniformPeriodicRestriction)
 {
-<<<<<<< HEAD
-    std::size_t constexpr ncells(5);
-    using Grid1D = GridUniform<ncells>;
-=======
     using Grid1D = GridUniform;
->>>>>>> 6ed0e5f7
     using Idx = Idx<Grid1D>;
     using IdxStep = IdxStep<Grid1D>;
     using IdxRange = IdxRange<Grid1D>;
 
     Coord1D x_min(-1.0);
     Coord1D x_max(1.0);
-<<<<<<< HEAD
-    IdxStep npoints(ncells + 1);
-=======
     IdxStep npoints(6);
->>>>>>> 6ed0e5f7
     double x_len = x_max - x_min;
 
     ddc::init_discrete_space<Grid1D>(Grid1D::init(x_min, x_max, npoints));
@@ -82,36 +71,18 @@
 
 TEST(DDCHelper, NonUniformPeriodicRestriction)
 {
-<<<<<<< HEAD
-    std::size_t constexpr ncells(5);
-    using Grid1D = GridNonUniform<ncells>;
-=======
-    using Grid1D = GridNonUniform;
->>>>>>> 6ed0e5f7
+    using Grid1D = GridNonUniform;
     using Idx = Idx<Grid1D>;
     using IdxStep = IdxStep<Grid1D>;
     using IdxRange = IdxRange<Grid1D>;
 
     Coord1D x_min(-1.0);
     Coord1D x_max(1.0);
-<<<<<<< HEAD
+    IdxStep ncells(5);
     IdxStep npoints(ncells + 1);
     double x_len = x_max - x_min;
 
-    std::vector<double> nu_points(6);
-    for (int i(0); i < 5; ++i) {
-        nu_points[i] = x_min + i * 0.4;
-    }
-    nu_points[5] = x_max;
-
-    ddc::init_discrete_space<Grid1D>(nu_points);
-=======
-    IdxStep ncells(5);
-    IdxStep npoints(ncells + 1);
-    double x_len = x_max - x_min;
-
     ddc::init_discrete_space<Grid1D>(build_random_non_uniform_break_points(x_min, x_max, ncells));
->>>>>>> 6ed0e5f7
 
     IdxRange idx_range(Idx(0), npoints - 1);
 
@@ -147,22 +118,14 @@
  */
 TEST(DDCHelper, ComputeMaxDistanceUniformGrid)
 {
-<<<<<<< HEAD
-    std::size_t constexpr ncells(10);
-    using Grid1D = GridUniform<ncells>;
-=======
     using Grid1D = GridUniform;
->>>>>>> 6ed0e5f7
     using Idx = Idx<Grid1D>;
     using IdxStep = IdxStep<Grid1D>;
     using IdxRange = IdxRange<Grid1D>;
 
     Coord1D x_min(0.);
     Coord1D x_max(1.0);
-<<<<<<< HEAD
-=======
     IdxStep ncells(10);
->>>>>>> 6ed0e5f7
     IdxStep npoints(ncells + 1);
     double x_len = x_max - x_min;
 
@@ -182,12 +145,7 @@
  */
 TEST(DDCHelper, ComputeMaxDistanceNonUniformGridFirst)
 {
-<<<<<<< HEAD
-    std::size_t constexpr ncells(5);
-    using Grid1D = GridNonUniform<ncells>;
-=======
-    using Grid1D = GridNonUniform;
->>>>>>> 6ed0e5f7
+    using Grid1D = GridNonUniform;
     using Idx = Idx<Grid1D>;
     using IdxStep = IdxStep<Grid1D>;
     using IdxRange = IdxRange<Grid1D>;
@@ -196,10 +154,7 @@
     std::vector<double> points_list = {0., 0.9, 1., 1.1, 1.5, 2.};
     ddc::init_discrete_space<Grid1D>(points_list);
 
-<<<<<<< HEAD
-=======
     IdxStep ncells(5);
->>>>>>> 6ed0e5f7
     IdxStep npoints(ncells + 1);
     IdxRange idx_range(Idx(0), npoints);
 
@@ -216,12 +171,7 @@
  */
 TEST(DDCHelper, ComputeMaxDistanceNonUniformGridMiddle)
 {
-<<<<<<< HEAD
-    std::size_t constexpr ncells(5);
-    using Grid1D = GridNonUniform<ncells>;
-=======
-    using Grid1D = GridNonUniform;
->>>>>>> 6ed0e5f7
+    using Grid1D = GridNonUniform;
     using Idx = Idx<Grid1D>;
     using IdxStep = IdxStep<Grid1D>;
     using IdxRange = IdxRange<Grid1D>;
@@ -230,10 +180,7 @@
     std::vector<double> points_list = {0., 0.1, 1., 1.1, 1.5, 2.};
     ddc::init_discrete_space<Grid1D>(points_list);
 
-<<<<<<< HEAD
-=======
     IdxStep ncells(5);
->>>>>>> 6ed0e5f7
     IdxStep npoints(ncells + 1);
     IdxRange idx_range(Idx(0), npoints);
 
@@ -250,12 +197,7 @@
  */
 TEST(DDCHelper, ComputeMaxDistanceNonUniformGridLast)
 {
-<<<<<<< HEAD
-    std::size_t constexpr ncells(5);
-    using Grid1D = GridNonUniform<ncells>;
-=======
-    using Grid1D = GridNonUniform;
->>>>>>> 6ed0e5f7
+    using Grid1D = GridNonUniform;
     using Idx = Idx<Grid1D>;
     using IdxStep = IdxStep<Grid1D>;
     using IdxRange = IdxRange<Grid1D>;
@@ -264,10 +206,7 @@
     std::vector<double> points_list = {0., 0.3, 0.9, 1., 1.1, 2.};
     ddc::init_discrete_space<Grid1D>(points_list);
 
-<<<<<<< HEAD
-=======
     int ncells(5);
->>>>>>> 6ed0e5f7
     IdxStep npoints(ncells + 1);
     IdxRange idx_range(Idx(0), npoints);
 
