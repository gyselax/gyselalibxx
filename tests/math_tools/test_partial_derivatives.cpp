--- conflicted
+++ resolved
@@ -24,26 +24,6 @@
     static bool constexpr PERIODIC = false;
 };
 
-<<<<<<< HEAD
-/**
- * @brief A class that represents a polynomial test function for computing partial derivatives.
- * The polynomial depends on two variables.
- */
-template <class DerivativeDimension, std::size_t spline_degree>
-class FunctionToDifferentiatePolynomial
-{
-    static_assert(std::is_same_v<DerivativeDimension, X> || std::is_same_v<DerivativeDimension, Y>);
-
-    using DDim = DerivativeDimension;
-    using ODim = std::conditional_t<std::is_same_v<DDim, X>, Y, X>;
-
-    using CoordFull = Coord<DDim, ODim>;
-
-    int const m_degree;
-
-public:
-    FunctionToDifferentiatePolynomial() : m_degree(spline_degree + 1) {}
-=======
 auto static constexpr SplineBoundary = ddc::BoundCond::GREVILLE;
 
 std::size_t static constexpr spline_degree = 3;
@@ -76,7 +56,6 @@
      */
     KOKKOS_DEFAULTED_FUNCTION ~FunctionToDifferentiateCosine() = default;
 
->>>>>>> 6ed0e5f7
     /**
      * @brief Get the value of the function at given coordinate.
      *
@@ -85,19 +64,11 @@
      *
      * @return The value of the function at the coordinate.
      */
-<<<<<<< HEAD
-    KOKKOS_FUNCTION double operator()(CoordFull const coord) const
-    {
-        double const x = ddc::get<X>(coord);
-        double const y = ddc::get<Y>(coord);
-        return (ipow(x, m_degree + 1) + ipow(y, m_degree)) * y;
-=======
     KOKKOS_FUNCTION double operator()(CoordXY const coord_xy) const
     {
         double const x = ddc::get<X>(coord_xy);
         double const y = ddc::get<Y>(coord_xy);
         return Kokkos::cos(x) * Kokkos::cos(y);
->>>>>>> 6ed0e5f7
     }
 
     /**
@@ -110,22 +81,6 @@
      * @return The value of the partial derivative of the function
      * at the coordinate.
      */
-<<<<<<< HEAD
-    KOKKOS_FUNCTION double differentiate(CoordFull const coord) const
-    {
-        double const x = ddc::get<X>(coord);
-        double const y = ddc::get<Y>(coord);
-
-        if constexpr (std::is_same_v<DerivativeDimension, X>) {
-            return (1. + m_degree) * ipow(x, m_degree) * y;
-        } else {
-            return ipow(x, m_degree + 1) + (m_degree + 1) * ipow(y, m_degree);
-        }
-    }
-};
-
-
-=======
     template <class DerivativeDimension>
     KOKKOS_FUNCTION double differentiate(CoordXY const coord_xy) const
     {
@@ -143,142 +98,23 @@
     }
 };
 
->>>>>>> 6ed0e5f7
 /**
  * @brief A class that represents a test for partial derivatives.
  * The test can be used with several implementations for computing
  * partial derivatives.
  */
-<<<<<<< HEAD
-template <
-        class DerivativeDimension,
-        std::size_t N_ddim,
-        std::size_t N_odim,
-        std::size_t spline_degree>
-class PartialDerivativeTest
-{
-    static_assert(std::is_same_v<DerivativeDimension, X> || std::is_same_v<DerivativeDimension, Y>);
-
-public:
-    struct BSplinesX : ddc::NonUniformBSplines<X, spline_degree>
-    {
-    };
-
-    auto static constexpr SplineBoundary = ddc::BoundCond::GREVILLE;
-
-    using SplineInterpPointsX
-            = ddc::GrevilleInterpolationPoints<BSplinesX, SplineBoundary, SplineBoundary>;
-
-=======
 template <std::size_t ncells_x, std::size_t ncells_y>
 class PartialDerivativeTest
 {
 public:
->>>>>>> 6ed0e5f7
     struct GridX : NonUniformGridBase<X>
     {
     };
 
-<<<<<<< HEAD
-    struct BSplinesY : ddc::NonUniformBSplines<Y, spline_degree>
+    struct GridY : NonUniformGridBase<Y>
     {
     };
 
-    using SplineInterpPointsY
-            = ddc::GrevilleInterpolationPoints<BSplinesY, SplineBoundary, SplineBoundary>;
-=======
->>>>>>> 6ed0e5f7
-    struct GridY : NonUniformGridBase<Y>
-    {
-    };
-
-<<<<<<< HEAD
-    using DDim = DerivativeDimension;
-    using ODim = std::conditional_t<std::is_same_v<DDim, X>, Y, X>;
-
-    using CoordDDim = Coord<DDim>;
-    using CoordODim = Coord<ODim>;
-
-    using GridDDim = std::conditional_t<std::is_same_v<DDim, X>, GridX, GridY>;
-    using GridODim = std::conditional_t<std::is_same_v<DDim, X>, GridY, GridX>;
-
-    using IdxRangeDDim = IdxRange<GridDDim>;
-    using IdxRangeODim = IdxRange<GridODim>;
-    using IdxRangeFull = IdxRange<GridDDim, GridODim>;
-
-    using IdxFull = Idx<GridDDim, GridODim>;
-
-    using IdxStepDDim = IdxStep<GridDDim>;
-    using IdxStepODim = IdxStep<GridODim>;
-    using IdxStepFull = IdxStep<GridDDim, GridODim>;
-
-    using BSplinesDDim = std::conditional_t<std::is_same_v<DDim, X>, BSplinesX, BSplinesY>;
-    using BSplinesODim = std::conditional_t<std::is_same_v<DDim, X>, BSplinesY, BSplinesX>;
-
-    using SplineInterpPointsDDim
-            = std::conditional_t<std::is_same_v<DDim, X>, SplineInterpPointsX, SplineInterpPointsY>;
-    using SplineInterpPointsODim
-            = std::conditional_t<std::is_same_v<DDim, X>, SplineInterpPointsY, SplineInterpPointsX>;
-
-    using DFieldMemType = DFieldMem<IdxRangeFull>;
-    using DFieldType = DField<IdxRangeFull>;
-
-    CoordDDim const m_ddim_min;
-    CoordDDim const m_ddim_max;
-    CoordODim const m_odim_min;
-    CoordODim const m_odim_max;
-    IdxStepDDim const m_ncells_ddim;
-    IdxStepODim const m_ncells_odim;
-
-    PartialDerivativeTest(
-            double const ddim_min,
-            double const ddim_max,
-            double const odim_min,
-            double const odim_max)
-        : m_ddim_min(ddim_min)
-        , m_ddim_max(ddim_max)
-        , m_odim_min(odim_min)
-        , m_odim_max(odim_max)
-        , m_ncells_ddim(N_ddim)
-        , m_ncells_odim(N_odim)
-    {
-        std::vector<CoordDDim> point_sampling_ddim
-                = build_random_non_uniform_break_points(m_ddim_min, m_ddim_max, m_ncells_ddim);
-
-        ddc::init_discrete_space<BSplinesDDim>(point_sampling_ddim);
-        ddc::init_discrete_space<GridDDim>(
-                SplineInterpPointsDDim::template get_sampling<GridDDim>());
-
-
-        std::vector<CoordODim> point_sampling_odim
-                = build_random_non_uniform_break_points(m_odim_min, m_odim_max, m_ncells_odim);
-
-        ddc::init_discrete_space<BSplinesODim>(point_sampling_odim);
-        ddc::init_discrete_space<GridODim>(
-                SplineInterpPointsODim::template get_sampling<GridODim>());
-    }
-
-    template <class FunctionToDifferentiate>
-    double compute_max_error(
-            FunctionToDifferentiate const& function_to_differentiate,
-            IPartialDerivativeCreator<IdxRangeFull, DerivativeDimension> const&
-                    partial_derivative_creator,
-            double& delta_ddim) const
-    {
-        IdxRangeDDim idxrange_ddim(SplineInterpPointsDDim::template get_domain<GridDDim>());
-        IdxRangeODim idxrange_odim(SplineInterpPointsODim::template get_domain<GridODim>());
-        IdxRangeFull idxrange(idxrange_ddim, idxrange_odim);
-
-        delta_ddim = ddcHelper::maximum_distance_between_adjacent_points(idxrange_ddim);
-
-        // field to be differentiated
-        DFieldMemType field_to_differentiate(idxrange);
-        DFieldType field_to_differentiate_proxy = get_field(field_to_differentiate);
-        ddc::parallel_for_each(
-                Kokkos::DefaultExecutionSpace(),
-                idxrange,
-                KOKKOS_LAMBDA(IdxFull const idx) {
-=======
     using IdxRangeX = IdxRange<GridX>;
     using IdxRangeY = IdxRange<GridY>;
     using IdxRangeXY = IdxRange<GridX, GridY>;
@@ -337,45 +173,24 @@
                 Kokkos::DefaultExecutionSpace(),
                 idxrange_xy,
                 KOKKOS_LAMBDA(IdxXY const idx) {
->>>>>>> 6ed0e5f7
                     field_to_differentiate_proxy(idx)
                             = function_to_differentiate(ddc::coordinate(idx));
                 });
 
-<<<<<<< HEAD
-        std::unique_ptr<IPartialDerivative<IdxRangeFull, DerivativeDimension>> const
-=======
         std::unique_ptr<IPartialDerivative<IdxRangeXY, DerivativeDimension>> const
->>>>>>> 6ed0e5f7
                 partial_derivative_creator_pointer
                 = partial_derivative_creator.create_instance(
                         get_const_field(field_to_differentiate));
 
-<<<<<<< HEAD
-        IPartialDerivative<IdxRangeFull, DerivativeDimension> const& partial_derivative
-                = *partial_derivative_creator_pointer;
-
-        DFieldMemType field_differentiated_alloc(idxrange);
-=======
         IPartialDerivative<IdxRangeXY, DerivativeDimension> const& partial_derivative
                 = *partial_derivative_creator_pointer;
 
         DFieldMemType field_differentiated_alloc(idxrange_xy);
->>>>>>> 6ed0e5f7
         DFieldType field_differentiated = get_field(field_differentiated_alloc);
         partial_derivative(field_differentiated);
 
         double const max_error = ddc::parallel_transform_reduce(
                 Kokkos::DefaultExecutionSpace(),
-<<<<<<< HEAD
-                idxrange,
-                0.,
-                ddc::reducer::max<double>(),
-                KOKKOS_LAMBDA(IdxFull const idx) {
-                    return Kokkos::abs(
-                            field_differentiated(idx)
-                            - function_to_differentiate.differentiate(ddc::coordinate(idx)));
-=======
                 idxrange_xy,
                 0.,
                 ddc::reducer::max<double>(),
@@ -384,7 +199,6 @@
                             field_differentiated(idx)
                             - function_to_differentiate.template differentiate<DerivativeDimension>(
                                     ddc::coordinate(idx)));
->>>>>>> 6ed0e5f7
                 });
 
         return max_error;
@@ -396,30 +210,6 @@
  * The test can be used with 1d splines for computing partial 
  * derivatives.
  */
-<<<<<<< HEAD
-template <
-        class DerivativeDimension,
-        std::size_t N_ddim,
-        std::size_t N_odim,
-        std::size_t spline_degree>
-class PartialDerivativeTestSpline1D
-    : public PartialDerivativeTest<DerivativeDimension, N_ddim, N_odim, spline_degree>
-{
-private:
-    using base_type = PartialDerivativeTest<DerivativeDimension, N_ddim, N_odim, spline_degree>;
-    using DDim = DerivativeDimension;
-
-    using SplineDDimBuilder = ddc::SplineBuilder<
-            Kokkos::DefaultExecutionSpace,
-            Kokkos::DefaultExecutionSpace::memory_space,
-            typename base_type::BSplinesDDim,
-            typename base_type::GridDDim,
-            base_type::SplineBoundary,
-            base_type::SplineBoundary,
-            ddc::SplineSolver::LAPACK,
-            typename base_type::GridDDim,
-            typename base_type::GridODim>;
-=======
 template <class DerivativeDimension, std::size_t ncells_x, std::size_t ncells_y>
 class PartialDerivativeTestSpline1D : public PartialDerivativeTest<ncells_x, ncells_y>
 {
@@ -470,61 +260,10 @@
             ddc::SplineSolver::LAPACK,
             GridX,
             GridY>;
->>>>>>> 6ed0e5f7
 
     using SplineDDimEvaluator = ddc::SplineEvaluator<
             Kokkos::DefaultExecutionSpace,
             Kokkos::DefaultExecutionSpace::memory_space,
-<<<<<<< HEAD
-            typename base_type::BSplinesDDim,
-            typename base_type::GridDDim,
-            ddc::ConstantExtrapolationRule<DDim>,
-            ddc::ConstantExtrapolationRule<DDim>,
-            typename base_type::GridDDim,
-            typename base_type::GridODim>;
-
-    using IdxRangeDDim = typename base_type::IdxRangeDDim;
-    using IdxRangeODim = typename base_type::IdxRangeODim;
-    using IdxRangeFull = typename base_type::IdxRangeFull;
-
-    using SplineInterpPointsDDim = typename base_type::SplineInterpPointsDDim;
-    using SplineInterpPointsODim = typename base_type::SplineInterpPointsODim;
-
-    using GridDDim = typename base_type::GridDDim;
-    using GridODim = typename base_type::GridODim;
-
-    ddc::ConstantExtrapolationRule<DDim> const m_bv_min;
-    ddc::ConstantExtrapolationRule<DDim> const m_bv_max;
-
-public:
-    PartialDerivativeTestSpline1D(
-            double const ddim_min,
-            double const ddim_max,
-            double const odim_min,
-            double const odim_max)
-        : base_type(ddim_min, ddim_max, odim_min, odim_max)
-        , m_bv_min(typename base_type::CoordDDim(ddim_min))
-        , m_bv_max(typename base_type::CoordDDim(ddim_max))
-    {
-    }
-
-    double const operator()(double& delta_ddim) const
-    {
-        IdxRangeDDim const idxrange_ddim = SplineInterpPointsDDim::template get_domain<GridDDim>();
-        IdxRangeODim const idxrange_odim = SplineInterpPointsODim::template get_domain<GridODim>();
-        IdxRangeFull const idxrange = IdxRangeFull(idxrange_ddim, idxrange_odim);
-        SplineDDimBuilder const builder(idxrange);
-
-        SplineDDimEvaluator const spline_evaluator(m_bv_min, m_bv_max);
-
-        Spline1DPartialDerivativeCreator<SplineDDimBuilder, SplineDDimEvaluator> const
-                derivative_creator(builder, spline_evaluator);
-
-        using FunDiff = FunctionToDifferentiatePolynomial<typename base_type::DDim, spline_degree>;
-        FunDiff function_to_differentiate;
-        double const max_error = base_type::template compute_max_error<
-                FunDiff>(function_to_differentiate, derivative_creator, delta_ddim);
-=======
             BSplinesDDim,
             GridDDim,
             ddc::ConstantExtrapolationRule<DDim>,
@@ -589,7 +328,6 @@
                         function_to_differentiate,
                         derivative_creator,
                         max_distance);
->>>>>>> 6ed0e5f7
 
         return max_error;
     }
@@ -597,105 +335,133 @@
 
 /**
  * @brief A class that represents a test for partial derivatives.
-<<<<<<< HEAD
  * The test can be used with 2d splines for computing partial 
  * derivatives.
  */
-template <
-        class DerivativeDimension,
-        std::size_t N_ddim,
-        std::size_t N_odim,
-        std::size_t spline_degree>
-class PartialDerivativeTestSpline2D
-    : public PartialDerivativeTest<DerivativeDimension, N_ddim, N_odim, spline_degree>
-{
-private:
-    using base_type = PartialDerivativeTest<DerivativeDimension, N_ddim, N_odim, spline_degree>;
-
+template <class DerivativeDimension, std::size_t ncells_x, std::size_t ncells_y>
+class PartialDerivativeTestSpline2D : public PartialDerivativeTest<ncells_x, ncells_y>
+{
+    static_assert(std::is_same_v<DerivativeDimension, X> || std::is_same_v<DerivativeDimension, Y>);
+
+public:
+    using base_type = PartialDerivativeTest<ncells_x, ncells_y>;
     using DDim = DerivativeDimension;
-    using typename base_type::ODim;
-
-    using typename base_type::CoordDDim;
-    using typename base_type::CoordODim;
-
-    using typename base_type::GridDDim;
-    using typename base_type::GridODim;
+
+    using typename base_type::GridX;
+    using typename base_type::GridY;
+
+    using typename base_type::IdxRangeX;
+    using typename base_type::IdxRangeXY;
+    using typename base_type::IdxRangeY;
+
+    struct BSplinesX : ddc::NonUniformBSplines<X, spline_degree>
+    {
+    };
+    using SplineInterpPointsX
+            = ddc::GrevilleInterpolationPoints<BSplinesX, SplineBoundary, SplineBoundary>;
+
+
+    struct BSplinesY : ddc::NonUniformBSplines<Y, spline_degree>
+    {
+    };
+    using SplineInterpPointsY
+            = ddc::GrevilleInterpolationPoints<BSplinesY, SplineBoundary, SplineBoundary>;
 
     using SplineBuilder2D = ddc::SplineBuilder2D<
             Kokkos::DefaultExecutionSpace,
             Kokkos::DefaultExecutionSpace::memory_space,
-            typename base_type::BSplinesDDim,
-            typename base_type::BSplinesODim,
-            GridDDim,
-            GridODim,
-            base_type::SplineBoundary,
-            base_type::SplineBoundary,
-            base_type::SplineBoundary,
-            base_type::SplineBoundary,
+            BSplinesX,
+            BSplinesY,
+            GridX,
+            GridY,
+            SplineBoundary,
+            SplineBoundary,
+            SplineBoundary,
+            SplineBoundary,
             ddc::SplineSolver::LAPACK,
-            GridDDim,
-            GridODim>;
+            GridX,
+            GridY>;
 
     using SplineEvaluator2D = ddc::SplineEvaluator2D<
             Kokkos::DefaultExecutionSpace,
             Kokkos::DefaultExecutionSpace::memory_space,
-            typename base_type::BSplinesDDim,
-            typename base_type::BSplinesODim,
-            GridDDim,
-            GridODim,
-            ddc::ConstantExtrapolationRule<DDim, ODim>,
-            ddc::ConstantExtrapolationRule<DDim, ODim>,
-            ddc::ConstantExtrapolationRule<ODim, DDim>,
-            ddc::ConstantExtrapolationRule<ODim, DDim>,
-            GridDDim,
-            GridODim>;
-
-    using typename base_type::IdxRangeDDim;
-    using typename base_type::IdxRangeFull;
-    using typename base_type::IdxRangeODim;
-
-    using typename base_type::SplineInterpPointsDDim;
-    using typename base_type::SplineInterpPointsODim;
-
-    ddc::ConstantExtrapolationRule<DDim, ODim> const m_bv_ddim_min;
-    ddc::ConstantExtrapolationRule<DDim, ODim> const m_bv_ddim_max;
-    ddc::ConstantExtrapolationRule<ODim, DDim> const m_bv_odim_min;
-    ddc::ConstantExtrapolationRule<ODim, DDim> const m_bv_odim_max;
+            BSplinesX,
+            BSplinesY,
+            GridX,
+            GridY,
+            ddc::ConstantExtrapolationRule<X, Y>,
+            ddc::ConstantExtrapolationRule<X, Y>,
+            ddc::ConstantExtrapolationRule<Y, X>,
+            ddc::ConstantExtrapolationRule<Y, X>,
+            GridX,
+            GridY>;
+
+    ddc::ConstantExtrapolationRule<X, Y> const m_bv_xmin;
+    ddc::ConstantExtrapolationRule<X, Y> const m_bv_xmax;
+    ddc::ConstantExtrapolationRule<Y, X> const m_bv_ymin;
+    ddc::ConstantExtrapolationRule<Y, X> const m_bv_ymax;
 
 public:
     PartialDerivativeTestSpline2D(
-            double const ddim_min,
-            double const ddim_max,
-            double const odim_min,
-            double const odim_max)
-        : base_type(ddim_min, ddim_max, odim_min, odim_max)
-        , m_bv_ddim_min(CoordDDim(ddim_min), CoordODim(odim_min), CoordODim(odim_max))
-        , m_bv_ddim_max(CoordDDim(ddim_max), CoordODim(odim_min), CoordODim(odim_max))
-        , m_bv_odim_min(CoordODim(odim_min), CoordDDim(ddim_min), CoordDDim(ddim_max))
-        , m_bv_odim_max(CoordODim(odim_max), CoordDDim(ddim_min), CoordDDim(ddim_max))
-    {
-    }
-
-    double const operator()(double& delta_ddim) const
-    {
-        IdxRangeDDim const idxrange_ddim = SplineInterpPointsDDim::template get_domain<GridDDim>();
-        IdxRangeODim const idxrange_odim = SplineInterpPointsODim::template get_domain<GridODim>();
-        IdxRangeFull const idxrange = IdxRangeFull(idxrange_ddim, idxrange_odim);
+            double const xmin,
+            double const xmax,
+            double const ymin,
+            double const ymax)
+        : base_type(xmin, xmax, ymin, ymax)
+        , m_bv_xmin(CoordX(xmin), CoordY(ymin), CoordY(ymax))
+        , m_bv_xmax(CoordX(xmax), CoordY(ymin), CoordY(ymax))
+        , m_bv_ymin(CoordY(ymin), CoordX(xmin), CoordX(xmax))
+        , m_bv_ymax(CoordY(ymax), CoordX(xmin), CoordX(xmax))
+    {
+        std::vector<CoordX> point_sampling_x = build_random_non_uniform_break_points(
+                base_type::m_xmin,
+                base_type::m_xmax,
+                base_type::m_ncells_x,
+                0.2);
+
+        ddc::init_discrete_space<BSplinesX>(point_sampling_x);
+        ddc::init_discrete_space<GridX>(SplineInterpPointsX::template get_sampling<GridX>());
+
+        std::vector<CoordY> point_sampling_y = build_random_non_uniform_break_points(
+                base_type::m_ymin,
+                base_type::m_ymax,
+                base_type::m_ncells_y,
+                0.2);
+
+        ddc::init_discrete_space<BSplinesY>(point_sampling_y);
+        ddc::init_discrete_space<GridY>(SplineInterpPointsY::template get_sampling<GridY>());
+    }
+
+    double compute_error(double& max_distance) const
+    {
+        IdxRangeX const idxrange_x = SplineInterpPointsX::template get_domain<GridX>();
+        IdxRangeY const idxrange_y = SplineInterpPointsY::template get_domain<GridY>();
+        IdxRangeXY const idxrange = IdxRangeXY(idxrange_x, idxrange_y);
 
         SplineBuilder2D builder(idxrange);
         SplineBuilder2DCache<SplineBuilder2D> builder_cache(builder);
-        SplineEvaluator2D evaluator(m_bv_ddim_min, m_bv_ddim_max, m_bv_odim_min, m_bv_odim_max);
+        SplineEvaluator2D evaluator(m_bv_xmin, m_bv_xmax, m_bv_ymin, m_bv_ymax);
 
         Spline2DPartialDerivativeCreator<
                 SplineBuilder2DCache<SplineBuilder2D>,
                 SplineEvaluator2D,
                 DDim> const derivative_creator(builder_cache, evaluator);
 
-        using FunDiff = FunctionToDifferentiatePolynomial<typename base_type::DDim, spline_degree>;
-        FunDiff function_to_differentiate;
-        double const max_error = base_type::template compute_max_error<
-                FunDiff>(function_to_differentiate, derivative_creator, delta_ddim);
-=======
+        FunctionToDifferentiateCosine function_to_differentiate;
+        double const max_error = base_type::
+                template compute_max_error<DerivativeDimension, FunctionToDifferentiateCosine>(
+                        idxrange,
+                        function_to_differentiate,
+                        derivative_creator,
+                        max_distance);
+
+        return max_error;
+    }
+};
+
+
+/**
+ * @brief A class that represents a test for partial derivatives.
  * The test can be used with finite difference method for
  * computing partial derivatives.
  */
@@ -749,56 +515,10 @@
                         function_to_differentiate,
                         derivative_creator,
                         max_distance);
->>>>>>> 6ed0e5f7
 
         return max_error;
     }
 };
-<<<<<<< HEAD
-
-
-/**
- * @brief A class that represents a test for partial derivatives.
- * The test can be used with finite difference method for
- * computing partial derivatives.
- */
-template <
-        class DerivativeDimension,
-        std::size_t N_ddim,
-        std::size_t N_odim,
-        std::size_t spline_degree>
-class PartialDerivativeTestFDM
-    : public PartialDerivativeTest<DerivativeDimension, N_ddim, N_odim, spline_degree>
-{
-private:
-    using base_type = PartialDerivativeTest<DerivativeDimension, N_ddim, N_odim, spline_degree>;
-    using DDim = DerivativeDimension;
-
-public:
-    PartialDerivativeTestFDM(
-            double const ddim_min,
-            double const ddim_max,
-            double const odim_min,
-            double const odim_max)
-        : base_type(ddim_min, ddim_max, odim_min, odim_max)
-    {
-    }
-
-    double const operator()(double& delta_ddim) const
-    {
-        CentralFDMPartialDerivativeCreator<typename base_type::IdxRangeFull, DDim> const
-                derivative_creator;
-
-        using FunDiff = FunctionToDifferentiatePolynomial<typename base_type::DDim, spline_degree>;
-        FunDiff function_to_differentiate;
-        double const max_error = base_type::template compute_max_error<
-                FunDiff>(function_to_differentiate, derivative_creator, delta_ddim);
-
-        return max_error;
-    }
-};
-=======
->>>>>>> 6ed0e5f7
 
 
 /** 
@@ -816,90 +536,6 @@
     double const xmax(1.1);
     double const ymin(0.2);
     double const ymax(1.2);
-<<<<<<< HEAD
-    std::size_t constexpr spline_degree = 4;
-    // relative error of convergence should be less than 15%
-    double const TOL = 0.15;
-
-    // Partial Derivative in X direction
-    double delta_low_x,
-            delta_high_x; // the maximum distance between points in the derivative direction
-    PartialDerivativeTestSpline1D<X, 10, 10, spline_degree> const
-            test_low_x(xmin, xmax, ymin, ymax);
-    PartialDerivativeTestSpline1D<X, 100, 10, spline_degree> const
-            test_high_x(xmin, xmax, ymin, ymax);
-    double const error_low_x = test_low_x(delta_low_x);
-    double const error_high_x = test_high_x(delta_high_x);
-
-
-    double const order_x
-            = std::log(error_high_x / error_low_x) / std::log(delta_high_x / delta_low_x);
-    double const relative_error_order_x = std::fabs((spline_degree - order_x) / spline_degree);
-
-    EXPECT_LE(relative_error_order_x, TOL);
-
-    // Partial Derivative in Y direction
-    double delta_low_y,
-            delta_high_y; // the maximum distance between points in the derivative direction
-    PartialDerivativeTestSpline1D<Y, 10, 10, spline_degree> const
-            test_low_y(ymin, ymax, xmin, xmax);
-    PartialDerivativeTestSpline1D<Y, 100, 10, spline_degree> const
-            test_high_y(ymin, ymax, xmin, xmax);
-    double const error_low_y = test_low_y(delta_low_y);
-    double const error_high_y = test_high_y(delta_high_y);
-
-    double const order_y
-            = std::log(error_high_y / error_low_y) / std::log(delta_high_y / delta_low_y);
-    double const relative_error_order_y = std::fabs((spline_degree - order_y) / spline_degree);
-
-    EXPECT_LE(relative_error_order_y, TOL);
-}
-
-TEST(PartialDerivative, Spline2DPartialDerivative)
-{
-    double const xmin(0.1);
-    double const xmax(1.1);
-    double const ymin(0.2);
-    double const ymax(1.2);
-    std::size_t constexpr spline_degree = 4;
-    // relative error of convergence should be less than 15%
-    double const TOL = 0.15;
-
-    // Partial Derivative in X direction
-    double delta_low_x,
-            delta_high_x; // the maximum distance between points in the derivative direction
-    PartialDerivativeTestSpline2D<X, 10, 10, spline_degree> const
-            test_low_x(xmin, xmax, ymin, ymax);
-    PartialDerivativeTestSpline2D<X, 100, 10, spline_degree> const
-            test_high_x(xmin, xmax, ymin, ymax);
-    double const error_low_x = test_low_x(delta_low_x);
-    double const error_high_x = test_high_x(delta_high_x);
-
-
-    double const order_x
-            = std::log(error_high_x / error_low_x) / std::log(delta_high_x / delta_low_x);
-    double const relative_error_order_x = std::fabs((spline_degree - order_x) / spline_degree);
-
-    EXPECT_LE(relative_error_order_x, TOL);
-
-    // Partial Derivative in Y direction
-    double delta_low_y,
-            delta_high_y; // the maximum distance between points in the derivative direction
-    PartialDerivativeTestSpline2D<Y, 10, 10, spline_degree> const
-            test_low_y(ymin, ymax, xmin, xmax);
-    PartialDerivativeTestSpline2D<Y, 100, 10, spline_degree> const
-            test_high_y(ymin, ymax, xmin, xmax);
-    double const error_low_y = test_low_y(delta_low_y);
-    double const error_high_y = test_high_y(delta_high_y);
-
-    double const order_y
-            = std::log(error_high_y / error_low_y) / std::log(delta_high_y / delta_low_y);
-    double const relative_error_order_y = std::fabs((spline_degree - order_y) / spline_degree);
-
-    EXPECT_LE(relative_error_order_y, TOL);
-}
-
-=======
     // relative error of convergence should be less than 15%
     double const TOL = 0.15;
 
@@ -933,31 +569,53 @@
     EXPECT_LE(relative_error_order_y, TOL);
 }
 
->>>>>>> 6ed0e5f7
-TEST(PartialDerivative, CentralFDMPartialDerivative)
+
+TEST(PartialDerivative, Spline2DPartialDerivative)
 {
     double const xmin(0.1);
     double const xmax(1.1);
     double const ymin(0.2);
     double const ymax(1.2);
-<<<<<<< HEAD
-    std::size_t constexpr spline_degree = 4;
     // relative error of convergence should be less than 15%
     double const TOL = 0.15;
 
     // Partial Derivative in X direction
     double delta_low_x,
             delta_high_x; // the maximum distance between points in the derivative direction
-    PartialDerivativeTestFDM<X, 10, 10, spline_degree> const test_low_x(xmin, xmax, ymin, ymax);
-    PartialDerivativeTestFDM<X, 100, 10, spline_degree> const test_high_x(xmin, xmax, ymin, ymax);
-    double const error_low_x = test_low_x(delta_low_x);
-    double const error_high_x = test_high_x(delta_high_x);
-
-    int const expected_order(2);
+    PartialDerivativeTestSpline2D<X, 10, 5> const test_low_x(xmin, xmax, ymin, ymax);
+    PartialDerivativeTestSpline2D<X, 100, 5> const test_high_x(xmin, xmax, ymin, ymax);
+    double const error_low_x = test_low_x.compute_error(delta_low_x);
+    double const error_high_x = test_high_x.compute_error(delta_high_x);
+
+
     double const order_x
             = std::log(error_high_x / error_low_x) / std::log(delta_high_x / delta_low_x);
-    double const relative_error_order_x = std::fabs((expected_order - order_x) / spline_degree);
-=======
+    double const relative_error_order_x = std::fabs((spline_degree - order_x) / spline_degree);
+
+    EXPECT_LE(relative_error_order_x, TOL);
+
+    // Partial Derivative in Y direction
+    double delta_low_y,
+            delta_high_y; // the maximum distance between points in the derivative direction
+    PartialDerivativeTestSpline2D<Y, 5, 10> const test_low_y(xmin, xmax, ymin, ymax);
+    PartialDerivativeTestSpline2D<Y, 5, 100> const test_high_y(xmin, xmax, ymin, ymax);
+    double const error_low_y = test_low_y.compute_error(delta_low_y);
+    double const error_high_y = test_high_y.compute_error(delta_high_y);
+
+    double const order_y
+            = std::log(error_high_y / error_low_y) / std::log(delta_high_y / delta_low_y);
+    double const relative_error_order_y = std::fabs((spline_degree - order_y) / spline_degree);
+
+    EXPECT_LE(relative_error_order_y, TOL);
+}
+
+
+TEST(PartialDerivative, CentralFDMPartialDerivative)
+{
+    double const xmin(0.1);
+    double const xmax(1.1);
+    double const ymin(0.2);
+    double const ymax(1.2);
     // relative error of convergence should be less than 15%
     double const TOL = 0.15;
     int const expected_order(2);
@@ -973,23 +631,10 @@
     double const order_x
             = std::log(error_high_x / error_low_x) / std::log(delta_high_x / delta_low_x);
     double const relative_error_order_x = std::fabs((expected_order - order_x) / expected_order);
->>>>>>> 6ed0e5f7
 
     EXPECT_LE(relative_error_order_x, TOL);
 
     // Partial Derivative in Y direction
-<<<<<<< HEAD
-    double delta_low_y,
-            delta_high_y; // the maximum distance between points in the derivative direction
-    PartialDerivativeTestFDM<Y, 10, 10, spline_degree> const test_low_y(ymin, ymax, xmin, xmax);
-    PartialDerivativeTestFDM<Y, 100, 10, spline_degree> const test_high_y(ymin, ymax, xmin, xmax);
-    double const error_low_y = test_low_y(delta_low_y);
-    double const error_high_y = test_high_y(delta_high_y);
-
-    double const order_y
-            = std::log(error_high_y / error_low_y) / std::log(delta_high_y / delta_low_y);
-    double const relative_error_order_y = std::fabs((expected_order - order_y) / spline_degree);
-=======
     double delta_low_y, delta_high_y;
     double const error_low_y = test_low_res.compute_error<Y>(delta_low_y);
     double const error_high_y = test_high_res.compute_error<Y>(delta_high_y);
@@ -997,7 +642,6 @@
     double const order_y
             = std::log(error_high_y / error_low_y) / std::log(delta_high_y / delta_low_y);
     double const relative_error_order_y = std::fabs((expected_order - order_y) / expected_order);
->>>>>>> 6ed0e5f7
 
     EXPECT_LE(relative_error_order_y, TOL);
 }
