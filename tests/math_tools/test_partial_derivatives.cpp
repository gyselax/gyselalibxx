// SPDX-License-Identifier: MIT
#include <ddc/ddc.hpp>
#include <ddc/kernels/splines.hpp>

#include <gtest/gtest.h>

#include "central_fdm_partial_derivatives.hpp"
#include "ddc_aliases.hpp"
#include "math_tools.hpp"
#include "mesh_builder.hpp"
#include "spline_1d_partial_derivative.hpp"
<<<<<<< HEAD
#include "spline_2d_partial_derivative.hpp"
=======
>>>>>>> c93e2954

namespace {

struct X
{
    static bool constexpr PERIODIC = false;
};
using CoordX = Coord<X>;
struct BSplinesX : ddc::UniformBSplines<X, 3>
{
};
auto constexpr SplineXBoundary = ddc::BoundCond::GREVILLE;
using SplineInterpPointsX
        = ddc::GrevilleInterpolationPoints<BSplinesX, SplineXBoundary, SplineXBoundary>;

struct GridX : NonUniformGridBase<X>
{
};
using IdxX = Idx<GridX>;
using IdxStepX = IdxStep<GridX>;
using IdxRangeX = IdxRange<GridX>;

struct Y
{
    static bool constexpr PERIODIC = false;
};
using CoordY = Coord<Y>;
struct BSplinesY : ddc::UniformBSplines<Y, 3>
{
};
auto constexpr SplineYBoundary = ddc::BoundCond::GREVILLE;
using SplineInterpPointsY
        = ddc::GrevilleInterpolationPoints<BSplinesY, SplineYBoundary, SplineYBoundary>;
struct GridY : SplineInterpPointsY::interpolation_discrete_dimension_type
{
};
using IdxY = Idx<GridY>;
using IdxStepY = IdxStep<GridY>;
using IdxRangeY = IdxRange<GridY>;

using CoordXY = Coord<X, Y>;

using IdxXY = Idx<GridX, GridY>;
using IdxRangeXY = IdxRange<GridX, GridY>;
using DFieldMemXY = DFieldMem<IdxRangeXY>;
using DFieldXY = DField<IdxRangeXY>;
using DConstFieldXY = DConstField<IdxRangeXY>;

// --- Operators ---
using SplineXBuilder = ddc::SplineBuilder<
        Kokkos::DefaultExecutionSpace,
        Kokkos::DefaultExecutionSpace::memory_space,
        BSplinesX,
        GridX,
        SplineXBoundary,
        SplineXBoundary,
        ddc::SplineSolver::LAPACK,
        GridX,
        GridY>;
using SplineXEvaluator = ddc::SplineEvaluator<
        Kokkos::DefaultExecutionSpace,
        Kokkos::DefaultExecutionSpace::memory_space,
        BSplinesX,
        GridX,
        ddc::ConstantExtrapolationRule<X>,
        ddc::ConstantExtrapolationRule<X>,
        GridX,
        GridY>;

<<<<<<< HEAD
// --- Operators ---
using SplineYBuilder = ddc::SplineBuilder<
        Kokkos::DefaultExecutionSpace,
        Kokkos::DefaultExecutionSpace::memory_space,
        BSplinesY,
        GridY,
        SplineYBoundary,
        SplineYBoundary,
        ddc::SplineSolver::LAPACK,
        GridX,
        GridY>;
using SplineYEvaluator = ddc::SplineEvaluator<
        Kokkos::DefaultExecutionSpace,
        Kokkos::DefaultExecutionSpace::memory_space,
        BSplinesY,
        GridY,
        ddc::ConstantExtrapolationRule<Y>,
        ddc::ConstantExtrapolationRule<Y>,
        GridX,
        GridY>;

using SplineXYBuilder = ddc::SplineBuilder2D<
        Kokkos::DefaultExecutionSpace,
        Kokkos::DefaultExecutionSpace::memory_space,
        BSplinesX,
        BSplinesY,
        GridX,
        GridY,
        SplineXBoundary,
        SplineXBoundary,
        SplineYBoundary,
        SplineYBoundary,
        ddc::SplineSolver::LAPACK,
        GridX,
        GridY>;

using SplineXYEvaluator = ddc::SplineEvaluator2D<
        Kokkos::DefaultExecutionSpace,
        Kokkos::DefaultExecutionSpace::memory_space,
        BSplinesX,
        BSplinesY,
        GridX,
        GridY,
        ddc::ConstantExtrapolationRule<X, Y>,
        ddc::ConstantExtrapolationRule<X, Y>,
        ddc::ConstantExtrapolationRule<Y, X>,
        ddc::ConstantExtrapolationRule<Y, X>,
        GridX,
        GridY>;


using IdxRangeBSXY = SplineXYBuilder::batched_spline_domain_type;

/**
 * @brief A class that represents a polynomial test function for computing partial derivatives.
 */
class FunctionToDifferentiatePolynomial
{
public:
    /**
     * @brief Get the value of the function at given coordinate.
     *
     * @param[in] coord_xy The coordinate where we want to evaluate
     * the function.
     *
     * @return The value of the function at the coordinate.
     */
    KOKKOS_FUNCTION double operator()(CoordXY const coord_xy) const
    {
        double const x = ddc::get<X>(coord_xy);
        double const y = ddc::get<Y>(coord_xy);
        return (ipow(x, 3) + ipow(y, 2)) * y;
    }

    /**
     * @brief Get the value of the partial derivative of the function
     * in the DerivativeDimension direction at a given coordinate.
     *
     * @param[in] coord_xy The coordinate where we want to evaluate 
     * the partial derivative.
     *
     * @return The value of the partial derivative of the function
     * at the coordinate.
     */
    template <class DerivativeDimension>
    KOKKOS_FUNCTION double differentiate(CoordXY const coord_xy) const
    {
        static_assert(
                std::is_same_v<DerivativeDimension, X> || std::is_same_v<DerivativeDimension, Y>);
        double const x = ddc::get<X>(coord_xy);
        double const y = ddc::get<Y>(coord_xy);

        if constexpr (std::is_same_v<DerivativeDimension, X>) {
            return 3. * ipow(x, 2) * y;
        } else {
            return ipow(x, 3) + 3. * ipow(y, 2);
        }
    }
};


template <class FunctionToDifferentiate, class DerivativeDimension>
void test_partial_derivative(
        FunctionToDifferentiate const function_to_differentiate,
        IPartialDerivativeCreator<IdxRangeXY, DerivativeDimension> const&
                partial_derivative_creator,
=======
template <class Dimension>
void test_partial_derivative_dx(
        IPartialDerivativeCreator<IdxRangeXY, Dimension> const& partial_dx_creator,
>>>>>>> c93e2954
        IdxRangeXY const& idxrange_xy)
{
    DFieldMemXY field_xy_alloc(idxrange_xy);
    DFieldXY field_xy = get_field(field_xy_alloc);
    ddc::parallel_for_each(
            Kokkos::DefaultExecutionSpace(),
            idxrange_xy,
            KOKKOS_LAMBDA(IdxXY const idx_xy) {
                field_xy(idx_xy) = function_to_differentiate(ddc::coordinate(idx_xy));
            });


<<<<<<< HEAD
    std::unique_ptr<IPartialDerivative<IdxRangeXY, DerivativeDimension>> const
            partial_derivative_creator_pointer
            = partial_derivative_creator.create_instance(get_const_field(field_xy));
    IPartialDerivative<IdxRangeXY, DerivativeDimension> const& partial_derivative
            = *partial_derivative_creator_pointer;

    DFieldMemXY field_differentiated_alloc(idxrange_xy);
    DFieldXY field_differentiated = get_field(field_differentiated_alloc);
    partial_derivative(field_differentiated);

=======
    std::unique_ptr<IPartialDerivative<IdxRangeXY, X>> const partial_dx_pointer
            = partial_dx_creator.create_instance(get_const_field(field_xy));
    IPartialDerivative<IdxRangeXY, X> const& partial_dx = *partial_dx_pointer;

    DFieldMemXY dfield_dx_xy_alloc(idxrange_xy);
    DFieldXY dfield_dx_xy = get_field(dfield_dx_xy_alloc);
    partial_dx(dfield_dx_xy);
>>>>>>> c93e2954
    double max_error = ddc::parallel_transform_reduce(
            Kokkos::DefaultExecutionSpace(),
            idxrange_xy,
            0.,
            ddc::reducer::max<double>(),
            KOKKOS_LAMBDA(IdxXY const idx_xy) {
                double const field_differentiated_anal
                        = function_to_differentiate.template differentiate<DerivativeDimension>(
                                ddc::coordinate(idx_xy));
                ;
                return Kokkos::abs(field_differentiated(idx_xy) - field_differentiated_anal);
            });
    EXPECT_LE(max_error, 1e-12);
}


TEST(PartialDerivative, Spline1DPartialDerivative)
{
    int n_elems_x(10);
    int n_elems_y(20);

    Coord<X> const x_min(0.0);
    Coord<X> const x_max(1.0);
    IdxStepX x_ncells(n_elems_x);

    Coord<Y> const y_min(0.0);
    Coord<Y> const y_max(2.0);
    IdxStepY y_ncells(n_elems_y);

    ddc::init_discrete_space<BSplinesX>(x_min, x_max, x_ncells);
    ddc::init_discrete_space<GridX>(SplineInterpPointsX::get_sampling<GridX>());
    IdxRangeX idxrange_x(SplineInterpPointsX::get_domain<GridX>());

    ddc::init_discrete_space<BSplinesY>(y_min, y_max, y_ncells);
    ddc::init_discrete_space<GridY>(SplineInterpPointsY::get_sampling<GridY>());
    IdxRangeY idxrange_y(SplineInterpPointsY::get_domain<GridY>());

    IdxRangeXY idxrange_xy(idxrange_x, idxrange_y);

    FunctionToDifferentiatePolynomial function_to_differentiate;

    // partial derivatives evaluated with 1d splines in X direction
    SplineXBuilder const builder_x(idxrange_xy);
    ddc::ConstantExtrapolationRule<X> bv_x_min(x_min);
    ddc::ConstantExtrapolationRule<X> bv_x_max(x_max);
    SplineXEvaluator const spline_evaluator_x(bv_x_min, bv_x_max);

    Spline1DPartialDerivativeCreator<SplineXBuilder, SplineXEvaluator> const
            partial_dx_creator(builder_x, spline_evaluator_x);
<<<<<<< HEAD
    test_partial_derivative<
            FunctionToDifferentiatePolynomial,
            X>(function_to_differentiate, partial_dx_creator, idxrange_xy);

    // partial derivatives evaluated with 1d splines in Y direction
    SplineYBuilder const builder_y(idxrange_xy);
    ddc::ConstantExtrapolationRule<Y> bv_y_min(y_min);
    ddc::ConstantExtrapolationRule<Y> bv_y_max(y_max);
    SplineYEvaluator const spline_evaluator_y(bv_y_min, bv_y_max);

    Spline1DPartialDerivativeCreator<SplineYBuilder, SplineYEvaluator> const
            partial_dy_creator(builder_y, spline_evaluator_y);
    test_partial_derivative<
            FunctionToDifferentiatePolynomial,
            Y>(function_to_differentiate, partial_dy_creator, idxrange_xy);


    // partial derivatives evaluated with 2d splines
    SplineXYBuilder builder_xy(idxrange_xy);
    SplineBuilder2DCache<SplineXYBuilder> builder_cache(builder_xy);
    ddc::ConstantExtrapolationRule<X, Y> bv_xy_x_min(x_min, y_min, y_max);
    ddc::ConstantExtrapolationRule<X, Y> bv_xy_x_max(x_max, y_min, y_max);
    ddc::ConstantExtrapolationRule<Y, X> bv_xy_y_min(y_min, x_min, x_max);
    ddc::ConstantExtrapolationRule<Y, X> bv_xy_y_max(y_max, x_min, x_max);
    SplineXYEvaluator evaluator_xy(bv_xy_x_min, bv_xy_x_max, bv_xy_y_min, bv_xy_y_max);

    // derivatives in X direction
    Spline2DPartialDerivativeCreator<
            SplineBuilder2DCache<SplineXYBuilder>,
            SplineXYEvaluator,
            X> const partial2d_dx_creator(builder_cache, evaluator_xy);
    test_partial_derivative<
            FunctionToDifferentiatePolynomial,
            X>(function_to_differentiate, partial2d_dx_creator, idxrange_xy);

    // derivatives in Y direction
    Spline2DPartialDerivativeCreator<
            SplineBuilder2DCache<SplineXYBuilder>,
            SplineXYEvaluator,
            Y> const partial2d_dy_creator(builder_cache, evaluator_xy);
    test_partial_derivative<
            FunctionToDifferentiatePolynomial,
            Y>(function_to_differentiate, partial2d_dy_creator, idxrange_xy);}
=======

    test_partial_derivative_dx<X>(partial_dx_creator, idxrange_xy);
}


TEST(PartialDerivative, CentralFDMPartialDerivativeDx)
{
    int n_elems_x(10);
    int n_elems_y(20);

    Coord<X> const x_min(0.0);
    Coord<X> const x_max(1.0);
    IdxStepX x_ncells(n_elems_x);

    Coord<Y> const y_min(0.0);
    Coord<Y> const y_max(2.0);
    IdxStepY y_ncells(n_elems_y);

    ddc::init_discrete_space<GridX>(build_random_non_uniform_break_points(x_min, x_max, x_ncells));
    IdxRangeX idxrange_x(IdxX {0}, x_ncells);

    ddc::init_discrete_space<GridY>(build_random_non_uniform_break_points(y_min, y_max, y_ncells));
    IdxRangeY idxrange_y(IdxY {0}, y_ncells);

    IdxRangeXY idxrange_xy(idxrange_x, idxrange_y);

    CentralFDMPartialDerivativeCreator<IdxRangeXY, X> const partial_dx_creator;
    test_partial_derivative_dx(partial_dx_creator, idxrange_xy);
}
>>>>>>> c93e2954
} // namespace<|MERGE_RESOLUTION|>--- conflicted
+++ resolved
@@ -9,10 +9,7 @@
 #include "math_tools.hpp"
 #include "mesh_builder.hpp"
 #include "spline_1d_partial_derivative.hpp"
-<<<<<<< HEAD
 #include "spline_2d_partial_derivative.hpp"
-=======
->>>>>>> c93e2954
 
 namespace {
 
@@ -82,7 +79,6 @@
         GridX,
         GridY>;
 
-<<<<<<< HEAD
 // --- Operators ---
 using SplineYBuilder = ddc::SplineBuilder<
         Kokkos::DefaultExecutionSpace,
@@ -189,11 +185,6 @@
         FunctionToDifferentiate const function_to_differentiate,
         IPartialDerivativeCreator<IdxRangeXY, DerivativeDimension> const&
                 partial_derivative_creator,
-=======
-template <class Dimension>
-void test_partial_derivative_dx(
-        IPartialDerivativeCreator<IdxRangeXY, Dimension> const& partial_dx_creator,
->>>>>>> c93e2954
         IdxRangeXY const& idxrange_xy)
 {
     DFieldMemXY field_xy_alloc(idxrange_xy);
@@ -206,7 +197,6 @@
             });
 
 
-<<<<<<< HEAD
     std::unique_ptr<IPartialDerivative<IdxRangeXY, DerivativeDimension>> const
             partial_derivative_creator_pointer
             = partial_derivative_creator.create_instance(get_const_field(field_xy));
@@ -217,15 +207,6 @@
     DFieldXY field_differentiated = get_field(field_differentiated_alloc);
     partial_derivative(field_differentiated);
 
-=======
-    std::unique_ptr<IPartialDerivative<IdxRangeXY, X>> const partial_dx_pointer
-            = partial_dx_creator.create_instance(get_const_field(field_xy));
-    IPartialDerivative<IdxRangeXY, X> const& partial_dx = *partial_dx_pointer;
-
-    DFieldMemXY dfield_dx_xy_alloc(idxrange_xy);
-    DFieldXY dfield_dx_xy = get_field(dfield_dx_xy_alloc);
-    partial_dx(dfield_dx_xy);
->>>>>>> c93e2954
     double max_error = ddc::parallel_transform_reduce(
             Kokkos::DefaultExecutionSpace(),
             idxrange_xy,
@@ -275,7 +256,6 @@
 
     Spline1DPartialDerivativeCreator<SplineXBuilder, SplineXEvaluator> const
             partial_dx_creator(builder_x, spline_evaluator_x);
-<<<<<<< HEAD
     test_partial_derivative<
             FunctionToDifferentiatePolynomial,
             X>(function_to_differentiate, partial_dx_creator, idxrange_xy);
@@ -318,10 +298,7 @@
             Y> const partial2d_dy_creator(builder_cache, evaluator_xy);
     test_partial_derivative<
             FunctionToDifferentiatePolynomial,
-            Y>(function_to_differentiate, partial2d_dy_creator, idxrange_xy);}
-=======
-
-    test_partial_derivative_dx<X>(partial_dx_creator, idxrange_xy);
+            Y>(function_to_differentiate, partial2d_dy_creator, idxrange_xy);
 }
 
 
@@ -347,7 +324,10 @@
     IdxRangeXY idxrange_xy(idxrange_x, idxrange_y);
 
     CentralFDMPartialDerivativeCreator<IdxRangeXY, X> const partial_dx_creator;
-    test_partial_derivative_dx(partial_dx_creator, idxrange_xy);
+
+    FunctionToDifferentiatePolynomial function_to_differentiate;
+    test_partial_derivative<
+            FunctionToDifferentiatePolynomial,
+            X>(function_to_differentiate, partial_dx_creator, idxrange_xy);
 }
->>>>>>> c93e2954
 } // namespace