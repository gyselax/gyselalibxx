--- conflicted
+++ resolved
@@ -7,11 +7,7 @@
 #include "central_fdm_partial_derivatives.hpp"
 #include "ddc_aliases.hpp"
 #include "mesh_builder.hpp"
-<<<<<<< HEAD
-#include "spline_partial_derivatives.hpp"
-=======
 #include "spline_partial_derivatives_1d.hpp"
->>>>>>> e621fdd1
 
 namespace {
 
@@ -115,11 +111,7 @@
 }
 
 
-<<<<<<< HEAD
-TEST(PartialDerivative, SplinePartialDerivativeDx)
-=======
 TEST(PartialDerivative, SplinePartialDerivative1DDx)
->>>>>>> e621fdd1
 {
     int n_elems_x(10);
     int n_elems_y(20);
@@ -147,8 +139,7 @@
     ddc::ConstantExtrapolationRule<X> bv_x_max(x_max);
     SplineXEvaluator const spline_evaluator_x(bv_x_min, bv_x_max);
 
-<<<<<<< HEAD
-    SplinePartialDerivative<SplineXBuilder, SplineXEvaluator>
+    SplinePartialDerivative1D<SplineXBuilder, SplineXEvaluator>
             partial_dx(builder_x, spline_evaluator_x);
     test_partial_derivative_dx(partial_dx, idxrange_xy);
 }
@@ -176,11 +167,6 @@
 
     CentralFDMPartialDerivative<DFieldXY, X> partial_dx;
     test_partial_derivative_dx(partial_dx, idxrange_xy);
-=======
-    SplinePartialDerivative1D<SplineXBuilder, SplineXEvaluator>
-            partial_dx(builder_x, spline_evaluator_x);
-    test_partial_derivative_dx(partial_dx, idxrange_xy);
->>>>>>> e621fdd1
 }
 
 } // namespace