#include <array>
#include <cassert>

#include <ddc/ddc.hpp>

#include <gtest/gtest.h>

#include "circular_to_cartesian.hpp"
#include "czarny_to_cartesian.hpp"
#include "ddc_alias_inline_functions.hpp"
#include "ddc_helper.hpp"
#include "discrete_mapping_builder.hpp"
#include "discrete_to_cartesian.hpp"
#include "inverse_jacobian_matrix.hpp"
#include "mapping_test_geometry.hpp"
#include "mapping_testing_tools.hpp"
#include "mesh_builder.hpp"



/**
 * @brief A class for the Google tests.
 */
class JacobianMatrixAndJacobianCoefficients
    : public testing::TestWithParam<std::tuple<std::size_t, std::size_t>>
{
};


// Circular mapping ------------------------------------------------
TEST_P(JacobianMatrixAndJacobianCoefficients, MatrixCircMap)
{
    auto const [Nr, Nt] = GetParam();
    const CircularToCartesian<R, Theta, X, Y> mapping;

    FieldMemRTheta_host<CoordRTheta> coords = get_example_coords(IdxStepR(Nr), IdxStepTheta(Nt));
    IdxRangeRTheta grid = get_idx_range(coords);

    static_assert(has_2d_jacobian_v<decltype(mapping), CoordRTheta>);
    static_assert(has_2d_inv_jacobian_v<decltype(mapping), CoordRTheta>);

    // Test for each coordinates if the coefficients defined by the coefficients functions
    //are the same as the coefficients in the matrix function.
    // --- for the Jacobian matrix:
<<<<<<< HEAD
    ddc::for_each(grid, [&](IdxRTheta const irp) {
        Tensor Jacobian_matrix = mapping.jacobian_matrix(coords(irp));

        DTensor<VectorIndexSet<X, Y>, VectorIndexSet<R_cov, Theta_cov>> Jacobian_matrix_coeff;
        ddcHelper::get<X, R_cov>(Jacobian_matrix_coeff) = mapping.jacobian_11(coords(irp));
        ddcHelper::get<X, Theta_cov>(Jacobian_matrix_coeff) = mapping.jacobian_12(coords(irp));
        ddcHelper::get<Y, R_cov>(Jacobian_matrix_coeff) = mapping.jacobian_21(coords(irp));
        ddcHelper::get<Y, Theta_cov>(Jacobian_matrix_coeff) = mapping.jacobian_22(coords(irp));
=======
    ddc::for_each(grid, [&](IdxRTheta const irtheta) {
        Matrix_2x2 Jacobian_matrix;
        Matrix_2x2 Jacobian_matrix_coeff;

        mapping.jacobian_matrix(coords(irtheta), Jacobian_matrix);
        Jacobian_matrix_coeff[0][0] = mapping.jacobian_11(coords(irtheta));
        Jacobian_matrix_coeff[0][1] = mapping.jacobian_12(coords(irtheta));
        Jacobian_matrix_coeff[1][0] = mapping.jacobian_21(coords(irtheta));
        Jacobian_matrix_coeff[1][1] = mapping.jacobian_22(coords(irtheta));
>>>>>>> fc1c4f98

        EXPECT_TRUE(Jacobian_matrix == Jacobian_matrix_coeff);
    });

    // --- for the inverse Jacobian matrix:
<<<<<<< HEAD
    ddc::for_each(grid, [&](IdxRTheta const irp) {
        Tensor inv_Jacobian_matrix = mapping.inv_jacobian_matrix(coords(irp));

        DTensor<VectorIndexSet<R, Theta>, VectorIndexSet<X, Y>> inv_Jacobian_matrix_coeff;
        ddcHelper::get<R, X>(inv_Jacobian_matrix_coeff) = mapping.inv_jacobian_11(coords(irp));
        ddcHelper::get<R, Y>(inv_Jacobian_matrix_coeff) = mapping.inv_jacobian_12(coords(irp));
        ddcHelper::get<Theta, X>(inv_Jacobian_matrix_coeff) = mapping.inv_jacobian_21(coords(irp));
        ddcHelper::get<Theta, Y>(inv_Jacobian_matrix_coeff) = mapping.inv_jacobian_22(coords(irp));
=======
    ddc::for_each(grid, [&](IdxRTheta const irtheta) {
        Matrix_2x2 inv_Jacobian_matrix;
        Matrix_2x2 inv_Jacobian_matrix_coeff;

        mapping.inv_jacobian_matrix(coords(irtheta), inv_Jacobian_matrix);
        inv_Jacobian_matrix_coeff[0][0] = mapping.inv_jacobian_11(coords(irtheta));
        inv_Jacobian_matrix_coeff[0][1] = mapping.inv_jacobian_12(coords(irtheta));
        inv_Jacobian_matrix_coeff[1][0] = mapping.inv_jacobian_21(coords(irtheta));
        inv_Jacobian_matrix_coeff[1][1] = mapping.inv_jacobian_22(coords(irtheta));
>>>>>>> fc1c4f98

        EXPECT_TRUE(inv_Jacobian_matrix == inv_Jacobian_matrix_coeff);
    });
}



// Czarny mapping --------------------------------------------------
TEST_P(JacobianMatrixAndJacobianCoefficients, MatrixCzarMap)
{
    auto const [Nr, Nt] = GetParam();
    const CzarnyToCartesian<R, Theta, X, Y> mapping(0.3, 1.4);

    FieldMemRTheta_host<CoordRTheta> coords = get_example_coords(IdxStepR(Nr), IdxStepTheta(Nt));
    IdxRangeRTheta grid = get_idx_range(coords);

    static_assert(has_2d_jacobian_v<decltype(mapping), CoordRTheta>);

    // Test for each coordinates if the coefficients defined by the coefficients functions
    //are the same as the coefficients in the matrix function.
    // --- for the Jacobian matrix:
<<<<<<< HEAD
    ddc::for_each(grid, [&](IdxRTheta const irp) {
        Tensor Jacobian_matrix = mapping.jacobian_matrix(coords(irp));

        DTensor<VectorIndexSet<X, Y>, VectorIndexSet<R_cov, Theta_cov>> Jacobian_matrix_coeff;
        ddcHelper::get<X, R_cov>(Jacobian_matrix_coeff) = mapping.jacobian_11(coords(irp));
        ddcHelper::get<X, Theta_cov>(Jacobian_matrix_coeff) = mapping.jacobian_12(coords(irp));
        ddcHelper::get<Y, R_cov>(Jacobian_matrix_coeff) = mapping.jacobian_21(coords(irp));
        ddcHelper::get<Y, Theta_cov>(Jacobian_matrix_coeff) = mapping.jacobian_22(coords(irp));
=======
    ddc::for_each(grid, [&](IdxRTheta const irtheta) {
        Matrix_2x2 Jacobian_matrix;
        Matrix_2x2 Jacobian_matrix_coeff;

        mapping.jacobian_matrix(coords(irtheta), Jacobian_matrix);
        Jacobian_matrix_coeff[0][0] = mapping.jacobian_11(coords(irtheta));
        Jacobian_matrix_coeff[0][1] = mapping.jacobian_12(coords(irtheta));
        Jacobian_matrix_coeff[1][0] = mapping.jacobian_21(coords(irtheta));
        Jacobian_matrix_coeff[1][1] = mapping.jacobian_22(coords(irtheta));
>>>>>>> fc1c4f98

        EXPECT_TRUE(Jacobian_matrix == Jacobian_matrix_coeff);
    });

    InverseJacobianMatrix inv_jacobian(mapping);
    // --- for the inverseJacobian matrix:
<<<<<<< HEAD
    ddc::for_each(grid, [&](IdxRTheta const irp) {
        Tensor inv_Jacobian_matrix = inv_jacobian(coords(irp));

        DTensor<VectorIndexSet<R, Theta>, VectorIndexSet<X, Y>> inv_Jacobian_matrix_coeff;
        ddcHelper::get<R, X>(inv_Jacobian_matrix_coeff) = mapping.inv_jacobian_11(coords(irp));
        ddcHelper::get<R, Y>(inv_Jacobian_matrix_coeff) = mapping.inv_jacobian_12(coords(irp));
        ddcHelper::get<Theta, X>(inv_Jacobian_matrix_coeff) = mapping.inv_jacobian_21(coords(irp));
        ddcHelper::get<Theta, Y>(inv_Jacobian_matrix_coeff) = mapping.inv_jacobian_22(coords(irp));
=======
    ddc::for_each(grid, [&](IdxRTheta const irtheta) {
        Matrix_2x2 inv_Jacobian_matrix = inv_jacobian(coords(irtheta));
        Matrix_2x2 inv_Jacobian_matrix_coeff;

        inv_Jacobian_matrix_coeff[0][0] = inv_jacobian.inv_jacobian_11(coords(irtheta));
        inv_Jacobian_matrix_coeff[0][1] = inv_jacobian.inv_jacobian_12(coords(irtheta));
        inv_Jacobian_matrix_coeff[1][0] = inv_jacobian.inv_jacobian_21(coords(irtheta));
        inv_Jacobian_matrix_coeff[1][1] = inv_jacobian.inv_jacobian_22(coords(irtheta));
>>>>>>> fc1c4f98

        EXPECT_TRUE(inv_Jacobian_matrix == inv_Jacobian_matrix_coeff);
    });
}



// Discrete Czarny mapping -----------------------------------------
TEST_P(JacobianMatrixAndJacobianCoefficients, MatrixDiscCzarMap)
{
    auto const [Nr, Nt] = GetParam();
    const CzarnyToCartesian<R, Theta, X, Y> analytical_mapping(0.3, 1.4);

    CoordR const r_min(0.0);
    CoordR const r_max(1.0);
    IdxStepR const r_size(Nr);

    CoordTheta const theta_min(0.0);
    CoordTheta const theta_max(2.0 * M_PI);
    IdxStepTheta const theta_size(Nt);

    std::vector<CoordR> r_knots = build_uniform_break_points(r_min, r_max, r_size);
    std::vector<CoordTheta> theta_knots
            = build_uniform_break_points(theta_min, theta_max, theta_size);

    ddc::init_discrete_space<BSplinesR>(r_knots);
    ddc::init_discrete_space<BSplinesTheta>(theta_knots);

    ddc::init_discrete_space<GridR>(InterpPointsR::get_sampling<GridR>());
    ddc::init_discrete_space<GridTheta>(InterpPointsTheta::get_sampling<GridTheta>());

    IdxRangeR interpolation_idx_range_r(InterpPointsR::get_domain<GridR>());
    IdxRangeTheta interpolation_idx_range_theta(InterpPointsTheta::get_domain<GridTheta>());
    IdxRangeRTheta grid(interpolation_idx_range_r, interpolation_idx_range_theta);

    SplineRThetaBuilder_host builder(grid);
    ddc::NullExtrapolationRule r_extrapolation_rule;
    ddc::PeriodicExtrapolationRule<Theta> theta_extrapolation_rule;
    SplineRThetaEvaluator evaluator(
            r_extrapolation_rule,
            r_extrapolation_rule,
            theta_extrapolation_rule,
            theta_extrapolation_rule);
    DiscreteToCartesianBuilder<X, Y, SplineRThetaBuilder_host, SplineRThetaEvaluator>
            mapping_builder(
                    Kokkos::DefaultHostExecutionSpace(),
                    analytical_mapping,
                    builder,
                    evaluator);
    DiscreteToCartesian mapping = mapping_builder();

    static_assert(has_2d_jacobian_v<decltype(mapping), CoordRTheta>);
    InverseJacobianMatrix inv_jacobian(mapping);

    // Test for each coordinates if the coefficients defined by the coefficients functions
    //are the same as the coefficients in the matrix function.
    ddc::for_each(grid, [&](IdxRTheta const irtheta) {
        const CoordRTheta coord_rtheta(ddc::coordinate(irtheta));
        const double r = ddc::get<R>(coord_rtheta);
        if (fabs(r) > 1e-15) {
            // --- for the Jacobian matrix:
            Tensor Jacobian_matrix = mapping.jacobian_matrix(coord_rp);

<<<<<<< HEAD
            DTensor<VectorIndexSet<X, Y>, VectorIndexSet<R_cov, Theta_cov>> Jacobian_matrix_coeff;
            ddcHelper::get<X, R_cov>(Jacobian_matrix_coeff) = mapping.jacobian_11(coord_rp);
            ddcHelper::get<X, Theta_cov>(Jacobian_matrix_coeff) = mapping.jacobian_12(coord_rp);
            ddcHelper::get<Y, R_cov>(Jacobian_matrix_coeff) = mapping.jacobian_21(coord_rp);
            ddcHelper::get<Y, Theta_cov>(Jacobian_matrix_coeff) = mapping.jacobian_22(coord_rp);
=======
            mapping.jacobian_matrix(coord_rtheta, Jacobian_matrix);
            Jacobian_matrix_coeff[0][0] = mapping.jacobian_11(coord_rtheta);
            Jacobian_matrix_coeff[0][1] = mapping.jacobian_12(coord_rtheta);
            Jacobian_matrix_coeff[1][0] = mapping.jacobian_21(coord_rtheta);
            Jacobian_matrix_coeff[1][1] = mapping.jacobian_22(coord_rtheta);
>>>>>>> fc1c4f98

            EXPECT_TRUE(Jacobian_matrix == Jacobian_matrix_coeff);


            // --- for the inverse Jacobian matrix:
<<<<<<< HEAD
            Tensor inv_Jacobian_matrix = inv_jacobian(coord_rp);

            DTensor<VectorIndexSet<R, Theta>, VectorIndexSet<X, Y>> inv_Jacobian_matrix_coeff;
            ddcHelper::get<R, X>(inv_Jacobian_matrix_coeff)
                    = inv_jacobian.inv_jacobian_11(coord_rp);
            ddcHelper::get<R, Y>(inv_Jacobian_matrix_coeff)
                    = inv_jacobian.inv_jacobian_12(coord_rp);
            ddcHelper::get<Theta, X>(inv_Jacobian_matrix_coeff)
                    = inv_jacobian.inv_jacobian_21(coord_rp);
            ddcHelper::get<Theta, Y>(inv_Jacobian_matrix_coeff)
                    = inv_jacobian.inv_jacobian_22(coord_rp);

            EXPECT_TRUE(inv_Jacobian_matrix == inv_Jacobian_matrix_coeff);
=======
            Matrix_2x2 inv_Jacobian_matrix = inv_jacobian(coord_rtheta);
            Matrix_2x2 inv_Jacobian_matrix_coeff;

            inv_Jacobian_matrix_coeff[0][0] = inv_jacobian.inv_jacobian_11(coord_rtheta);
            inv_Jacobian_matrix_coeff[0][1] = inv_jacobian.inv_jacobian_12(coord_rtheta);
            inv_Jacobian_matrix_coeff[1][0] = inv_jacobian.inv_jacobian_21(coord_rtheta);
            inv_Jacobian_matrix_coeff[1][1] = inv_jacobian.inv_jacobian_22(coord_rtheta);

            check_matrix(inv_Jacobian_matrix, inv_Jacobian_matrix_coeff);
>>>>>>> fc1c4f98
        }
    });
}



INSTANTIATE_TEST_SUITE_P(
        MyGroup,
        JacobianMatrixAndJacobianCoefficients,
        testing::Combine(testing::Values<std::size_t>(40), testing::Values<std::size_t>(80)));<|MERGE_RESOLUTION|>--- conflicted
+++ resolved
@@ -42,51 +42,29 @@
     // Test for each coordinates if the coefficients defined by the coefficients functions
     //are the same as the coefficients in the matrix function.
     // --- for the Jacobian matrix:
-<<<<<<< HEAD
-    ddc::for_each(grid, [&](IdxRTheta const irp) {
-        Tensor Jacobian_matrix = mapping.jacobian_matrix(coords(irp));
+    ddc::for_each(grid, [&](IdxRTheta const irtheta) {
+        Tensor Jacobian_matrix = mapping.jacobian_matrix(coords(irtheta));
 
         DTensor<VectorIndexSet<X, Y>, VectorIndexSet<R_cov, Theta_cov>> Jacobian_matrix_coeff;
-        ddcHelper::get<X, R_cov>(Jacobian_matrix_coeff) = mapping.jacobian_11(coords(irp));
-        ddcHelper::get<X, Theta_cov>(Jacobian_matrix_coeff) = mapping.jacobian_12(coords(irp));
-        ddcHelper::get<Y, R_cov>(Jacobian_matrix_coeff) = mapping.jacobian_21(coords(irp));
-        ddcHelper::get<Y, Theta_cov>(Jacobian_matrix_coeff) = mapping.jacobian_22(coords(irp));
-=======
-    ddc::for_each(grid, [&](IdxRTheta const irtheta) {
-        Matrix_2x2 Jacobian_matrix;
-        Matrix_2x2 Jacobian_matrix_coeff;
-
-        mapping.jacobian_matrix(coords(irtheta), Jacobian_matrix);
-        Jacobian_matrix_coeff[0][0] = mapping.jacobian_11(coords(irtheta));
-        Jacobian_matrix_coeff[0][1] = mapping.jacobian_12(coords(irtheta));
-        Jacobian_matrix_coeff[1][0] = mapping.jacobian_21(coords(irtheta));
-        Jacobian_matrix_coeff[1][1] = mapping.jacobian_22(coords(irtheta));
->>>>>>> fc1c4f98
+        ddcHelper::get<X, R_cov>(Jacobian_matrix_coeff) = mapping.jacobian_11(coords(irtheta));
+        ddcHelper::get<X, Theta_cov>(Jacobian_matrix_coeff) = mapping.jacobian_12(coords(irtheta));
+        ddcHelper::get<Y, R_cov>(Jacobian_matrix_coeff) = mapping.jacobian_21(coords(irtheta));
+        ddcHelper::get<Y, Theta_cov>(Jacobian_matrix_coeff) = mapping.jacobian_22(coords(irtheta));
 
         EXPECT_TRUE(Jacobian_matrix == Jacobian_matrix_coeff);
     });
 
     // --- for the inverse Jacobian matrix:
-<<<<<<< HEAD
-    ddc::for_each(grid, [&](IdxRTheta const irp) {
-        Tensor inv_Jacobian_matrix = mapping.inv_jacobian_matrix(coords(irp));
+    ddc::for_each(grid, [&](IdxRTheta const irtheta) {
+        Tensor inv_Jacobian_matrix = mapping.inv_jacobian_matrix(coords(irtheta));
 
         DTensor<VectorIndexSet<R, Theta>, VectorIndexSet<X, Y>> inv_Jacobian_matrix_coeff;
-        ddcHelper::get<R, X>(inv_Jacobian_matrix_coeff) = mapping.inv_jacobian_11(coords(irp));
-        ddcHelper::get<R, Y>(inv_Jacobian_matrix_coeff) = mapping.inv_jacobian_12(coords(irp));
-        ddcHelper::get<Theta, X>(inv_Jacobian_matrix_coeff) = mapping.inv_jacobian_21(coords(irp));
-        ddcHelper::get<Theta, Y>(inv_Jacobian_matrix_coeff) = mapping.inv_jacobian_22(coords(irp));
-=======
-    ddc::for_each(grid, [&](IdxRTheta const irtheta) {
-        Matrix_2x2 inv_Jacobian_matrix;
-        Matrix_2x2 inv_Jacobian_matrix_coeff;
-
-        mapping.inv_jacobian_matrix(coords(irtheta), inv_Jacobian_matrix);
-        inv_Jacobian_matrix_coeff[0][0] = mapping.inv_jacobian_11(coords(irtheta));
-        inv_Jacobian_matrix_coeff[0][1] = mapping.inv_jacobian_12(coords(irtheta));
-        inv_Jacobian_matrix_coeff[1][0] = mapping.inv_jacobian_21(coords(irtheta));
-        inv_Jacobian_matrix_coeff[1][1] = mapping.inv_jacobian_22(coords(irtheta));
->>>>>>> fc1c4f98
+        ddcHelper::get<R, X>(inv_Jacobian_matrix_coeff) = mapping.inv_jacobian_11(coords(irtheta));
+        ddcHelper::get<R, Y>(inv_Jacobian_matrix_coeff) = mapping.inv_jacobian_12(coords(irtheta));
+        ddcHelper::get<Theta, X>(inv_Jacobian_matrix_coeff)
+                = mapping.inv_jacobian_21(coords(irtheta));
+        ddcHelper::get<Theta, Y>(inv_Jacobian_matrix_coeff)
+                = mapping.inv_jacobian_22(coords(irtheta));
 
         EXPECT_TRUE(inv_Jacobian_matrix == inv_Jacobian_matrix_coeff);
     });
@@ -108,51 +86,30 @@
     // Test for each coordinates if the coefficients defined by the coefficients functions
     //are the same as the coefficients in the matrix function.
     // --- for the Jacobian matrix:
-<<<<<<< HEAD
-    ddc::for_each(grid, [&](IdxRTheta const irp) {
-        Tensor Jacobian_matrix = mapping.jacobian_matrix(coords(irp));
+    ddc::for_each(grid, [&](IdxRTheta const irtheta) {
+        Tensor Jacobian_matrix = mapping.jacobian_matrix(coords(irtheta));
 
         DTensor<VectorIndexSet<X, Y>, VectorIndexSet<R_cov, Theta_cov>> Jacobian_matrix_coeff;
-        ddcHelper::get<X, R_cov>(Jacobian_matrix_coeff) = mapping.jacobian_11(coords(irp));
-        ddcHelper::get<X, Theta_cov>(Jacobian_matrix_coeff) = mapping.jacobian_12(coords(irp));
-        ddcHelper::get<Y, R_cov>(Jacobian_matrix_coeff) = mapping.jacobian_21(coords(irp));
-        ddcHelper::get<Y, Theta_cov>(Jacobian_matrix_coeff) = mapping.jacobian_22(coords(irp));
-=======
-    ddc::for_each(grid, [&](IdxRTheta const irtheta) {
-        Matrix_2x2 Jacobian_matrix;
-        Matrix_2x2 Jacobian_matrix_coeff;
-
-        mapping.jacobian_matrix(coords(irtheta), Jacobian_matrix);
-        Jacobian_matrix_coeff[0][0] = mapping.jacobian_11(coords(irtheta));
-        Jacobian_matrix_coeff[0][1] = mapping.jacobian_12(coords(irtheta));
-        Jacobian_matrix_coeff[1][0] = mapping.jacobian_21(coords(irtheta));
-        Jacobian_matrix_coeff[1][1] = mapping.jacobian_22(coords(irtheta));
->>>>>>> fc1c4f98
+        ddcHelper::get<X, R_cov>(Jacobian_matrix_coeff) = mapping.jacobian_11(coords(irtheta));
+        ddcHelper::get<X, Theta_cov>(Jacobian_matrix_coeff) = mapping.jacobian_12(coords(irtheta));
+        ddcHelper::get<Y, R_cov>(Jacobian_matrix_coeff) = mapping.jacobian_21(coords(irtheta));
+        ddcHelper::get<Y, Theta_cov>(Jacobian_matrix_coeff) = mapping.jacobian_22(coords(irtheta));
 
         EXPECT_TRUE(Jacobian_matrix == Jacobian_matrix_coeff);
     });
 
     InverseJacobianMatrix inv_jacobian(mapping);
     // --- for the inverseJacobian matrix:
-<<<<<<< HEAD
-    ddc::for_each(grid, [&](IdxRTheta const irp) {
-        Tensor inv_Jacobian_matrix = inv_jacobian(coords(irp));
+    ddc::for_each(grid, [&](IdxRTheta const irtheta) {
+        Tensor inv_Jacobian_matrix = inv_jacobian(coords(irtheta));
 
         DTensor<VectorIndexSet<R, Theta>, VectorIndexSet<X, Y>> inv_Jacobian_matrix_coeff;
-        ddcHelper::get<R, X>(inv_Jacobian_matrix_coeff) = mapping.inv_jacobian_11(coords(irp));
-        ddcHelper::get<R, Y>(inv_Jacobian_matrix_coeff) = mapping.inv_jacobian_12(coords(irp));
-        ddcHelper::get<Theta, X>(inv_Jacobian_matrix_coeff) = mapping.inv_jacobian_21(coords(irp));
-        ddcHelper::get<Theta, Y>(inv_Jacobian_matrix_coeff) = mapping.inv_jacobian_22(coords(irp));
-=======
-    ddc::for_each(grid, [&](IdxRTheta const irtheta) {
-        Matrix_2x2 inv_Jacobian_matrix = inv_jacobian(coords(irtheta));
-        Matrix_2x2 inv_Jacobian_matrix_coeff;
-
-        inv_Jacobian_matrix_coeff[0][0] = inv_jacobian.inv_jacobian_11(coords(irtheta));
-        inv_Jacobian_matrix_coeff[0][1] = inv_jacobian.inv_jacobian_12(coords(irtheta));
-        inv_Jacobian_matrix_coeff[1][0] = inv_jacobian.inv_jacobian_21(coords(irtheta));
-        inv_Jacobian_matrix_coeff[1][1] = inv_jacobian.inv_jacobian_22(coords(irtheta));
->>>>>>> fc1c4f98
+        ddcHelper::get<R, X>(inv_Jacobian_matrix_coeff) = mapping.inv_jacobian_11(coords(irtheta));
+        ddcHelper::get<R, Y>(inv_Jacobian_matrix_coeff) = mapping.inv_jacobian_12(coords(irtheta));
+        ddcHelper::get<Theta, X>(inv_Jacobian_matrix_coeff)
+                = mapping.inv_jacobian_21(coords(irtheta));
+        ddcHelper::get<Theta, Y>(inv_Jacobian_matrix_coeff)
+                = mapping.inv_jacobian_22(coords(irtheta));
 
         EXPECT_TRUE(inv_Jacobian_matrix == inv_Jacobian_matrix_coeff);
     });
@@ -214,51 +171,31 @@
         const double r = ddc::get<R>(coord_rtheta);
         if (fabs(r) > 1e-15) {
             // --- for the Jacobian matrix:
-            Tensor Jacobian_matrix = mapping.jacobian_matrix(coord_rp);
-
-<<<<<<< HEAD
+            Tensor Jacobian_matrix = mapping.jacobian_matrix(coord_rtheta);
+
             DTensor<VectorIndexSet<X, Y>, VectorIndexSet<R_cov, Theta_cov>> Jacobian_matrix_coeff;
-            ddcHelper::get<X, R_cov>(Jacobian_matrix_coeff) = mapping.jacobian_11(coord_rp);
-            ddcHelper::get<X, Theta_cov>(Jacobian_matrix_coeff) = mapping.jacobian_12(coord_rp);
-            ddcHelper::get<Y, R_cov>(Jacobian_matrix_coeff) = mapping.jacobian_21(coord_rp);
-            ddcHelper::get<Y, Theta_cov>(Jacobian_matrix_coeff) = mapping.jacobian_22(coord_rp);
-=======
-            mapping.jacobian_matrix(coord_rtheta, Jacobian_matrix);
-            Jacobian_matrix_coeff[0][0] = mapping.jacobian_11(coord_rtheta);
-            Jacobian_matrix_coeff[0][1] = mapping.jacobian_12(coord_rtheta);
-            Jacobian_matrix_coeff[1][0] = mapping.jacobian_21(coord_rtheta);
-            Jacobian_matrix_coeff[1][1] = mapping.jacobian_22(coord_rtheta);
->>>>>>> fc1c4f98
+            ddcHelper::get<X, R_cov>(Jacobian_matrix_coeff) = mapping.jacobian_11(coord_rtheta);
+            ddcHelper::get<X, Theta_cov>(Jacobian_matrix_coeff) = mapping.jacobian_12(coord_rtheta);
+            ddcHelper::get<Y, R_cov>(Jacobian_matrix_coeff) = mapping.jacobian_21(coord_rtheta);
+            ddcHelper::get<Y, Theta_cov>(Jacobian_matrix_coeff) = mapping.jacobian_22(coord_rtheta);
 
             EXPECT_TRUE(Jacobian_matrix == Jacobian_matrix_coeff);
 
 
             // --- for the inverse Jacobian matrix:
-<<<<<<< HEAD
-            Tensor inv_Jacobian_matrix = inv_jacobian(coord_rp);
+            Tensor inv_Jacobian_matrix = inv_jacobian(coord_rtheta);
 
             DTensor<VectorIndexSet<R, Theta>, VectorIndexSet<X, Y>> inv_Jacobian_matrix_coeff;
             ddcHelper::get<R, X>(inv_Jacobian_matrix_coeff)
-                    = inv_jacobian.inv_jacobian_11(coord_rp);
+                    = inv_jacobian.inv_jacobian_11(coord_rtheta);
             ddcHelper::get<R, Y>(inv_Jacobian_matrix_coeff)
-                    = inv_jacobian.inv_jacobian_12(coord_rp);
+                    = inv_jacobian.inv_jacobian_12(coord_rtheta);
             ddcHelper::get<Theta, X>(inv_Jacobian_matrix_coeff)
-                    = inv_jacobian.inv_jacobian_21(coord_rp);
+                    = inv_jacobian.inv_jacobian_21(coord_rtheta);
             ddcHelper::get<Theta, Y>(inv_Jacobian_matrix_coeff)
-                    = inv_jacobian.inv_jacobian_22(coord_rp);
+                    = inv_jacobian.inv_jacobian_22(coord_rtheta);
 
             EXPECT_TRUE(inv_Jacobian_matrix == inv_Jacobian_matrix_coeff);
-=======
-            Matrix_2x2 inv_Jacobian_matrix = inv_jacobian(coord_rtheta);
-            Matrix_2x2 inv_Jacobian_matrix_coeff;
-
-            inv_Jacobian_matrix_coeff[0][0] = inv_jacobian.inv_jacobian_11(coord_rtheta);
-            inv_Jacobian_matrix_coeff[0][1] = inv_jacobian.inv_jacobian_12(coord_rtheta);
-            inv_Jacobian_matrix_coeff[1][0] = inv_jacobian.inv_jacobian_21(coord_rtheta);
-            inv_Jacobian_matrix_coeff[1][1] = inv_jacobian.inv_jacobian_22(coord_rtheta);
-
-            check_matrix(inv_Jacobian_matrix, inv_Jacobian_matrix_coeff);
->>>>>>> fc1c4f98
         }
     });
 }
