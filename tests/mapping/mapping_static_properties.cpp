--- conflicted
+++ resolved
@@ -105,7 +105,15 @@
     static_assert(is_analytical_mapping_v<Mapping>);
 }
 
-<<<<<<< HEAD
+TEST(MappingStaticAsserts, Identity)
+{
+    using Mapping = IdentityCoordinateChange<VectorIndexSet<X, Y, Z>, VectorIndexSet<X, Y, Z>>;
+    static_assert(is_mapping_v<Mapping>);
+    static_assert(has_jacobian_v<Mapping, Coord<X, Y, Z>>);
+    static_assert(has_inv_jacobian_v<Mapping, Coord<X, Y, Z>>);
+    static_assert(is_analytical_mapping_v<Mapping>);
+}
+
 TEST(MappingStaticAsserts, TorToCyl)
 {
     using Mapping2D = CircularToCartesian<R, Theta, X, Y>;
@@ -114,13 +122,4 @@
     static_assert(has_jacobian_v<Mapping>);
     static_assert(has_inv_jacobian_v<Mapping>);
     static_assert(has_singular_o_point_inv_jacobian_v<Mapping>);
-=======
-TEST(MappingStaticAsserts, Identity)
-{
-    using Mapping = IdentityCoordinateChange<VectorIndexSet<X, Y, Z>, VectorIndexSet<X, Y, Z>>;
-    static_assert(is_mapping_v<Mapping>);
-    static_assert(has_jacobian_v<Mapping, Coord<X, Y, Z>>);
-    static_assert(has_inv_jacobian_v<Mapping, Coord<X, Y, Z>>);
-    static_assert(is_analytical_mapping_v<Mapping>);
->>>>>>> 4ce6eadc
 }