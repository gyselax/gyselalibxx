#include <array>
#include <cassert>
#include <cstdlib>

#include <ddc/ddc.hpp>
#include <ddc/kernels/splines.hpp>

#include <gtest/gtest.h>

#include "circular_to_cartesian.hpp"
#include "combined_mapping.hpp"
#include "czarny_to_cartesian.hpp"
#include "ddc_helper.hpp"
#include "discrete_mapping_builder.hpp"
#include "discrete_to_cartesian.hpp"
#include "geometry_mapping_tests.hpp"
#include "geometry_pseudo_cartesian.hpp"
#include "inv_jacobian_o_point.hpp"

namespace {
<<<<<<< HEAD
=======

>>>>>>> ba829799

using CzarnyMapping = CzarnyToCartesian<R, Theta, X, Y>;
using CircularMapping = CircularToCartesian<R, Theta, X, Y>;

/**
 * @brief Compare the values given by the analytical mapping and
 * the other mapping on the grid points.
 *
 * The error tolerance is given at 5e-10.
 *
 * @param[in] mapping
 *          The mapping we are testing.
 * @param[in] analytical_mapping
 *          The mapping analytically defined.
 * @param[in] idx_range
 *          The index range on which we test the values.
 */
template <class Mapping, class DiscreteMapping>
double check_value_on_grid(
        DiscreteMapping const& mapping,
        Mapping const& analytical_mapping,
        IdxRangeRTheta const& idx_range)
{
    const double TOL = 1e-7;
    double max_err = 0.;
    ddc::for_each(idx_range, [&](IdxRTheta const irtheta) {
        const CoordRTheta coord(ddc::coordinate(irtheta));
        const CoordXY discrete_coord = mapping(coord);
        const CoordXY analytical_coord = analytical_mapping(coord);

        EXPECT_NEAR(ddc::get<X>(discrete_coord), ddc::get<X>(analytical_coord), TOL);
        EXPECT_NEAR(ddc::get<Y>(discrete_coord), ddc::get<Y>(analytical_coord), TOL);

        const double diff_x = double(ddc::get<X>(discrete_coord) - ddc::get<X>(analytical_coord));
        const double diff_y = double(ddc::get<Y>(discrete_coord) - ddc::get<Y>(analytical_coord));

        max_err = max_err > diff_x ? max_err : diff_x;
        max_err = max_err > diff_y ? max_err : diff_y;
    });

    return max_err;
}

/**
 * @brief Compare the values given by the analytical mapping and
 * the other mapping not on the grid points.
 *
 * The error tolerance is given at 5e-6.
 * The expected convergence order not on the grid points is
 * d + 1 where d is the degree of B-splines.
 *
 * @param[in] mapping
 *          The mapping we are testing.
 * @param[in] analytical_mapping
 *          The mapping analytically defined.
 * @param[in] idx_range
 *          The index range on which we test the values.
 */
template <class Mapping, class DiscreteMapping>
double check_value_not_on_grid(
        DiscreteMapping const& mapping,
        Mapping const& analytical_mapping,
        IdxRangeRTheta const& idx_range)
{
    std::srand(100);

    FieldMemRTheta_host<CoordRTheta> coords(idx_range);
    IdxR ir_max(ddc::select<GridR>(idx_range).back());
    IdxTheta itheta_max(ddc::select<GridTheta>(idx_range).back());
    ddc::for_each(idx_range, [&](IdxRTheta const irtheta) {
        IdxR ir(ddc::select<GridR>(irtheta));
        CoordR coord_r_0 = ddc::coordinate(ir);
        CoordR coord_r_1 = ddc::coordinate(ir + 1);
        double coord_r;
        if (ir < ir_max) {
            double factor = double(std::rand()) / RAND_MAX;
            coord_r = coord_r_0 + (coord_r_1 - coord_r_0) * factor;
        } else {
            coord_r = coord_r_0;
        }

        IdxTheta itheta(ddc::select<GridTheta>(irtheta));
        CoordTheta coord_theta_0 = ddc::coordinate(itheta);
        CoordTheta coord_theta_1 = ddc::coordinate(itheta + 1);
        double coord_theta;
        if (itheta < itheta_max) {
            double factor = double(std::rand()) / RAND_MAX;
            coord_theta = coord_theta_0 + (coord_theta_1 - coord_theta_0) * factor;
        } else {
            coord_theta = coord_theta_0;
        }
        coords(irtheta) = CoordRTheta(coord_r, coord_theta);
    });

    const double TOL = 5e-5;
    double max_err = 0.;
    ddc::for_each(idx_range, [&](IdxRTheta const irtheta) {
        const CoordRTheta coord(coords(irtheta));
        const CoordXY discrete_coord = mapping(coord);
        const CoordXY analytical_coord = analytical_mapping(coord);

        EXPECT_NEAR(ddc::get<X>(discrete_coord), ddc::get<X>(analytical_coord), TOL);
        EXPECT_NEAR(ddc::get<Y>(discrete_coord), ddc::get<Y>(analytical_coord), TOL);

        const double diff_x = double(ddc::get<X>(discrete_coord) - ddc::get<X>(analytical_coord));
        const double diff_y = double(ddc::get<Y>(discrete_coord) - ddc::get<Y>(analytical_coord));

        max_err = max_err > diff_x ? max_err : diff_x;
        max_err = max_err > diff_y ? max_err : diff_y;
    });

    return max_err;
}


template <class Mapping, class DiscreteMapping, class RefinedDiscreteMapping>
double test_on_grid_and_not_on_grid(
        int const Nr,
        int const Nt,
        int const refined_Nr,
        int const refined_Nt,
        Mapping const& analytical_mapping,
        RefinedDiscreteMapping const& refined_mapping,
        DiscreteMapping const& discrete_mapping,
        IdxRangeRTheta const& grid)
{
    std::cout << std::endl
              << "DOMAIN Nr x Nt = " << Nr << " x " << Nt
              << " - REFINED DOMAIN Nr x Nt = " << refined_Nr << " x " << refined_Nt << ":"
              << std::endl;

    std::cout << "           Errors discrete mapping   | Errors refined mapping" << std::endl;
    std::cout << "on grid:     " << check_value_on_grid(discrete_mapping, analytical_mapping, grid)
              << "             |  "
              << check_value_on_grid(refined_mapping, analytical_mapping, grid) << std::endl;

    double const not_on_grid_refined
            = check_value_not_on_grid(refined_mapping, analytical_mapping, grid);
    std::cout << "not on grid: "
              << check_value_not_on_grid(discrete_mapping, analytical_mapping, grid)
              << "             |  " << not_on_grid_refined << std::endl;

    return not_on_grid_refined;
}



/**
 * @brief Compare the Jacobian matrix given by the analytical mapping and
 * the other mapping on the grid points.
 *
 * The error tolerance is given at 5e-10.
 *
 * @param[in] mapping
 *          The mapping we are testing.
 * @param[in] analytical_mapping
 *          The mapping analytically defined.
 * @param[in] idx_range
 *          The index range on which we test the values.
 */
template <class Mapping, class DiscreteMapping>
double check_Jacobian_on_grid(
        DiscreteMapping const& mapping,
        Mapping const& analytical_mapping,
        IdxRangeRTheta const& idx_range)
{
    static_assert(has_2d_jacobian_v<Mapping, CoordRTheta>);
    double max_err = 0.;
    ddc::for_each(idx_range, [&](IdxRTheta const irtheta) {
        const CoordRTheta coord(ddc::coordinate(irtheta));

        Tensor discrete_Jacobian = mapping.jacobian_matrix(coord);
        Tensor analytical_Jacobian = analytical_mapping.jacobian_matrix(coord);

        Tensor diff = discrete_Jacobian - analytical_Jacobian;

        max_err = std::max(max_err, ddcHelper::get<X, R_cov>(diff));
        max_err = std::max(max_err, ddcHelper::get<X, Theta_cov>(diff));
        max_err = std::max(max_err, ddcHelper::get<Y, R_cov>(diff));
        max_err = std::max(max_err, ddcHelper::get<Y, Theta_cov>(diff));
    });

    return max_err;
}



/**
 * @brief Compare the Jacobian matrix given by the analytical mapping and
 * the other mapping not on the grid points.
 *
 * The error tolerance is given at 5e-6.
 * The expected convergence order not on the grid points is
 * d + 1 where d is the degree of B-splines.
 *
 * @param[in] mapping
 *          The mapping we are testing.
 * @param[in] analytical_mapping
 *          The mapping analytically defined.
 * @param[in] idx_range
 *          The index range on which we test the values.
 */
template <class Mapping, class DiscreteMapping>
double check_Jacobian_not_on_grid(
        DiscreteMapping const& mapping,
        Mapping const& analytical_mapping,
        IdxRangeRTheta const& idx_range)
{
    std::srand(100);

    FieldMemRTheta_host<CoordRTheta> coords(idx_range);
    IdxR ir_max(ddc::select<GridR>(idx_range).back());
    IdxTheta itheta_max(ddc::select<GridTheta>(idx_range).back());
    ddc::for_each(idx_range, [&](IdxRTheta const irtheta) {
        IdxR ir(ddc::select<GridR>(irtheta));
        CoordR coord_r_0 = ddc::coordinate(ir);
        CoordR coord_r_1 = ddc::coordinate(ir + 1);
        double coord_r;
        if (ir < ir_max) {
            double factor = double(std::rand()) / RAND_MAX;
            coord_r = coord_r_0 + (coord_r_1 - coord_r_0) * factor;
        } else {
            coord_r = coord_r_0;
        }

        IdxTheta itheta(ddc::select<GridTheta>(irtheta));
        CoordTheta coord_theta_0 = ddc::coordinate(itheta);
        CoordTheta coord_theta_1 = ddc::coordinate(itheta + 1);
        double coord_theta;
        if (itheta < itheta_max) {
            double factor = double(std::rand()) / RAND_MAX;
            coord_theta = coord_theta_0 + (coord_theta_1 - coord_theta_0) * factor;
        } else {
            coord_theta = coord_theta_0;
        }
        coords(irtheta) = CoordRTheta(coord_r, coord_theta);
    });


    double max_err = 0.;
    ddc::for_each(idx_range, [&](IdxRTheta const irtheta) {
        const CoordRTheta coord(coords(irtheta));

        Tensor discrete_Jacobian = mapping.jacobian_matrix(coord);
        Tensor analytical_Jacobian = analytical_mapping.jacobian_matrix(coord);

        Tensor diff = discrete_Jacobian - analytical_Jacobian;

        max_err = std::max(max_err, ddcHelper::get<X, R_cov>(diff));
        max_err = std::max(max_err, ddcHelper::get<X, Theta_cov>(diff));
        max_err = std::max(max_err, ddcHelper::get<Y, R_cov>(diff));
        max_err = std::max(max_err, ddcHelper::get<Y, Theta_cov>(diff));
    });

    return max_err;
}



template <class Mapping, class RefinedDiscreteMapping, class DiscreteMapping>
double test_Jacobian(
        int const Nr,
        int const Nt,
        int const refined_Nr,
        int const refined_Nt,
        Mapping const& analytical_mapping,
        RefinedDiscreteMapping const& refined_mapping,
        DiscreteMapping const& discrete_mapping,
        IdxRangeRTheta const& grid)
{
    std::cout << std::endl
              << "DOMAIN Nr x Nt = " << Nr << " x " << Nt
              << " - REFINED DOMAIN Nr x Nt = " << refined_Nr << " x " << refined_Nt << ":"
              << std::endl;

    std::cout << "           Errors discrete mapping   | Errors refined mapping" << std::endl;
    std::cout << "on grid:     "
              << check_Jacobian_on_grid(discrete_mapping, analytical_mapping, grid)
              << "                 |  ";
    std::cout << check_Jacobian_on_grid(refined_mapping, analytical_mapping, grid) << std::endl;

    double const not_on_grid_refined
            = check_Jacobian_not_on_grid(refined_mapping, analytical_mapping, grid);
    std::cout << "not on grid: "
              << check_Jacobian_not_on_grid(discrete_mapping, analytical_mapping, grid);
    std::cout << "                 |  " << not_on_grid_refined << std::endl;

    return not_on_grid_refined;
}



/**
 * @brief Compare the pseudo Cartesian Jacobian matrix given
 * by the analytical mapping and the other mapping at the O-point.
 *
 * The error tolerance is given at 5e-10.
 *
 * @param[in] mapping
 *          The mapping we are testing.
 * @param[in] analytical_mapping
 *          The mapping analytically defined.
 * @param[in] idx_range
 *          The index range on which we test the values.
 */
template <class Mapping, class DiscreteMapping>
double check_pseudo_Cart(
        DiscreteMapping const& mapping,
        Mapping const& analytical_mapping,
        IdxRangeRTheta const& idx_range)
{
    const double epsilon(1.e-16);
    using PseudoCartToCirc = CartesianToCircular<X_pC, Y_pC, R, Theta>;
    PseudoCartToCirc pseudo_cart_to_circ;
    CombinedMapping<DiscreteMapping, PseudoCartToCirc>
            pseudo_cart_to_cart(mapping, pseudo_cart_to_circ, epsilon);
    CombinedMapping<Mapping, PseudoCartToCirc>
            analytical_pseudo_cart_to_cart(analytical_mapping, pseudo_cart_to_circ, epsilon);
    InvJacobianOPoint<CombinedMapping<DiscreteMapping, PseudoCartToCirc>, CoordRTheta>
            inv_jacob_mapping(pseudo_cart_to_cart);
    InvJacobianOPoint<CombinedMapping<Mapping, PseudoCartToCirc>, CoordRTheta>
            inv_jacob_analytical_mapping(analytical_pseudo_cart_to_cart);

    Tensor discrete_pseudo_Cart = inv_jacob_mapping();
    Tensor analytical_pseudo_Cart = inv_jacob_analytical_mapping();

    Tensor diff = discrete_pseudo_Cart - analytical_pseudo_Cart;


    double max_err = 0.;
    max_err = std::max(max_err, ddcHelper::get<X_pC, X>(diff));
    max_err = std::max(max_err, ddcHelper::get<X_pC, Y>(diff));
    max_err = std::max(max_err, ddcHelper::get<Y_pC, X>(diff));
    max_err = std::max(max_err, ddcHelper::get<Y_pC, Y>(diff));

    return max_err;
}



template <class Mapping, class RefinedDiscreteMapping, class DiscreteMapping>
double test_pseudo_Cart(
        int const Nr,
        int const Nt,
        int const refined_Nr,
        int const refined_Nt,
        Mapping const& analytical_mapping,
        RefinedDiscreteMapping const& refined_mapping,
        DiscreteMapping const& discrete_mapping,
        IdxRangeRTheta const& grid)
{
    std::cout << std::endl
              << "DOMAIN Nr x Nt = " << Nr << " x " << Nt
              << " - REFINED DOMAIN Nr x Nt = " << refined_Nr << " x " << refined_Nt << ":"
              << std::endl;

    double const pseudo_Cart_err = check_pseudo_Cart(refined_mapping, analytical_mapping, grid);
    std::cout << "           Errors discrete mapping   | Errors refined mapping" << std::endl;
    std::cout << "on grid:     " << check_pseudo_Cart(discrete_mapping, analytical_mapping, grid)
              << "                 |  ";
    std::cout << pseudo_Cart_err << std::endl;

    return pseudo_Cart_err;
}



} // namespace



TEST(RefinedDiscreteMapping, TestRefinedDiscreteMapping)
{
    const CzarnyMapping analytical_mapping(0.3, 1.4);
    //const CircularMapping analytical_mapping;

    // Discrete index range ---
    int const Nr = 16;
    int const Nt = 32;

    CoordR const r_min(0.0);
    CoordR const r_max(1.0);
    IdxStepR const r_size(Nr);

    CoordTheta const theta_min(0.0);
    CoordTheta const theta_max(2.0 * M_PI);
    IdxStepTheta const theta_size(Nt);

    double const dr((r_max - r_min) / r_size);
    double const dp((theta_max - theta_min) / theta_size);

    std::vector<CoordR> r_knots(r_size + 1);
    std::vector<CoordTheta> theta_knots(theta_size + 1);

    for (int i(1); i < r_size + 1; ++i) {
        r_knots[i] = CoordR(r_min + i * dr);
    }
    r_knots[0] = CoordR(r_min);
    r_knots[r_size] = CoordR(r_max);
    for (int i(1); i < theta_size; ++i) {
        theta_knots[i] = CoordTheta(theta_min + i * dp);
    }
    theta_knots[0] = CoordTheta(theta_min);
    theta_knots[theta_size] = CoordTheta(theta_max);

    ddc::init_discrete_space<BSplinesR>(r_knots);
    ddc::init_discrete_space<BSplinesTheta>(theta_knots);

    ddc::init_discrete_space<GridR>(InterpPointsR::get_sampling<GridR>());
    ddc::init_discrete_space<GridTheta>(InterpPointsTheta::get_sampling<GridTheta>());

    IdxRangeR interpolation_idx_range_r(InterpPointsR::get_domain<GridR>());
    IdxRangeTheta interpolation_idx_range_theta(InterpPointsTheta::get_domain<GridTheta>());
    IdxRangeRTheta grid(interpolation_idx_range_r, interpolation_idx_range_theta);


    // Operators ---
    SplineRThetaBuilder_host builder(grid);
    ddc::NullExtrapolationRule boundary_condition_r_left;
    ddc::NullExtrapolationRule boundary_condition_r_right;
    SplineRThetaEvaluator_host spline_evaluator(
            boundary_condition_r_left,
            boundary_condition_r_right,
            ddc::PeriodicExtrapolationRule<Theta>(),
            ddc::PeriodicExtrapolationRule<Theta>());


    // Tests ---
    std::array<double, 3> results;

    DiscreteToCartesianBuilder<X, Y, SplineRThetaBuilder_host, SplineRThetaEvaluator_host>
            mapping_builder(
                    Kokkos::DefaultHostExecutionSpace(),
                    analytical_mapping,
                    builder,
                    spline_evaluator);
    DiscreteToCartesian discrete_mapping = mapping_builder();

    RefinedDiscreteToCartesianBuilder<
            X,
            Y,
            SplineRThetaBuilder_host,
            SplineRThetaEvaluator_host,
            16,
            32>
            mapping_builder_16x32(
                    Kokkos::DefaultHostExecutionSpace(),
                    analytical_mapping,
                    builder,
                    spline_evaluator);
    DiscreteToCartesian refined_mapping_16x32 = mapping_builder_16x32();

    RefinedDiscreteToCartesianBuilder<
            X,
            Y,
            SplineRThetaBuilder_host,
            SplineRThetaEvaluator_host,
            32,
            64>
            mapping_builder_32x64(
                    Kokkos::DefaultHostExecutionSpace(),
                    analytical_mapping,
                    builder,
                    spline_evaluator);
    DiscreteToCartesian refined_mapping_32x64 = mapping_builder_32x64();

    RefinedDiscreteToCartesianBuilder<
            X,
            Y,
            SplineRThetaBuilder_host,
            SplineRThetaEvaluator_host,
            64,
            128>
            mapping_builder_64x128(
                    Kokkos::DefaultHostExecutionSpace(),
                    analytical_mapping,
                    builder,
                    spline_evaluator);
    DiscreteToCartesian refined_mapping_64x128 = mapping_builder_64x128();


    std::cout << std::endl
              << "TESTS ON THE MAPPING VALUES: -------------------------------" << std::endl;
    results[0] = test_on_grid_and_not_on_grid(
            Nr,
            Nt,
            16,
            32,
            analytical_mapping,
            refined_mapping_16x32,
            discrete_mapping,
            grid);

    results[1] = test_on_grid_and_not_on_grid(
            Nr,
            Nt,
            32,
            64,
            analytical_mapping,
            refined_mapping_32x64,
            discrete_mapping,
            grid);


    results[2] = test_on_grid_and_not_on_grid(
            Nr,
            Nt,
            64,
            128,
            analytical_mapping,
            refined_mapping_64x128,
            discrete_mapping,
            grid);


    std::cout << std::endl << "Convergence order : " << std::endl << "  -" << std::endl;
    for (std::size_t i(0); i < results.size() - 1; i++) {
        double const order = std::log(results[i] / results[i + 1]) / std::log(2);
        std::cout << "  " << order << std::endl;

        int const BSDegree = 3;
        EXPECT_NEAR(order, BSDegree + 1, 0.25);
    }


    std::cout << std::endl
              << "TESTS ON THE JACOBIAN MATRIX: ------------------------------" << std::endl;
    results[0] = test_Jacobian(
            Nr,
            Nt,
            16,
            32,
            analytical_mapping,
            refined_mapping_16x32,
            discrete_mapping,
            grid);

    results[1] = test_Jacobian(
            Nr,
            Nt,
            32,
            64,
            analytical_mapping,
            refined_mapping_32x64,
            discrete_mapping,
            grid);


    results[2] = test_Jacobian(
            Nr,
            Nt,
            64,
            128,
            analytical_mapping,
            refined_mapping_64x128,
            discrete_mapping,
            grid);


    std::cout << std::endl << "Convergence order : " << std::endl << "  -" << std::endl;
    for (std::size_t i(0); i < results.size() - 1; i++) {
        double const order = std::log(results[i] / results[i + 1]) / std::log(2);
        std::cout << "  " << order << std::endl;

        int const BSDegree = 3;
        EXPECT_NEAR(order, BSDegree, 0.25);
    }


    std::cout << std::endl
              << "TESTS ON THE PSEUDO CARTESIAN MATRIX: ----------------------" << std::endl;
    results[0] = test_pseudo_Cart(
            Nr,
            Nt,
            16,
            32,
            analytical_mapping,
            refined_mapping_16x32,
            discrete_mapping,
            grid);

    results[1] = test_pseudo_Cart(
            Nr,
            Nt,
            32,
            64,
            analytical_mapping,
            refined_mapping_32x64,
            discrete_mapping,
            grid);


    results[2] = test_pseudo_Cart(
            Nr,
            Nt,
            64,
            128,
            analytical_mapping,
            refined_mapping_64x128,
            discrete_mapping,
            grid);


    std::cout << std::endl << "Convergence order : " << std::endl << "  -" << std::endl;
    for (std::size_t i(0); i < results.size() - 1; i++) {
        double const order = std::log(results[i] / results[i + 1]) / std::log(2);
        std::cout << "  " << order << std::endl;

        int const BSDegree = 3;
        EXPECT_NEAR(order, BSDegree + 1, 0.25);
    }
}<|MERGE_RESOLUTION|>--- conflicted
+++ resolved
@@ -18,10 +18,7 @@
 #include "inv_jacobian_o_point.hpp"
 
 namespace {
-<<<<<<< HEAD
-=======
-
->>>>>>> ba829799
+
 
 using CzarnyMapping = CzarnyToCartesian<R, Theta, X, Y>;
 using CircularMapping = CircularToCartesian<R, Theta, X, Y>;
