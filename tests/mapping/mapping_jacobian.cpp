#include <array>
#include <cassert>

#include <ddc/ddc.hpp>

#include <gtest/gtest.h>

#include "circular_to_cartesian.hpp"
#include "czarny_to_cartesian.hpp"
#include "ddc_alias_inline_functions.hpp"
#include "ddc_helper.hpp"
#include "discrete_mapping_builder.hpp"
#include "discrete_to_cartesian.hpp"
#include "geometry_mapping_tests.hpp"
#include "inverse_jacobian_matrix.hpp"
#include "mapping_test_geometry.hpp"
#include "mapping_testing_tools.hpp"
#include "mesh_builder.hpp"


<<<<<<< HEAD
=======
namespace {

using Matrix_2x2 = std::array<std::array<double, 2>, 2>;

/**
 * @brief Check if the product of the matrix and inv_matrix gives the identity matrix.
 *
 * The error tolerance is given at 1e-15.
 *
 * @param[in] matrix
 * 			The Jacobian matrix of the mapping.
 * @param[in] inv_matrix
 * 			The inverse Jacobian matrix of the mapping.
 */
void check_inverse(Matrix_2x2 matrix, Matrix_2x2 inv_matrix)
{
    const double TOL = 1e-15;
    constexpr std::size_t N = 2;

    for (std::size_t i(0); i < N; ++i) {
        for (std::size_t j(0); j < N; ++j) {
            double id_val = 0.0;
            for (std::size_t k(0); k < N; ++k) {
                id_val += matrix[i][k] * inv_matrix[k][j];
            }
            EXPECT_NEAR(id_val, static_cast<double>(i == j), TOL);
        }
    }
}

} // namespace

>>>>>>> 4ff5b529

/**
 * @brief A class for the Google tests.
 */
class InvJacobianMatrix : public testing::TestWithParam<std::tuple<std::size_t, std::size_t>>
{
};



TEST_P(InvJacobianMatrix, InverseMatrixCircMap)
{
    auto const [Nr, Nt] = GetParam();
    const CircularToCartesian<R, Theta, X, Y> mapping;

    FieldMemRTheta_host<CoordRTheta> coords = get_example_coords(IdxStepR(Nr), IdxStepTheta(Nt));
    IdxRangeRTheta grid = get_idx_range(coords);

    static_assert(has_2d_jacobian_v<CircularToCartesian<R, Theta, X, Y>, CoordRTheta>);
    InverseJacobianMatrix inv_jacobian(mapping);

    // Test for each coordinates if the inv_Jacobian_matrix is the inverse of the Jacobian_matrix
    ddc::for_each(grid, [&](IdxRTheta const irtheta) {
        check_inverse_tensor(
                mapping.jacobian_matrix(coords(irtheta)),
                inv_jacobian(coords(irtheta)));
    });
}


TEST_P(InvJacobianMatrix, InverseMatrixCzarMap)
{
    auto const [Nr, Nt] = GetParam();
    const CzarnyToCartesian<R, Theta, X, Y> mapping(0.3, 1.4);

    FieldMemRTheta_host<CoordRTheta> coords = get_example_coords(IdxStepR(Nr), IdxStepTheta(Nt));
    IdxRangeRTheta grid = get_idx_range(coords);

    static_assert(has_2d_jacobian_v<CzarnyToCartesian<R, Theta, X, Y>, CoordRTheta>);
    static_assert(has_2d_inv_jacobian_v<CzarnyToCartesian<R, Theta, X, Y>, CoordRTheta>);

    // Test for each coordinates if the inv_Jacobian_matrix is the inverse of the Jacobian_matrix
    ddc::for_each(grid, [&](IdxRTheta const irtheta) {
        check_inverse_tensor(
                mapping.jacobian_matrix(coords(irtheta)),
                mapping.inv_jacobian_matrix(coords(irtheta)));
    });
}


TEST_P(InvJacobianMatrix, InverseMatrixDiscCzarMap)
{
    auto const [Nr, Nt] = GetParam();
    const CzarnyToCartesian<R, Theta, X, Y> analytical_mapping(0.3, 1.4);

    CoordR const r_min(0.0);
    CoordR const r_max(1.0);
    IdxStepR const r_size(Nr);

    CoordTheta const theta_min(0.0);
    CoordTheta const theta_max(2.0 * M_PI);
    IdxStepTheta const theta_size(Nt);

    std::vector<CoordR> r_knots = build_uniform_break_points(r_min, r_max, r_size);
    std::vector<CoordTheta> theta_knots
            = build_uniform_break_points(theta_min, theta_max, theta_size);

    ddc::init_discrete_space<BSplinesR>(r_knots);
    ddc::init_discrete_space<BSplinesTheta>(theta_knots);

    ddc::init_discrete_space<GridR>(InterpPointsR::get_sampling<GridR>());
    ddc::init_discrete_space<GridTheta>(InterpPointsTheta::get_sampling<GridTheta>());

    IdxRangeR interpolation_idx_range_r(InterpPointsR::get_domain<GridR>());
    IdxRangeTheta interpolation_idx_range_theta(InterpPointsTheta::get_domain<GridTheta>());
    IdxRangeRTheta grid(interpolation_idx_range_r, interpolation_idx_range_theta);

    SplineRThetaBuilder_host builder(grid);
    ddc::NullExtrapolationRule r_extrapolation_rule;
    ddc::PeriodicExtrapolationRule<Theta> theta_extrapolation_rule;
    SplineRThetaEvaluator_host evaluator(
            r_extrapolation_rule,
            r_extrapolation_rule,
            theta_extrapolation_rule,
            theta_extrapolation_rule);
    DiscreteToCartesianBuilder<X, Y, SplineRThetaBuilder_host, SplineRThetaEvaluator_host>
            mapping_builder(
                    Kokkos::DefaultHostExecutionSpace(),
                    analytical_mapping,
                    builder,
                    evaluator);
    DiscreteToCartesian mapping = mapping_builder();

    static_assert(has_2d_jacobian_v<decltype(mapping), CoordRTheta>);
    InverseJacobianMatrix inv_jacobian(mapping);

    // Test for each coordinates if the inv_Jacobian_matrix is the inverse of the Jacobian_matrix
    ddc::for_each(grid, [&](IdxRTheta const irtheta) {
        const CoordRTheta coord_rtheta(ddc::coordinate(irtheta));
        const double r = ddc::get<R>(coord_rtheta);
        if (fabs(r) > 1e-15) {
            check_inverse_tensor(mapping.jacobian_matrix(coord_rtheta), inv_jacobian(coord_rtheta));
        }
    });
}



INSTANTIATE_TEST_SUITE_P(
        MyGroup,
        InvJacobianMatrix,
        testing::Combine(testing::Values<std::size_t>(64), testing::Values<std::size_t>(128)));<|MERGE_RESOLUTION|>--- conflicted
+++ resolved
@@ -18,41 +18,6 @@
 #include "mesh_builder.hpp"
 
 
-<<<<<<< HEAD
-=======
-namespace {
-
-using Matrix_2x2 = std::array<std::array<double, 2>, 2>;
-
-/**
- * @brief Check if the product of the matrix and inv_matrix gives the identity matrix.
- *
- * The error tolerance is given at 1e-15.
- *
- * @param[in] matrix
- * 			The Jacobian matrix of the mapping.
- * @param[in] inv_matrix
- * 			The inverse Jacobian matrix of the mapping.
- */
-void check_inverse(Matrix_2x2 matrix, Matrix_2x2 inv_matrix)
-{
-    const double TOL = 1e-15;
-    constexpr std::size_t N = 2;
-
-    for (std::size_t i(0); i < N; ++i) {
-        for (std::size_t j(0); j < N; ++j) {
-            double id_val = 0.0;
-            for (std::size_t k(0); k < N; ++k) {
-                id_val += matrix[i][k] * inv_matrix[k][j];
-            }
-            EXPECT_NEAR(id_val, static_cast<double>(i == j), TOL);
-        }
-    }
-}
-
-} // namespace
-
->>>>>>> 4ff5b529
 
 /**
  * @brief A class for the Google tests.
