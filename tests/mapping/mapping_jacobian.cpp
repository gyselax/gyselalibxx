#include <array>
#include <cassert>

#include <ddc/ddc.hpp>

#include <gtest/gtest.h>

#include "circular_to_cartesian.hpp"
#include "czarny_to_cartesian.hpp"
#include "ddc_alias_inline_functions.hpp"
#include "ddc_helper.hpp"
#include "discrete_mapping_builder.hpp"
#include "discrete_to_cartesian.hpp"
#include "inverse_jacobian_matrix.hpp"
#include "mapping_test_geometry.hpp"
#include "mapping_testing_tools.hpp"
#include "mesh_builder.hpp"



/**
 * @brief A class for the Google tests.
 */
class InvJacobianMatrix : public testing::TestWithParam<std::tuple<std::size_t, std::size_t>>
{
};



TEST_P(InvJacobianMatrix, InverseMatrixCircMap)
{
    auto const [Nr, Nt] = GetParam();
    const CircularToCartesian<R, Theta, X, Y> mapping;

    FieldMemRTheta_host<CoordRTheta> coords = get_example_coords(IdxStepR(Nr), IdxStepTheta(Nt));
    IdxRangeRTheta grid = get_idx_range(coords);

    static_assert(has_2d_jacobian_v<CircularToCartesian<R, Theta, X, Y>, CoordRTheta>);
    InverseJacobianMatrix inv_jacobian(mapping);

    // Test for each coordinates if the inv_Jacobian_matrix is the inverse of the Jacobian_matrix
<<<<<<< HEAD
    ddc::for_each(grid, [&](IdxRTheta const irp) {
        check_inverse_tensor(mapping.jacobian_matrix(coords(irp)), inv_jacobian(coords(irp)));
=======
    ddc::for_each(grid, [&](IdxRTheta const irtheta) {
        Matrix_2x2 Jacobian_matrix;
        Matrix_2x2 inv_Jacobian_matrix = inv_jacobian(coords(irtheta));

        mapping.jacobian_matrix(coords(irtheta), Jacobian_matrix);

        check_inverse(Jacobian_matrix, inv_Jacobian_matrix);
>>>>>>> fc1c4f98
    });
}


TEST_P(InvJacobianMatrix, InverseMatrixCzarMap)
{
    auto const [Nr, Nt] = GetParam();
    const CzarnyToCartesian<R, Theta, X, Y> mapping(0.3, 1.4);

    FieldMemRTheta_host<CoordRTheta> coords = get_example_coords(IdxStepR(Nr), IdxStepTheta(Nt));
    IdxRangeRTheta grid = get_idx_range(coords);

    static_assert(has_2d_jacobian_v<CzarnyToCartesian<R, Theta, X, Y>, CoordRTheta>);
    static_assert(has_2d_inv_jacobian_v<CzarnyToCartesian<R, Theta, X, Y>, CoordRTheta>);

    // Test for each coordinates if the inv_Jacobian_matrix is the inverse of the Jacobian_matrix
<<<<<<< HEAD
    ddc::for_each(grid, [&](IdxRTheta const irp) {
        check_inverse_tensor(
                mapping.jacobian_matrix(coords(irp)),
                mapping.inv_jacobian_matrix(coords(irp)));
=======
    ddc::for_each(grid, [&](IdxRTheta const irtheta) {
        Matrix_2x2 Jacobian_matrix;
        Matrix_2x2 inv_Jacobian_matrix;

        mapping.jacobian_matrix(coords(irtheta), Jacobian_matrix);
        mapping.inv_jacobian_matrix(coords(irtheta), inv_Jacobian_matrix);

        check_inverse(Jacobian_matrix, inv_Jacobian_matrix);
>>>>>>> fc1c4f98
    });
}


TEST_P(InvJacobianMatrix, InverseMatrixDiscCzarMap)
{
    auto const [Nr, Nt] = GetParam();
    const CzarnyToCartesian<R, Theta, X, Y> analytical_mapping(0.3, 1.4);

    CoordR const r_min(0.0);
    CoordR const r_max(1.0);
    IdxStepR const r_size(Nr);

    CoordTheta const theta_min(0.0);
    CoordTheta const theta_max(2.0 * M_PI);
    IdxStepTheta const theta_size(Nt);

    std::vector<CoordR> r_knots = build_uniform_break_points(r_min, r_max, r_size);
    std::vector<CoordTheta> theta_knots
            = build_uniform_break_points(theta_min, theta_max, theta_size);

    ddc::init_discrete_space<BSplinesR>(r_knots);
    ddc::init_discrete_space<BSplinesTheta>(theta_knots);

    ddc::init_discrete_space<GridR>(InterpPointsR::get_sampling<GridR>());
    ddc::init_discrete_space<GridTheta>(InterpPointsTheta::get_sampling<GridTheta>());

    IdxRangeR interpolation_idx_range_r(InterpPointsR::get_domain<GridR>());
    IdxRangeTheta interpolation_idx_range_theta(InterpPointsTheta::get_domain<GridTheta>());
    IdxRangeRTheta grid(interpolation_idx_range_r, interpolation_idx_range_theta);

    SplineRThetaBuilder_host builder(grid);
    ddc::NullExtrapolationRule r_extrapolation_rule;
    ddc::PeriodicExtrapolationRule<Theta> theta_extrapolation_rule;
    SplineRThetaEvaluator evaluator(
            r_extrapolation_rule,
            r_extrapolation_rule,
            theta_extrapolation_rule,
            theta_extrapolation_rule);
    DiscreteToCartesianBuilder<X, Y, SplineRThetaBuilder_host, SplineRThetaEvaluator>
            mapping_builder(
                    Kokkos::DefaultHostExecutionSpace(),
                    analytical_mapping,
                    builder,
                    evaluator);
    DiscreteToCartesian mapping = mapping_builder();

    static_assert(has_2d_jacobian_v<decltype(mapping), CoordRTheta>);
    InverseJacobianMatrix inv_jacobian(mapping);

    // Test for each coordinates if the inv_Jacobian_matrix is the inverse of the Jacobian_matrix
    ddc::for_each(grid, [&](IdxRTheta const irtheta) {
        const CoordRTheta coord_rtheta(ddc::coordinate(irtheta));
        const double r = ddc::get<R>(coord_rtheta);
        if (fabs(r) > 1e-15) {
<<<<<<< HEAD
            check_inverse_tensor(mapping.jacobian_matrix(coord_rp), inv_jacobian(coord_rp));
=======
            Matrix_2x2 Jacobian_matrix;
            Matrix_2x2 inv_Jacobian_matrix = inv_jacobian(coord_rtheta);

            mapping.jacobian_matrix(coord_rtheta, Jacobian_matrix);

            check_inverse(Jacobian_matrix, inv_Jacobian_matrix);
>>>>>>> fc1c4f98
        }
    });
}



INSTANTIATE_TEST_SUITE_P(
        MyGroup,
        InvJacobianMatrix,
        testing::Combine(testing::Values<std::size_t>(64), testing::Values<std::size_t>(128)));<|MERGE_RESOLUTION|>--- conflicted
+++ resolved
@@ -39,18 +39,10 @@
     InverseJacobianMatrix inv_jacobian(mapping);
 
     // Test for each coordinates if the inv_Jacobian_matrix is the inverse of the Jacobian_matrix
-<<<<<<< HEAD
-    ddc::for_each(grid, [&](IdxRTheta const irp) {
-        check_inverse_tensor(mapping.jacobian_matrix(coords(irp)), inv_jacobian(coords(irp)));
-=======
     ddc::for_each(grid, [&](IdxRTheta const irtheta) {
-        Matrix_2x2 Jacobian_matrix;
-        Matrix_2x2 inv_Jacobian_matrix = inv_jacobian(coords(irtheta));
-
-        mapping.jacobian_matrix(coords(irtheta), Jacobian_matrix);
-
-        check_inverse(Jacobian_matrix, inv_Jacobian_matrix);
->>>>>>> fc1c4f98
+        check_inverse_tensor(
+                mapping.jacobian_matrix(coords(irtheta)),
+                inv_jacobian(coords(irtheta)));
     });
 }
 
@@ -67,21 +59,10 @@
     static_assert(has_2d_inv_jacobian_v<CzarnyToCartesian<R, Theta, X, Y>, CoordRTheta>);
 
     // Test for each coordinates if the inv_Jacobian_matrix is the inverse of the Jacobian_matrix
-<<<<<<< HEAD
-    ddc::for_each(grid, [&](IdxRTheta const irp) {
+    ddc::for_each(grid, [&](IdxRTheta const irtheta) {
         check_inverse_tensor(
-                mapping.jacobian_matrix(coords(irp)),
-                mapping.inv_jacobian_matrix(coords(irp)));
-=======
-    ddc::for_each(grid, [&](IdxRTheta const irtheta) {
-        Matrix_2x2 Jacobian_matrix;
-        Matrix_2x2 inv_Jacobian_matrix;
-
-        mapping.jacobian_matrix(coords(irtheta), Jacobian_matrix);
-        mapping.inv_jacobian_matrix(coords(irtheta), inv_Jacobian_matrix);
-
-        check_inverse(Jacobian_matrix, inv_Jacobian_matrix);
->>>>>>> fc1c4f98
+                mapping.jacobian_matrix(coords(irtheta)),
+                mapping.inv_jacobian(coords(irtheta)));
     });
 }
 
@@ -137,16 +118,7 @@
         const CoordRTheta coord_rtheta(ddc::coordinate(irtheta));
         const double r = ddc::get<R>(coord_rtheta);
         if (fabs(r) > 1e-15) {
-<<<<<<< HEAD
-            check_inverse_tensor(mapping.jacobian_matrix(coord_rp), inv_jacobian(coord_rp));
-=======
-            Matrix_2x2 Jacobian_matrix;
-            Matrix_2x2 inv_Jacobian_matrix = inv_jacobian(coord_rtheta);
-
-            mapping.jacobian_matrix(coord_rtheta, Jacobian_matrix);
-
-            check_inverse(Jacobian_matrix, inv_Jacobian_matrix);
->>>>>>> fc1c4f98
+            check_inverse_tensor(mapping.jacobian_matrix(coord_rtheta), inv_jacobian(coord_rtheta));
         }
     });
 }
