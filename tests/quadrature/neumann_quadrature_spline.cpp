// SPDX-License-Identifier: MIT

#include <gmock/gmock.h>
#include <gtest/gtest.h>

#include "ddc_helper.hpp"
#include "neumann_spline_quadrature.hpp"
#include "quadrature.hpp"

namespace {

struct X
{
    static bool constexpr PERIODIC = false;
};

using CoordX = Coord<X>;

struct BSplinesX : ddc::UniformBSplines<X, 3>
{
};

auto constexpr SplineXBoundary = ddc::BoundCond::HERMITE;

using SplineInterpPointsX
        = ddc::KnotsAsInterpolationPoints<BSplinesX, SplineXBoundary, SplineXBoundary>;

struct GridX : SplineInterpPointsX::interpolation_discrete_dimension_type
{
};

using SplineXBuilder_1d = ddc::SplineBuilder<
        Kokkos::DefaultHostExecutionSpace,
        Kokkos::DefaultHostExecutionSpace::memory_space,
        BSplinesX,
        GridX,
        SplineXBoundary,
        SplineXBoundary,
        ddc::SplineSolver::LAPACK,
        GridX>;

using IdxStepX = IdxStep<GridX>;
using IdxRangeX = IdxRange<GridX>;

<<<<<<< HEAD
using DFieldX = device_t<ddc::Chunk<double, IDomainX>>;
=======
using DFieldMemX = host_t<FieldMem<double, IdxRangeX>>;
>>>>>>> a53def99

TEST(NeumannSplineUniformQuadrature1D, ExactForConstantFunc)
{
    CoordX const x_min(0.0);
    CoordX const x_max(M_PI);
    IdxStepX const x_size(10);

    // Creating mesh & supports
    ddc::init_discrete_space<BSplinesX>(x_min, x_max, x_size);

    ddc::init_discrete_space<GridX>(SplineInterpPointsX::get_sampling<GridX>());
    IdxRangeX gridx(SplineInterpPointsX::get_domain<GridX>());

    SplineXBuilder_1d const builder_x(gridx);

<<<<<<< HEAD
    DFieldX quadrature_coeffs(neumann_spline_quadrature_coefficients<
                              Kokkos::DefaultExecutionSpace>(gridx, builder_x));

    Quadrature const integrate(quadrature_coeffs.span_cview());

    DFieldX values(gridx);
=======
    DFieldMemX const quadrature_coeffs_host
            = neumann_spline_quadrature_coefficients(gridx, builder_x);
    auto quadrature_coeffs = ddc::create_mirror_and_copy(
            Kokkos::DefaultExecutionSpace(),
            get_field(quadrature_coeffs_host));
    Quadrature const integrate(quadrature_coeffs.span_cview());

    device_t<DFieldMemX> values(gridx);
>>>>>>> a53def99
    ddc::parallel_fill(Kokkos::DefaultExecutionSpace(), values, 1.0);
    double integral = integrate(Kokkos::DefaultExecutionSpace(), values.span_cview());
    double expected_val = x_max - x_min;
    EXPECT_LE(abs(integral - expected_val), 1e-15);
}


template <std::size_t N>
struct ComputeErrorTraits
{
    struct Y
    {
        static bool constexpr PERIODIC = false;
    };
    struct BSplinesY : ddc::UniformBSplines<Y, 3>
    {
    };
    using GrevillePointsY = ddc::
            KnotsAsInterpolationPoints<BSplinesY, ddc::BoundCond::HERMITE, ddc::BoundCond::HERMITE>;
    struct GridY : GrevillePointsY::interpolation_discrete_dimension_type
    {
    };
};

template <std::size_t N>
double compute_error(int n_elems)
{
    using DimY = typename ComputeErrorTraits<N>::Y;
    using BSplinesY = typename ComputeErrorTraits<N>::BSplinesY;
    using GrevillePointsY = typename ComputeErrorTraits<N>::GrevillePointsY;
    using GridY = typename ComputeErrorTraits<N>::GridY;
    using SplineYBuilder = ddc::SplineBuilder<
            Kokkos::DefaultHostExecutionSpace,
            Kokkos::DefaultHostExecutionSpace::memory_space,
            BSplinesY,
            GridY,
            ddc::BoundCond::HERMITE,
            ddc::BoundCond::HERMITE,
            ddc::SplineSolver::LAPACK,
            GridY>;
    using IdxRangeY = IdxRange<GridY>;
    using DFieldMemY = FieldMem<double, IdxRangeY>;
    using DFieldY = Field<double, IdxRangeY>;

    Coord<DimY> const y_min(-1.0);
    Coord<DimY> const y_max(1.0);

    ddc::init_discrete_space<BSplinesY>(y_min, y_max, n_elems);

    ddc::init_discrete_space<GridY>(GrevillePointsY::template get_sampling<GridY>());
    IdxRangeY const gridy(GrevillePointsY::template get_domain<GridY>());

    SplineYBuilder const builder_y(gridy);

<<<<<<< HEAD
    DFieldY quadrature_coeffs(neumann_spline_quadrature_coefficients<
                              Kokkos::DefaultExecutionSpace>(gridy, builder_y));
=======
    host_t<DFieldMemY> const quadrature_coeffs_host
            = neumann_spline_quadrature_coefficients(gridy, builder_y);
    auto quadrature_coeffs = ddc::create_mirror_and_copy(
            Kokkos::DefaultExecutionSpace(),
            get_field(quadrature_coeffs_host));

>>>>>>> a53def99
    Quadrature const integrate(quadrature_coeffs.span_cview());

    DFieldMemY values_alloc(gridy);
    DFieldY values = get_field(values_alloc);
    ddc::parallel_for_each(
            Kokkos::DefaultExecutionSpace(),
            gridy,
            KOKKOS_LAMBDA(Idx<GridY> const idx) {
                double x = ddc::coordinate(idx);
                values(idx) = (x + 1) * (x + 1) * (x + 1) * (x - 1) * (x - 1);
            });
    double integral = integrate(Kokkos::DefaultExecutionSpace(), values);
    return std::abs(16.0 / 15.0 - integral);
}

template <std::size_t... Is>
std::array<double, sizeof...(Is)> compute_errors(std::index_sequence<Is...>, int n_elems)
{
    return std::array<double, sizeof...(Is)> {compute_error<Is>(n_elems *= 2)...};
}

TEST(NeumannSplineUniformQuadrature1D, Convergence)
{
    constexpr int NTESTS(3);

    std::array<double, NTESTS> error = compute_errors(std::make_index_sequence<NTESTS>(), 10);

    for (int i(1); i < NTESTS; ++i) {
        EXPECT_LE(error[i], error[i - 1]);
        double order = log(error[i - 1] / error[i]) / log(2.0);
        double order_error = abs(4 - order);
        EXPECT_LE(order_error, 5e-2);
    }
}

} // namespace<|MERGE_RESOLUTION|>--- conflicted
+++ resolved
@@ -42,11 +42,7 @@
 using IdxStepX = IdxStep<GridX>;
 using IdxRangeX = IdxRange<GridX>;
 
-<<<<<<< HEAD
-using DFieldX = device_t<ddc::Chunk<double, IDomainX>>;
-=======
-using DFieldMemX = host_t<FieldMem<double, IdxRangeX>>;
->>>>>>> a53def99
+using DFieldMemX = device_t<FieldMem<double, IdxRangeX>>;
 
 TEST(NeumannSplineUniformQuadrature1D, ExactForConstantFunc)
 {
@@ -62,25 +58,14 @@
 
     SplineXBuilder_1d const builder_x(gridx);
 
-<<<<<<< HEAD
-    DFieldX quadrature_coeffs(neumann_spline_quadrature_coefficients<
-                              Kokkos::DefaultExecutionSpace>(gridx, builder_x));
+    DFieldMemX const quadrature_coeffs(neumann_spline_quadrature_coefficients<
+                                       Kokkos::DefaultExecutionSpace>(gridx, builder_x));
 
-    Quadrature const integrate(quadrature_coeffs.span_cview());
+    Quadrature const integrate(get_const_field(quadrature_coeffs));
 
-    DFieldX values(gridx);
-=======
-    DFieldMemX const quadrature_coeffs_host
-            = neumann_spline_quadrature_coefficients(gridx, builder_x);
-    auto quadrature_coeffs = ddc::create_mirror_and_copy(
-            Kokkos::DefaultExecutionSpace(),
-            get_field(quadrature_coeffs_host));
-    Quadrature const integrate(quadrature_coeffs.span_cview());
-
-    device_t<DFieldMemX> values(gridx);
->>>>>>> a53def99
+    DFieldMemX values(gridx);
     ddc::parallel_fill(Kokkos::DefaultExecutionSpace(), values, 1.0);
-    double integral = integrate(Kokkos::DefaultExecutionSpace(), values.span_cview());
+    double integral = integrate(Kokkos::DefaultExecutionSpace(), get_const_field(values));
     double expected_val = x_max - x_min;
     EXPECT_LE(abs(integral - expected_val), 1e-15);
 }
@@ -133,18 +118,9 @@
 
     SplineYBuilder const builder_y(gridy);
 
-<<<<<<< HEAD
-    DFieldY quadrature_coeffs(neumann_spline_quadrature_coefficients<
-                              Kokkos::DefaultExecutionSpace>(gridy, builder_y));
-=======
-    host_t<DFieldMemY> const quadrature_coeffs_host
-            = neumann_spline_quadrature_coefficients(gridy, builder_y);
-    auto quadrature_coeffs = ddc::create_mirror_and_copy(
-            Kokkos::DefaultExecutionSpace(),
-            get_field(quadrature_coeffs_host));
-
->>>>>>> a53def99
-    Quadrature const integrate(quadrature_coeffs.span_cview());
+    DFieldMemY const quadrature_coeffs(neumann_spline_quadrature_coefficients<
+                                       Kokkos::DefaultExecutionSpace>(gridy, builder_y));
+    Quadrature const integrate(get_field(quadrature_coeffs));
 
     DFieldMemY values_alloc(gridy);
     DFieldY values = get_field(values_alloc);
