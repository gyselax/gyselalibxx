// SPDX-License-Identifier: MIT

#include <ddc/ddc.hpp>

#include <gmock/gmock.h>
#include <gtest/gtest.h>

#include "ddc_helper.hpp"
#include "quadrature.hpp"
#include "trapezoid_quadrature.hpp"


namespace {

enum Method { TRAPEZ, SIMPSON };

struct X
{
    static constexpr bool PERIODIC = false;
};

struct Y
{
    static constexpr bool PERIODIC = false;
};

using CoordX = Coord<X>;
using CoordY = Coord<Y>;

struct GridX : UniformGridBase<X>
{
};

struct GridY : UniformGridBase<Y>
{
};

using IdxXY = Idx<GridX, GridY>;

using IdxStepX = IdxStep<GridX>;
using IdxStepY = IdxStep<GridY>;

using IdxRangeX = IdxRange<GridX>;
using IdxRangeY = IdxRange<GridY>;
using IdxRangeXY = IdxRange<GridX, GridY>;

using DFieldMemXY = FieldMem<double, IdxRangeXY>;

double constant_func_check_2d()
{
    CoordX const x_min(0.0);
    CoordX const x_max(M_PI);
    IdxStepX const x_size(10);

    CoordY const y_min(0.0);
    CoordY const y_max(20.0);
    IdxStepY const y_size(10);

    // Creating mesh & supports
    IdxRangeX const gridx = ddc::init_discrete_space<GridX>(GridX::init(x_min, x_max, x_size));
    IdxRangeY const gridy = ddc::init_discrete_space<GridY>(GridY::init(y_min, y_max, y_size));

    IdxRangeXY const gridxy(gridx, gridy);

<<<<<<< HEAD
    DFieldXY quadrature_coeffs(
            trapezoid_quadrature_coefficients<Kokkos::DefaultExecutionSpace>(gridxy));

    Quadrature<IDomainXY> const integrate(quadrature_coeffs.span_cview());
    DFieldXY values(gridxy);
=======
    host_t<DFieldMemXY> const quadrature_coeffs_host = trapezoid_quadrature_coefficients(gridxy);
    auto quadrature_coeffs = ddc::create_mirror_and_copy(
            Kokkos::DefaultExecutionSpace(),
            get_field(quadrature_coeffs_host));
    Quadrature<IdxRangeXY> const integrate(quadrature_coeffs);

    DFieldMemXY values(gridxy);
>>>>>>> a53def99

    ddc::parallel_fill(Kokkos::DefaultExecutionSpace(), values, 1.0);
    double integral = integrate(Kokkos::DefaultExecutionSpace(), values.span_cview());
    double expected_val = (x_max - x_min) * (y_max - y_min);

    return abs(integral - expected_val);
}

void integrated_function_operator()
{
    CoordX x_min(0.0);
    CoordX x_max(3.0);
    IdxStepX x_ncells(4);
    CoordY y_min(4.0);
    CoordY y_max(8.0);
    IdxStepY y_ncells(16);

    IdxRangeX gridx = ddc::init_discrete_space<GridX>(GridX::init<GridX>(x_min, x_max, x_ncells));

    IdxRangeY gridy = ddc::init_discrete_space<GridY>(GridY::init<GridY>(y_min, y_max, y_ncells));
    IdxRangeXY gridxy(gridx, gridy);

<<<<<<< HEAD
    DFieldXY quad_coeffs_second
            = trapezoid_quadrature_coefficients<Kokkos::DefaultExecutionSpace>(gridxy);
=======
    host_t<DFieldMemXY> quad_coeffs_host_second = trapezoid_quadrature_coefficients(gridxy);
    auto quad_coeffs_second = ddc::create_mirror_view_and_copy(
            Kokkos::DefaultExecutionSpace(),
            get_field(quad_coeffs_host_second));
>>>>>>> a53def99
    Quadrature func_operator(quad_coeffs_second.span_cview());

    double const integral = func_operator(
            Kokkos::DefaultExecutionSpace(),
            KOKKOS_LAMBDA(IdxXY ixy) {
                double y = ddc::coordinate(ddc::select<GridY>(ixy));
                double x = ddc::coordinate(ddc::select<GridX>(ixy));
                return x * y + 2;
            });
    EXPECT_DOUBLE_EQ(integral, 132.);
}

TEST(TrapezoidUniformNonPeriodicQuadrature, ExactForLinearBatchSecond2D)
{
    integrated_function_operator();
}

template <std::size_t N>
struct ComputeErrorTraits
{
    struct X
    {
        static bool constexpr PERIODIC = false;
    };
    struct Y
    {
        static bool constexpr PERIODIC = false;
    };
    struct GridX : UniformGridBase<X>
    {
    };
    struct GridY : UniformGridBase<Y>
    {
    };
};

template <std::size_t N>
double compute_error(int n_elems)
{
    using DimX = typename ComputeErrorTraits<N>::X;
    using DimY = typename ComputeErrorTraits<N>::Y;
<<<<<<< HEAD
    using IDimX = typename ComputeErrorTraits<N>::IDimX;
    using IDimY = typename ComputeErrorTraits<N>::IDimY;
    using IVectX = ddc::DiscreteVector<IDimX>;
    using IVectY = ddc::DiscreteVector<IDimY>;
    using IDomainX = ddc::DiscreteDomain<IDimX>;
    using IDomainY = ddc::DiscreteDomain<IDimY>;
    using IDomainXY = ddc::DiscreteDomain<IDimX, IDimY>;
    using DFieldXY = device_t<ddc::Chunk<double, IDomainXY>>;
    using DSpanXY = device_t<ddc::ChunkSpan<double, IDomainXY>>;

    ddc::Coordinate<DimX> const x_min(0.0);
    ddc::Coordinate<DimX> const x_max(M_PI);
    IVectX x_size(n_elems);

    ddc::Coordinate<DimY> const y_min(0.0);
    ddc::Coordinate<DimY> const y_max(M_PI);
    IVectY y_size(n_elems);

    IDomainX const gridx
            = ddc::init_discrete_space<IDimX>(IDimX::template init<IDimX>(x_min, x_max, x_size));
    IDomainY const gridy
            = ddc::init_discrete_space<IDimY>(IDimY::template init<IDimY>(y_min, y_max, y_size));
    IDomainXY const gridxy(gridx, gridy);

    DFieldXY quadrature_coeffs
            = trapezoid_quadrature_coefficients<Kokkos::DefaultExecutionSpace>(gridxy);
    Quadrature<IDomainXY> const integrate(quadrature_coeffs);
=======
    using GridX = typename ComputeErrorTraits<N>::GridX;
    using GridY = typename ComputeErrorTraits<N>::GridY;
    using IdxStepX = IdxStep<GridX>;
    using IdxStepY = IdxStep<GridY>;
    using IdxRangeX = IdxRange<GridX>;
    using IdxRangeY = IdxRange<GridY>;
    using IdxRangeXY = IdxRange<GridX, GridY>;
    using DFieldMemXY = FieldMem<double, IdxRangeXY>;
    using DFieldXY = Field<double, IdxRangeXY>;

    Coord<DimX> const x_min(0.0);
    Coord<DimX> const x_max(M_PI);
    IdxStepX x_size(n_elems);

    Coord<DimY> const y_min(0.0);
    Coord<DimY> const y_max(M_PI);
    IdxStepY y_size(n_elems);

    IdxRangeX const gridx
            = ddc::init_discrete_space<GridX>(GridX::template init<GridX>(x_min, x_max, x_size));
    IdxRangeY const gridy
            = ddc::init_discrete_space<GridY>(GridY::template init<GridY>(y_min, y_max, y_size));
    IdxRangeXY const gridxy(gridx, gridy);

    host_t<DFieldMemXY> const quadrature_coeffs_host = trapezoid_quadrature_coefficients(gridxy);
    auto quadrature_coeffs = ddc::create_mirror_and_copy(
            Kokkos::DefaultExecutionSpace(),
            get_field(quadrature_coeffs_host));
    Quadrature<IdxRangeXY> const integrate(quadrature_coeffs);
>>>>>>> a53def99

    DFieldMemXY values_alloc(gridxy);
    DFieldXY values = get_field(values_alloc);

    ddc::parallel_for_each(
            Kokkos::DefaultExecutionSpace(),
            gridxy,
            KOKKOS_LAMBDA(Idx<GridX, GridY> const idx) {
                double const y_cos = Kokkos::cos(ddc::get<DimY>(ddc::coordinate(idx)));
                values(idx) = sin(ddc::get<DimX>(ddc::coordinate(idx))) * y_cos * y_cos;
            });
    double integral = integrate(Kokkos::DefaultExecutionSpace(), values);
    return std::abs(integral - M_PI);
}

template <std::size_t... Is>
std::array<double, sizeof...(Is)> compute_trapez_errors(std::index_sequence<Is...>, int n_elems)
{
    return std::array<double, sizeof...(Is)> {compute_error<Is>(n_elems *= 2)...};
}

TEST(TrapezoidUniformNonPeriodicQuadrature2D, ExactForConstantFunc)
{
    EXPECT_LE(constant_func_check_2d(), 1e-9);
}

TEST(TrapezoidUniformNonPeriodicQuadrature2D, Convergence)
{
    constexpr int NTESTS(4);

    std::array<double, NTESTS> error
            = compute_trapez_errors(std::make_index_sequence<NTESTS>(), 50);

    for (int i(1); i < NTESTS; ++i) {
        EXPECT_LE(error[i], error[i - 1]);
        double order = log(error[i - 1] / error[i]) / log(2.0);
        double order_error = abs(2 - order);
        EXPECT_LE(order_error, 1e-1);
    }
}
} // namespace<|MERGE_RESOLUTION|>--- conflicted
+++ resolved
@@ -62,24 +62,14 @@
 
     IdxRangeXY const gridxy(gridx, gridy);
 
-<<<<<<< HEAD
-    DFieldXY quadrature_coeffs(
+    DFieldMemXY quadrature_coeffs(
             trapezoid_quadrature_coefficients<Kokkos::DefaultExecutionSpace>(gridxy));
 
-    Quadrature<IDomainXY> const integrate(quadrature_coeffs.span_cview());
-    DFieldXY values(gridxy);
-=======
-    host_t<DFieldMemXY> const quadrature_coeffs_host = trapezoid_quadrature_coefficients(gridxy);
-    auto quadrature_coeffs = ddc::create_mirror_and_copy(
-            Kokkos::DefaultExecutionSpace(),
-            get_field(quadrature_coeffs_host));
-    Quadrature<IdxRangeXY> const integrate(quadrature_coeffs);
-
+    Quadrature<IdxRangeXY> const integrate(get_const_field(quadrature_coeffs));
     DFieldMemXY values(gridxy);
->>>>>>> a53def99
 
     ddc::parallel_fill(Kokkos::DefaultExecutionSpace(), values, 1.0);
-    double integral = integrate(Kokkos::DefaultExecutionSpace(), values.span_cview());
+    double integral = integrate(Kokkos::DefaultExecutionSpace(), get_const_field(values));
     double expected_val = (x_max - x_min) * (y_max - y_min);
 
     return abs(integral - expected_val);
@@ -99,16 +89,9 @@
     IdxRangeY gridy = ddc::init_discrete_space<GridY>(GridY::init<GridY>(y_min, y_max, y_ncells));
     IdxRangeXY gridxy(gridx, gridy);
 
-<<<<<<< HEAD
-    DFieldXY quad_coeffs_second
-            = trapezoid_quadrature_coefficients<Kokkos::DefaultExecutionSpace>(gridxy);
-=======
-    host_t<DFieldMemXY> quad_coeffs_host_second = trapezoid_quadrature_coefficients(gridxy);
-    auto quad_coeffs_second = ddc::create_mirror_view_and_copy(
-            Kokkos::DefaultExecutionSpace(),
-            get_field(quad_coeffs_host_second));
->>>>>>> a53def99
-    Quadrature func_operator(quad_coeffs_second.span_cview());
+    DFieldMemXY quad_coeffs_second(
+            trapezoid_quadrature_coefficients<Kokkos::DefaultExecutionSpace>(gridxy));
+    Quadrature func_operator(get_const_field(quad_coeffs_second));
 
     double const integral = func_operator(
             Kokkos::DefaultExecutionSpace(),
@@ -149,35 +132,6 @@
 {
     using DimX = typename ComputeErrorTraits<N>::X;
     using DimY = typename ComputeErrorTraits<N>::Y;
-<<<<<<< HEAD
-    using IDimX = typename ComputeErrorTraits<N>::IDimX;
-    using IDimY = typename ComputeErrorTraits<N>::IDimY;
-    using IVectX = ddc::DiscreteVector<IDimX>;
-    using IVectY = ddc::DiscreteVector<IDimY>;
-    using IDomainX = ddc::DiscreteDomain<IDimX>;
-    using IDomainY = ddc::DiscreteDomain<IDimY>;
-    using IDomainXY = ddc::DiscreteDomain<IDimX, IDimY>;
-    using DFieldXY = device_t<ddc::Chunk<double, IDomainXY>>;
-    using DSpanXY = device_t<ddc::ChunkSpan<double, IDomainXY>>;
-
-    ddc::Coordinate<DimX> const x_min(0.0);
-    ddc::Coordinate<DimX> const x_max(M_PI);
-    IVectX x_size(n_elems);
-
-    ddc::Coordinate<DimY> const y_min(0.0);
-    ddc::Coordinate<DimY> const y_max(M_PI);
-    IVectY y_size(n_elems);
-
-    IDomainX const gridx
-            = ddc::init_discrete_space<IDimX>(IDimX::template init<IDimX>(x_min, x_max, x_size));
-    IDomainY const gridy
-            = ddc::init_discrete_space<IDimY>(IDimY::template init<IDimY>(y_min, y_max, y_size));
-    IDomainXY const gridxy(gridx, gridy);
-
-    DFieldXY quadrature_coeffs
-            = trapezoid_quadrature_coefficients<Kokkos::DefaultExecutionSpace>(gridxy);
-    Quadrature<IDomainXY> const integrate(quadrature_coeffs);
-=======
     using GridX = typename ComputeErrorTraits<N>::GridX;
     using GridY = typename ComputeErrorTraits<N>::GridY;
     using IdxStepX = IdxStep<GridX>;
@@ -202,12 +156,9 @@
             = ddc::init_discrete_space<GridY>(GridY::template init<GridY>(y_min, y_max, y_size));
     IdxRangeXY const gridxy(gridx, gridy);
 
-    host_t<DFieldMemXY> const quadrature_coeffs_host = trapezoid_quadrature_coefficients(gridxy);
-    auto quadrature_coeffs = ddc::create_mirror_and_copy(
-            Kokkos::DefaultExecutionSpace(),
-            get_field(quadrature_coeffs_host));
+    DFieldMemXY quadrature_coeffs
+            = trapezoid_quadrature_coefficients<Kokkos::DefaultExecutionSpace>(gridxy);
     Quadrature<IdxRangeXY> const integrate(quadrature_coeffs);
->>>>>>> a53def99
 
     DFieldMemXY values_alloc(gridxy);
     DFieldXY values = get_field(values_alloc);
