// SPDX-License-Identifier: MIT

#include <ddc/ddc.hpp>

#include <gmock/gmock.h>
#include <gtest/gtest.h>

#include "ddc_helper.hpp"
#include "quadrature.hpp"
#include "simpson_quadrature.hpp"
#include "trapezoid_quadrature.hpp"


namespace {

enum Method { TRAPEZ, SIMPSON };

struct X
{
    static constexpr bool PERIODIC = false;
};

struct Y
{
    static constexpr bool PERIODIC = false;
};

using CoordX = ddc::Coordinate<X>;
using CoordY = ddc::Coordinate<Y>;

struct IDimX : ddc::UniformPointSampling<X>
{
};

struct IDimY : ddc::UniformPointSampling<Y>
{
};

using IdxXY = ddc::DiscreteElement<IDimX, IDimY>;

using IVectX = ddc::DiscreteVector<IDimX>;
using IVectY = ddc::DiscreteVector<IDimY>;

using IDomainX = ddc::DiscreteDomain<IDimX>;
using IDomainY = ddc::DiscreteDomain<IDimY>;
using IDomainXY = ddc::DiscreteDomain<IDimX, IDimY>;

using DFieldXY = device_t<ddc::Chunk<double, IDomainXY>>;

double constant_func_check_2d(Method quad_method)
{
    CoordX const x_min(0.0);
    CoordX const x_max(M_PI);
    IVectX const x_size(10);

    CoordY const y_min(0.0);
    CoordY const y_max(20.0);
    IVectY const y_size(10);

    // Creating mesh & supports
    IDomainX const gridx = ddc::init_discrete_space<IDimX>(IDimX::init(x_min, x_max, x_size));
    IDomainY const gridy = ddc::init_discrete_space<IDimY>(IDimY::init(y_min, y_max, y_size));

    IDomainXY const gridxy(gridx, gridy);

<<<<<<< HEAD
    DFieldXY quadrature_coeffs_alloc(gridxy);
    if (quad_method == Method::TRAPEZ) {
        quadrature_coeffs_alloc
                = trapezoid_quadrature_coefficients<Kokkos::DefaultExecutionSpace>(gridxy);
    } else if (quad_method == Method::SIMPSON) {
        quadrature_coeffs_alloc
                = simpson_quadrature_coefficients<Kokkos::DefaultExecutionSpace>(gridxy);
    }
    Quadrature<Kokkos::DefaultExecutionSpace, IDimX, IDimY> const integrate(
            quadrature_coeffs_alloc.span_view());
    DFieldXY values(gridxy);

    Kokkos::deep_copy(values.allocation_kokkos_view(), 1.0);
    double integral = integrate(values);
=======
    host_t<DFieldXY> const quadrature_coeffs_host = trapezoid_quadrature_coefficients(gridxy);
    auto quadrature_coeffs = ddc::create_mirror_and_copy(
            Kokkos::DefaultExecutionSpace(),
            quadrature_coeffs_host.span_view());
    Quadrature<IDomainXY> const integrate(quadrature_coeffs);

    DFieldXY values(gridxy);

    ddc::parallel_fill(Kokkos::DefaultExecutionSpace(), values, 1.0);
    double integral = integrate(Kokkos::DefaultExecutionSpace(), values.span_cview());
>>>>>>> b2cb43cb
    double expected_val = (x_max - x_min) * (y_max - y_min);

    return abs(integral - expected_val);
}

void integrated_function_operator()
{
    CoordX x_min(0.0);
    CoordX x_max(3.0);
    IVectX x_ncells(4);
    CoordY y_min(4.0);
    CoordY y_max(8.0);
    IVectY y_ncells(16);

    IDomainX gridx = ddc::init_discrete_space<IDimX>(IDimX::init<IDimX>(x_min, x_max, x_ncells));

    IDomainY gridy = ddc::init_discrete_space<IDimY>(IDimY::init<IDimY>(y_min, y_max, y_ncells));
    IDomainXY gridxy(gridx, gridy);

    host_t<DFieldXY> quad_coeffs_host_second = trapezoid_quadrature_coefficients(gridxy);
    auto quad_coeffs_second = ddc::create_mirror_view_and_copy(
            Kokkos::DefaultExecutionSpace(),
            quad_coeffs_host_second.span_view());
    Quadrature func_operator(quad_coeffs_second.span_cview());

    double const integral = func_operator(
            Kokkos::DefaultExecutionSpace(),
            KOKKOS_LAMBDA(IdxXY ixy) {
                double y = ddc::coordinate(ddc::select<IDimY>(ixy));
                double x = ddc::coordinate(ddc::select<IDimX>(ixy));
                return x * y + 2;
            });
    EXPECT_DOUBLE_EQ(integral, 132.);
}

TEST(TrapezoidUniformNonPeriodicQuadrature, ExactForLinearBatchSecond2D)
{
    integrated_function_operator();
}

template <std::size_t N>
struct ComputeErrorTraits
{
    struct X
    {
        static bool constexpr PERIODIC = false;
    };
    struct Y
    {
        static bool constexpr PERIODIC = false;
    };
    struct IDimX : ddc::UniformPointSampling<X>
    {
    };
    struct IDimY : ddc::UniformPointSampling<Y>
    {
    };
};

template <std::size_t N>
double compute_error(int n_elems, Method quad_method)
{
    using DimX = typename ComputeErrorTraits<N>::X;
    using DimY = typename ComputeErrorTraits<N>::Y;
    using IDimX = typename ComputeErrorTraits<N>::IDimX;
    using IDimY = typename ComputeErrorTraits<N>::IDimY;
    using IVectX = ddc::DiscreteVector<IDimX>;
    using IVectY = ddc::DiscreteVector<IDimY>;
    using IDomainX = ddc::DiscreteDomain<IDimX>;
    using IDomainY = ddc::DiscreteDomain<IDimY>;
    using IDomainXY = ddc::DiscreteDomain<IDimX, IDimY>;
    using DFieldXY = device_t<ddc::Chunk<double, IDomainXY>>;
<<<<<<< HEAD
=======
    using DSpanXY = device_t<ddc::ChunkSpan<double, IDomainXY>>;
>>>>>>> b2cb43cb

    ddc::Coordinate<DimX> const x_min(0.0);
    ddc::Coordinate<DimX> const x_max(M_PI);
    IVectX x_size(n_elems);

    ddc::Coordinate<DimY> const y_min(0.0);
    ddc::Coordinate<DimY> const y_max(M_PI);
    IVectY y_size(n_elems);

    IDomainX const gridx
            = ddc::init_discrete_space<IDimX>(IDimX::template init<IDimX>(x_min, x_max, x_size));
    IDomainY const gridy
            = ddc::init_discrete_space<IDimY>(IDimY::template init<IDimY>(y_min, y_max, y_size));
    IDomainXY const gridxy(gridx, gridy);

<<<<<<< HEAD
    DFieldXY quadrature_coeffs
            = trapezoid_quadrature_coefficients<Kokkos::DefaultExecutionSpace>(gridxy);
    Quadrature<Kokkos::DefaultExecutionSpace, IDimX, IDimY> const integrate(
            quadrature_coeffs.span_view());

    DFieldXY values(gridxy);
    host_t<DFieldXY> values_host(gridxy);

    ddc::for_each(gridxy, [&](ddc::DiscreteElement<IDimX, IDimY> const idx) {
        double const y_cos = cos(ddc::get<DimY>(ddc::coordinate(idx)));
        values_host(idx) = sin(ddc::get<DimX>(ddc::coordinate(idx))) * y_cos * y_cos;
    });
    Kokkos::deep_copy(values.allocation_kokkos_view(), values_host.allocation_kokkos_view());
    double integral = integrate(values);
=======
    host_t<DFieldXY> const quadrature_coeffs_host = trapezoid_quadrature_coefficients(gridxy);
    auto quadrature_coeffs = ddc::create_mirror_and_copy(
            Kokkos::DefaultExecutionSpace(),
            quadrature_coeffs_host.span_view());
    Quadrature<IDomainXY> const integrate(quadrature_coeffs);

    DFieldXY values_alloc(gridxy);
    DSpanXY values = values_alloc.span_view();

    ddc::parallel_for_each(
            Kokkos::DefaultExecutionSpace(),
            gridxy,
            KOKKOS_LAMBDA(ddc::DiscreteElement<IDimX, IDimY> const idx) {
                double const y_cos = Kokkos::cos(ddc::get<DimY>(ddc::coordinate(idx)));
                values(idx) = sin(ddc::get<DimX>(ddc::coordinate(idx))) * y_cos * y_cos;
            });
    double integral = integrate(Kokkos::DefaultExecutionSpace(), values);
>>>>>>> b2cb43cb
    return std::abs(integral - M_PI);
}

template <std::size_t... Is>
std::array<double, sizeof...(Is)> compute_trapez_errors(std::index_sequence<Is...>, int n_elems)
{
    return std::array<double, sizeof...(Is)> {compute_error<Is>(n_elems *= 2, Method::TRAPEZ)...};
}
template <std::size_t... Is>
std::array<double, sizeof...(Is)> compute_simpson_errors(std::index_sequence<Is...>, int n_elems)
{
    return std::array<double, sizeof...(Is)> {compute_error<Is>(n_elems *= 2, Method::SIMPSON)...};
}

TEST(TrapezoidUniformNonPeriodicQuadrature2D, ExactForConstantFunc)
{
    EXPECT_LE(constant_func_check_2d(Method::TRAPEZ), 1e-9);
}

TEST(SimpsonUniformNonPeriodicQuadrature2D, ExactForConstantFunc)
{
    EXPECT_LE(constant_func_check_2d(Method::SIMPSON), 1e-9);
}

TEST(TrapezoidUniformNonPeriodicQuadrature2D, Convergence)
{
    constexpr int NTESTS(4);

    std::array<double, NTESTS> error
            = compute_trapez_errors(std::make_index_sequence<NTESTS>(), 50);

    for (int i(1); i < NTESTS; ++i) {
        EXPECT_LE(error[i], error[i - 1]);
        double order = log(error[i - 1] / error[i]) / log(2.0);
        double order_error = abs(2 - order);
        EXPECT_LE(order_error, 1e-1);
    }
}

TEST(SimpsonUniformNonPeriodicQuadrature2D, Convergence)
{
    constexpr int NTESTS(4);

    std::array<double, NTESTS> error
            = compute_simpson_errors(std::make_index_sequence<NTESTS>(), 50);

    for (int i(1); i < NTESTS; ++i) {
        EXPECT_LE(error[i], error[i - 1]);
        double order = log(error[i - 1] / error[i]) / log(2.0);
        double order_error = abs(3 - order);
        EXPECT_LE(order_error, 1e-1);
    }
}

} // namespace<|MERGE_RESOLUTION|>--- conflicted
+++ resolved
@@ -63,7 +63,6 @@
 
     IDomainXY const gridxy(gridx, gridy);
 
-<<<<<<< HEAD
     DFieldXY quadrature_coeffs_alloc(gridxy);
     if (quad_method == Method::TRAPEZ) {
         quadrature_coeffs_alloc
@@ -72,24 +71,12 @@
         quadrature_coeffs_alloc
                 = simpson_quadrature_coefficients<Kokkos::DefaultExecutionSpace>(gridxy);
     }
-    Quadrature<Kokkos::DefaultExecutionSpace, IDimX, IDimY> const integrate(
+    Quadrature<IDomainXY> const integrate(
             quadrature_coeffs_alloc.span_view());
     DFieldXY values(gridxy);
 
-    Kokkos::deep_copy(values.allocation_kokkos_view(), 1.0);
-    double integral = integrate(values);
-=======
-    host_t<DFieldXY> const quadrature_coeffs_host = trapezoid_quadrature_coefficients(gridxy);
-    auto quadrature_coeffs = ddc::create_mirror_and_copy(
-            Kokkos::DefaultExecutionSpace(),
-            quadrature_coeffs_host.span_view());
-    Quadrature<IDomainXY> const integrate(quadrature_coeffs);
-
-    DFieldXY values(gridxy);
-
     ddc::parallel_fill(Kokkos::DefaultExecutionSpace(), values, 1.0);
     double integral = integrate(Kokkos::DefaultExecutionSpace(), values.span_cview());
->>>>>>> b2cb43cb
     double expected_val = (x_max - x_min) * (y_max - y_min);
 
     return abs(integral - expected_val);
@@ -109,10 +96,7 @@
     IDomainY gridy = ddc::init_discrete_space<IDimY>(IDimY::init<IDimY>(y_min, y_max, y_ncells));
     IDomainXY gridxy(gridx, gridy);
 
-    host_t<DFieldXY> quad_coeffs_host_second = trapezoid_quadrature_coefficients(gridxy);
-    auto quad_coeffs_second = ddc::create_mirror_view_and_copy(
-            Kokkos::DefaultExecutionSpace(),
-            quad_coeffs_host_second.span_view());
+    DFieldXY quad_coeffs_second = trapezoid_quadrature_coefficients<Kokkos::DefaultExecutionSpace>(gridxy);
     Quadrature func_operator(quad_coeffs_second.span_cview());
 
     double const integral = func_operator(
@@ -162,10 +146,7 @@
     using IDomainY = ddc::DiscreteDomain<IDimY>;
     using IDomainXY = ddc::DiscreteDomain<IDimX, IDimY>;
     using DFieldXY = device_t<ddc::Chunk<double, IDomainXY>>;
-<<<<<<< HEAD
-=======
     using DSpanXY = device_t<ddc::ChunkSpan<double, IDomainXY>>;
->>>>>>> b2cb43cb
 
     ddc::Coordinate<DimX> const x_min(0.0);
     ddc::Coordinate<DimX> const x_max(M_PI);
@@ -181,26 +162,8 @@
             = ddc::init_discrete_space<IDimY>(IDimY::template init<IDimY>(y_min, y_max, y_size));
     IDomainXY const gridxy(gridx, gridy);
 
-<<<<<<< HEAD
     DFieldXY quadrature_coeffs
             = trapezoid_quadrature_coefficients<Kokkos::DefaultExecutionSpace>(gridxy);
-    Quadrature<Kokkos::DefaultExecutionSpace, IDimX, IDimY> const integrate(
-            quadrature_coeffs.span_view());
-
-    DFieldXY values(gridxy);
-    host_t<DFieldXY> values_host(gridxy);
-
-    ddc::for_each(gridxy, [&](ddc::DiscreteElement<IDimX, IDimY> const idx) {
-        double const y_cos = cos(ddc::get<DimY>(ddc::coordinate(idx)));
-        values_host(idx) = sin(ddc::get<DimX>(ddc::coordinate(idx))) * y_cos * y_cos;
-    });
-    Kokkos::deep_copy(values.allocation_kokkos_view(), values_host.allocation_kokkos_view());
-    double integral = integrate(values);
-=======
-    host_t<DFieldXY> const quadrature_coeffs_host = trapezoid_quadrature_coefficients(gridxy);
-    auto quadrature_coeffs = ddc::create_mirror_and_copy(
-            Kokkos::DefaultExecutionSpace(),
-            quadrature_coeffs_host.span_view());
     Quadrature<IDomainXY> const integrate(quadrature_coeffs);
 
     DFieldXY values_alloc(gridxy);
@@ -214,7 +177,6 @@
                 values(idx) = sin(ddc::get<DimX>(ddc::coordinate(idx))) * y_cos * y_cos;
             });
     double integral = integrate(Kokkos::DefaultExecutionSpace(), values);
->>>>>>> b2cb43cb
     return std::abs(integral - M_PI);
 }
 
