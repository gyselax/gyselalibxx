// SPDX-License-Identifier: MIT


#include <gmock/gmock.h>
#include <gtest/gtest.h>

#include "quadrature.hpp"
#include "simpson_quadrature.hpp"
#include "trapezoid_quadrature.hpp"

namespace {

enum Method { TRAPEZ, SIMPSON };

struct RDimXPeriod
{
    static bool constexpr PERIODIC = true;
};

struct IDimXPeriod : ddc::NonUniformPointSampling<RDimXPeriod>
{
};
using IDomXPeriod = ddc::DiscreteDomain<IDimXPeriod>;
using CoordXPeriod = ddc::Coordinate<RDimXPeriod>;
using DFieldX = device_t<ddc::Chunk<double, IDomXPeriod>>;

<<<<<<< HEAD
double constant_func_check_1d(Method quad_method)
=======
TEST(TrapezoidUniformPeriodicQuadrature1D, ExactForConstantFunc)
{
    CoordXPeriod const x_min(0.0);
    CoordXPeriod const x_max(M_PI);
    ddc::DiscreteVector<IDimXPeriod> const x_size(100);

    // Creating mesh & supports
    std::vector<CoordXPeriod> point_sampling;
    double dx = (x_max - x_min) / x_size;

    // Create & intialize Uniform mesh
    for (int k = 0; k < x_size; k++) {
        point_sampling.push_back(x_min + k * dx);
    }

    ddc::init_discrete_space<IDimXPeriod>(point_sampling);
    ddc::DiscreteElement<IDimXPeriod> lbound(0);
    ddc::DiscreteVector<IDimXPeriod> npoints(x_size);
    ddc::DiscreteDomain<IDimXPeriod> gridx(lbound, npoints);

    ddc::Chunk<double, IDomXPeriod> const quadrature_coeffs_host(
            trapezoid_quadrature_coefficients(gridx));
    auto quadrature_coeffs = ddc::create_mirror_and_copy(
            Kokkos::DefaultExecutionSpace(),
            quadrature_coeffs_host.span_view());
    Quadrature const integrate(quadrature_coeffs.span_cview());

    device_t<ddc::Chunk<double, IDomXPeriod>> values(gridx);
    ddc::parallel_fill(Kokkos::DefaultExecutionSpace(), values.span_view(), 1.0);
    double integral = integrate(Kokkos::DefaultExecutionSpace(), values.span_cview());
    double expected_val = x_max - x_min;
    EXPECT_LE(abs(integral - expected_val), 1e-9);
}

TEST(SimpsonUniformPeriodicQuadrature1D, ExactForConstantFunc)
>>>>>>> b2cb43cb
{
    CoordXPeriod const x_min(0.0);
    CoordXPeriod const x_max(M_PI);
    ddc::DiscreteVector<IDimXPeriod> const x_size(100);

    // Creating mesh & support
    std::vector<CoordXPeriod> point_sampling;
    double dx = (x_max - x_min) / x_size;
    // Create & intialize mesh
    for (int k = 0; k < x_size; k++) {
        point_sampling.push_back(x_min + k * dx);
    }

    ddc::init_discrete_space<IDimXPeriod>(point_sampling);
    ddc::DiscreteElement<IDimXPeriod> lbound(0);
    ddc::DiscreteVector<IDimXPeriod> npoints(x_size);
    ddc::DiscreteDomain<IDimXPeriod> gridx(lbound, npoints);

<<<<<<< HEAD
    DFieldX quadrature_coeffs_alloc(gridx);
    if (quad_method == Method::TRAPEZ) {
        quadrature_coeffs_alloc
                = trapezoid_quadrature_coefficients<Kokkos::DefaultExecutionSpace, IDimXPeriod>(
                        gridx);
    }
    if (quad_method == Method::SIMPSON) {
        quadrature_coeffs_alloc
                = simpson_quadrature_coefficients<Kokkos::DefaultExecutionSpace, IDimXPeriod>(
                        gridx);
    }

    Quadrature<Kokkos::DefaultExecutionSpace, IDimXPeriod> const integrate(
            quadrature_coeffs_alloc.span_view());

    DFieldX values_alloc(gridx);
    ddc::ChunkSpan values = values_alloc.span_view();
    Kokkos::deep_copy(values.allocation_kokkos_view(), 1.0);
    double integral = integrate(values);
=======
    ddc::Chunk<double, IDomXPeriod> const quadrature_coeffs_host(
            simpson_quadrature_coefficients_1d(gridx));
    auto quadrature_coeffs = ddc::create_mirror_and_copy(
            Kokkos::DefaultExecutionSpace(),
            quadrature_coeffs_host.span_view());
    Quadrature const integrate(quadrature_coeffs.span_cview());
    device_t<ddc::Chunk<double, IDomXPeriod>> values(gridx);

    ddc::parallel_fill(Kokkos::DefaultExecutionSpace(), values.span_view(), 1.0);
    double integral = integrate(Kokkos::DefaultExecutionSpace(), values.span_cview());
>>>>>>> b2cb43cb
    double expected_val = x_max - x_min;

    return abs(integral - expected_val);
}

template <std::size_t N>
struct ComputeErrorTraits
{
    struct Y
    {
        static bool constexpr PERIODIC = false;
    };
    struct IDimY : ddc::NonUniformPointSampling<Y>
    {
    };
};

template <std::size_t N>
double compute_error(int n_elems, Method quad_method)
{
    using DimY = typename ComputeErrorTraits<N>::Y;
    using IDimY = typename ComputeErrorTraits<N>::IDimY;
    using IDomainY = ddc::DiscreteDomain<IDimY>;
    using DFieldY = device_t<ddc::Chunk<double, IDomainY>>;
    using DSpanY = device_t<ddc::ChunkSpan<double, IDomainY>>;

    ddc::Coordinate<DimY> const y_min(0.0);
    ddc::Coordinate<DimY> const y_max(M_PI);
    std::vector<ddc::Coordinate<DimY>> point_sampling;
    double dy = (y_max - y_min) / n_elems;

    // Create & intialize Uniform mesh
    for (int k = 0; k < n_elems; k++) {
        point_sampling.push_back(y_min + k * dy);
    }

    ddc::init_discrete_space<IDimY>(point_sampling);
    ddc::DiscreteElement<IDimY> lbound(0);
    ddc::DiscreteVector<IDimY> npoints(n_elems);
    ddc::DiscreteDomain<IDimY> gridy(lbound, npoints);

<<<<<<< HEAD
    DFieldY quadrature_coeffs_alloc(gridy);
    if (quad_method == Method::TRAPEZ) {
        quadrature_coeffs_alloc
                = trapezoid_quadrature_coefficients<Kokkos::DefaultExecutionSpace, IDimY>(gridy);
    }
    if (quad_method == Method::SIMPSON) {
        quadrature_coeffs_alloc
                = simpson_quadrature_coefficients<Kokkos::DefaultExecutionSpace, IDimY>(gridy);
    }

    Quadrature<Kokkos::DefaultExecutionSpace, IDimY> const integrate(
            quadrature_coeffs_alloc.span_view());
    DFieldY values_alloc(gridy);
    ddc::ChunkSpan values = values_alloc.span_view();

=======
    host_t<DFieldY> quadrature_coeffs_host;
    switch (meth) {
    case Method::TRAPEZ:
        quadrature_coeffs_host = trapezoid_quadrature_coefficients(gridy);
    case Method::SIMPSON:
        quadrature_coeffs_host = simpson_quadrature_coefficients_1d(gridy);
    }

    auto quadrature_coeffs = ddc::create_mirror_and_copy(
            Kokkos::DefaultExecutionSpace(),
            quadrature_coeffs_host.span_view());

    Quadrature const integrate(quadrature_coeffs.span_cview());

    DFieldY values_alloc(gridy);
    DSpanY values = values_alloc.span_view();
>>>>>>> b2cb43cb
    ddc::parallel_for_each(
            Kokkos::DefaultExecutionSpace(),
            gridy,
            KOKKOS_LAMBDA(ddc::DiscreteElement<IDimY> const idx) {
<<<<<<< HEAD
                values(idx) = sin(ddc::coordinate(idx));
            });

    double integral = integrate(values);
=======
                values(idx) = Kokkos::sin(ddc::coordinate(idx));
            });
    double integral = integrate(Kokkos::DefaultExecutionSpace(), values.span_cview());
>>>>>>> b2cb43cb
    return std::abs(2 - integral);
}

template <std::size_t... Is>
std::array<double, sizeof...(Is)> compute_errors_trpz(std::index_sequence<Is...>, int n_elems)
{
    return std::array<double, sizeof...(Is)> {compute_error<Is>(n_elems *= 2, Method::TRAPEZ)...};
}

template <std::size_t... Is>
std::array<double, sizeof...(Is)> compute_errors_simpson(std::index_sequence<Is...>, int n_elems)
{
    return std::array<double, sizeof...(Is)> {compute_error<Is>(n_elems *= 2, Method::SIMPSON)...};
}

TEST(TrapezoidUniformPeriodicQuadrature1D, ExactForConstantFunc)
{
    EXPECT_LE(constant_func_check_1d(Method::TRAPEZ), 1e-9);
}

TEST(SimpsonUniformPeriodicQuadrature1D, ExactForConstantFunc)
{
    EXPECT_LE(constant_func_check_1d(Method::SIMPSON), 1e-9);
}

TEST(TrapezoidUniformNonPeriodicQuadrature1D, Convergence)
{
    constexpr int NTESTS(10);

    std::array<double, NTESTS> error = compute_errors_trpz(std::make_index_sequence<NTESTS>(), 10);

    for (int i(1); i < NTESTS; ++i) {
        EXPECT_LE(error[i], error[i - 1]);
        double order = log(error[i - 1] / error[i]) / log(2.0);
        double order_error = abs(2 - order);
        EXPECT_LE(order_error, 1e-2);
    }
}

TEST(SimpsonUniformNonPeriodicQuadrature1D, Convergence)
{
    constexpr int NTESTS(10);

    std::array<double, NTESTS> error
            = compute_errors_simpson(std::make_index_sequence<NTESTS>(), 10);

    for (int i(1); i < NTESTS; ++i) {
        EXPECT_LE(error[i], error[i - 1]);
        double order = log(error[i - 1] / error[i]) / log(2.0);
        double order_error = abs(2 - order);
        EXPECT_LE(order_error, 1e-2);
    }
}

} // namespace<|MERGE_RESOLUTION|>--- conflicted
+++ resolved
@@ -24,45 +24,7 @@
 using CoordXPeriod = ddc::Coordinate<RDimXPeriod>;
 using DFieldX = device_t<ddc::Chunk<double, IDomXPeriod>>;
 
-<<<<<<< HEAD
 double constant_func_check_1d(Method quad_method)
-=======
-TEST(TrapezoidUniformPeriodicQuadrature1D, ExactForConstantFunc)
-{
-    CoordXPeriod const x_min(0.0);
-    CoordXPeriod const x_max(M_PI);
-    ddc::DiscreteVector<IDimXPeriod> const x_size(100);
-
-    // Creating mesh & supports
-    std::vector<CoordXPeriod> point_sampling;
-    double dx = (x_max - x_min) / x_size;
-
-    // Create & intialize Uniform mesh
-    for (int k = 0; k < x_size; k++) {
-        point_sampling.push_back(x_min + k * dx);
-    }
-
-    ddc::init_discrete_space<IDimXPeriod>(point_sampling);
-    ddc::DiscreteElement<IDimXPeriod> lbound(0);
-    ddc::DiscreteVector<IDimXPeriod> npoints(x_size);
-    ddc::DiscreteDomain<IDimXPeriod> gridx(lbound, npoints);
-
-    ddc::Chunk<double, IDomXPeriod> const quadrature_coeffs_host(
-            trapezoid_quadrature_coefficients(gridx));
-    auto quadrature_coeffs = ddc::create_mirror_and_copy(
-            Kokkos::DefaultExecutionSpace(),
-            quadrature_coeffs_host.span_view());
-    Quadrature const integrate(quadrature_coeffs.span_cview());
-
-    device_t<ddc::Chunk<double, IDomXPeriod>> values(gridx);
-    ddc::parallel_fill(Kokkos::DefaultExecutionSpace(), values.span_view(), 1.0);
-    double integral = integrate(Kokkos::DefaultExecutionSpace(), values.span_cview());
-    double expected_val = x_max - x_min;
-    EXPECT_LE(abs(integral - expected_val), 1e-9);
-}
-
-TEST(SimpsonUniformPeriodicQuadrature1D, ExactForConstantFunc)
->>>>>>> b2cb43cb
 {
     CoordXPeriod const x_min(0.0);
     CoordXPeriod const x_max(M_PI);
@@ -81,38 +43,25 @@
     ddc::DiscreteVector<IDimXPeriod> npoints(x_size);
     ddc::DiscreteDomain<IDimXPeriod> gridx(lbound, npoints);
 
-<<<<<<< HEAD
     DFieldX quadrature_coeffs_alloc(gridx);
     if (quad_method == Method::TRAPEZ) {
         quadrature_coeffs_alloc
-                = trapezoid_quadrature_coefficients<Kokkos::DefaultExecutionSpace, IDimXPeriod>(
+                = trapezoid_quadrature_coefficients<Kokkos::DefaultExecutionSpace>(
                         gridx);
     }
     if (quad_method == Method::SIMPSON) {
         quadrature_coeffs_alloc
-                = simpson_quadrature_coefficients<Kokkos::DefaultExecutionSpace, IDimXPeriod>(
+                = simpson_quadrature_coefficients<Kokkos::DefaultExecutionSpace>(
                         gridx);
     }
 
-    Quadrature<Kokkos::DefaultExecutionSpace, IDimXPeriod> const integrate(
-            quadrature_coeffs_alloc.span_view());
+    Quadrature const integrate(
+            quadrature_coeffs_alloc.span_cview());
 
     DFieldX values_alloc(gridx);
     ddc::ChunkSpan values = values_alloc.span_view();
     Kokkos::deep_copy(values.allocation_kokkos_view(), 1.0);
-    double integral = integrate(values);
-=======
-    ddc::Chunk<double, IDomXPeriod> const quadrature_coeffs_host(
-            simpson_quadrature_coefficients_1d(gridx));
-    auto quadrature_coeffs = ddc::create_mirror_and_copy(
-            Kokkos::DefaultExecutionSpace(),
-            quadrature_coeffs_host.span_view());
-    Quadrature const integrate(quadrature_coeffs.span_cview());
-    device_t<ddc::Chunk<double, IDomXPeriod>> values(gridx);
-
-    ddc::parallel_fill(Kokkos::DefaultExecutionSpace(), values.span_view(), 1.0);
-    double integral = integrate(Kokkos::DefaultExecutionSpace(), values.span_cview());
->>>>>>> b2cb43cb
+    double integral = integrate(Kokkos::DefaultExecutionSpace(),values);
     double expected_val = x_max - x_min;
 
     return abs(integral - expected_val);
@@ -154,7 +103,6 @@
     ddc::DiscreteVector<IDimY> npoints(n_elems);
     ddc::DiscreteDomain<IDimY> gridy(lbound, npoints);
 
-<<<<<<< HEAD
     DFieldY quadrature_coeffs_alloc(gridy);
     if (quad_method == Method::TRAPEZ) {
         quadrature_coeffs_alloc
@@ -165,43 +113,19 @@
                 = simpson_quadrature_coefficients<Kokkos::DefaultExecutionSpace, IDimY>(gridy);
     }
 
-    Quadrature<Kokkos::DefaultExecutionSpace, IDimY> const integrate(
-            quadrature_coeffs_alloc.span_view());
+    Quadrature const integrate(
+            quadrature_coeffs_alloc.span_cview());
     DFieldY values_alloc(gridy);
     ddc::ChunkSpan values = values_alloc.span_view();
 
-=======
-    host_t<DFieldY> quadrature_coeffs_host;
-    switch (meth) {
-    case Method::TRAPEZ:
-        quadrature_coeffs_host = trapezoid_quadrature_coefficients(gridy);
-    case Method::SIMPSON:
-        quadrature_coeffs_host = simpson_quadrature_coefficients_1d(gridy);
-    }
-
-    auto quadrature_coeffs = ddc::create_mirror_and_copy(
-            Kokkos::DefaultExecutionSpace(),
-            quadrature_coeffs_host.span_view());
-
-    Quadrature const integrate(quadrature_coeffs.span_cview());
-
-    DFieldY values_alloc(gridy);
-    DSpanY values = values_alloc.span_view();
->>>>>>> b2cb43cb
     ddc::parallel_for_each(
             Kokkos::DefaultExecutionSpace(),
             gridy,
             KOKKOS_LAMBDA(ddc::DiscreteElement<IDimY> const idx) {
-<<<<<<< HEAD
                 values(idx) = sin(ddc::coordinate(idx));
             });
 
-    double integral = integrate(values);
-=======
-                values(idx) = Kokkos::sin(ddc::coordinate(idx));
-            });
-    double integral = integrate(Kokkos::DefaultExecutionSpace(), values.span_cview());
->>>>>>> b2cb43cb
+    double integral = integrate(Kokkos::DefaultExecutionSpace(),values);
     return std::abs(2 - integral);
 }
 
