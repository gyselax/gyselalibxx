--- conflicted
+++ resolved
@@ -96,17 +96,9 @@
             GridBatch1::init<GridBatch1>(b_min, b_max, b_ncells));
     IdxRangeX gridx = ddc::init_discrete_space<GridX>(GridX::init<GridX>(x_min, x_max, x_ncells));
 
-<<<<<<< HEAD
-    DFieldX quad_coeffs = trapezoid_quadrature_coefficients<Kokkos::DefaultExecutionSpace>(gridx);
-
-    Quadrature<IDomainX, IDomainB1X> quad_batched_operator(quad_coeffs.span_view());
-=======
-    host_t<DFieldMemX> quad_coeffs_host = trapezoid_quadrature_coefficients(gridx);
-    auto quad_coeffs = ddc::create_mirror_view_and_copy(
-            Kokkos::DefaultExecutionSpace(),
-            get_field(quad_coeffs_host));
+    DFieldMemX quad_coeffs(trapezoid_quadrature_coefficients<Kokkos::DefaultExecutionSpace>(gridx));
+
     Quadrature<IdxRangeX, IdxRangeB1X> quad_batched_operator(get_field(quad_coeffs));
->>>>>>> a53def99
 
     DFieldMemBatch1 results(gridb);
     quad_batched_operator(
@@ -155,17 +147,9 @@
 
     IdxRangeXY gridxy(gridx, gridy);
 
-<<<<<<< HEAD
-    DFieldXY quad_coeffs = trapezoid_quadrature_coefficients<Kokkos::DefaultExecutionSpace>(gridxy);
-
-    Quadrature<IDomainXY, IDomainB1B2XY> quad_batched_operator(quad_coeffs.span_view());
-=======
-    host_t<DFieldMemXY> quad_coeffs_host = trapezoid_quadrature_coefficients(gridxy);
-    auto quad_coeffs = ddc::create_mirror_view_and_copy(
-            Kokkos::DefaultExecutionSpace(),
-            get_field(quad_coeffs_host));
+    DFieldMemXY quad_coeffs(
+            trapezoid_quadrature_coefficients<Kokkos::DefaultExecutionSpace>(gridxy));
     Quadrature<IdxRangeXY, IdxRangeB1B2XY> quad_batched_operator(get_field(quad_coeffs));
->>>>>>> a53def99
 
     IdxRangeB1B2 gridb(gridb1, gridb2);
 
@@ -219,17 +203,10 @@
 
     IdxRangeXY gridxy(gridx, gridy);
 
-<<<<<<< HEAD
-    DFieldXY quad_coeffs = trapezoid_quadrature_coefficients<Kokkos::DefaultExecutionSpace>(gridxy);
-
-    Quadrature<IDomainXY, IDomainB1XY> quad_batched_operator(quad_coeffs.span_view());
-=======
-    host_t<DFieldMemXY> quad_coeffs_host = trapezoid_quadrature_coefficients(gridxy);
-    auto quad_coeffs = ddc::create_mirror_view_and_copy(
-            Kokkos::DefaultExecutionSpace(),
-            get_field(quad_coeffs_host));
+    DFieldMemXY quad_coeffs(
+            trapezoid_quadrature_coefficients<Kokkos::DefaultExecutionSpace>(gridxy));
+
     Quadrature<IdxRangeXY, IdxRangeB1XY> quad_batched_operator(get_field(quad_coeffs));
->>>>>>> a53def99
 
     DFieldMemBatch1 results(gridb1);
     quad_batched_operator(
@@ -276,17 +253,8 @@
             GridBatch2::init<GridBatch2>(b2_min, b2_max, b2_ncells));
     IdxRangeX gridx = ddc::init_discrete_space<GridX>(GridX::init<GridX>(x_min, x_max, x_ncells));
 
-<<<<<<< HEAD
-    DFieldX quad_coeffs = trapezoid_quadrature_coefficients<Kokkos::DefaultExecutionSpace>(gridx);
-
-    Quadrature<IDomainX, IDomainB1B2X> quad_batched_operator(quad_coeffs.span_view());
-=======
-    host_t<DFieldMemX> quad_coeffs_host = trapezoid_quadrature_coefficients(gridx);
-    auto quad_coeffs = ddc::create_mirror_view_and_copy(
-            Kokkos::DefaultExecutionSpace(),
-            get_field(quad_coeffs_host));
+    DFieldMemX quad_coeffs(trapezoid_quadrature_coefficients<Kokkos::DefaultExecutionSpace>(gridx));
     Quadrature<IdxRangeX, IdxRangeB1B2X> quad_batched_operator(get_field(quad_coeffs));
->>>>>>> a53def99
 
     IdxRangeB1B2 gridb(gridb1, gridb2);
 
@@ -339,17 +307,9 @@
 
     IdxRangeXY gridxy(gridx, gridy);
 
-<<<<<<< HEAD
-    DFieldXY quad_coeffs = trapezoid_quadrature_coefficients<Kokkos::DefaultExecutionSpace>(gridxy);
-
-    Quadrature<IDomainXY, IDomainXB1YB2> quad_batched_operator(quad_coeffs.span_view());
-=======
-    host_t<DFieldMemXY> quad_coeffs_host = trapezoid_quadrature_coefficients(gridxy);
-    auto quad_coeffs = ddc::create_mirror_view_and_copy(
-            Kokkos::DefaultExecutionSpace(),
-            get_field(quad_coeffs_host));
+    DFieldMemXY quad_coeffs(
+            trapezoid_quadrature_coefficients<Kokkos::DefaultExecutionSpace>(gridxy));
     Quadrature<IdxRangeXY, IdxRangeXB1YB2> quad_batched_operator(get_field(quad_coeffs));
->>>>>>> a53def99
 
     IdxRangeB1B2 gridb(gridb1, gridb2);
 
