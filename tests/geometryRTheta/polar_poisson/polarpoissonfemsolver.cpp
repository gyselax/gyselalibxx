--- conflicted
+++ resolved
@@ -81,15 +81,9 @@
     CoordR const r_max(1.0);
     IdxStepR const r_ncells(PCpp_int(conf_gyselalibxx, ".SplineMesh.r_ncells"));
 
-<<<<<<< HEAD
-    CoordTheta const p_min(0.0);
-    CoordTheta const p_max(2.0 * M_PI);
-    IdxStepTheta const p_ncells(PCpp_int(conf_gyselalibxx, ".SplineMesh.p_ncells"));
-=======
     CoordTheta const theta_min(0.0);
     CoordTheta const theta_max(2.0 * M_PI);
-    IdxStepTheta const theta_ncells(PCpp_int(conf_voicexx, ".SplineMesh.theta_ncells"));
->>>>>>> c3a687a5
+    IdxStepTheta const theta_ncells(PCpp_int(conf_gyselalibxx, ".SplineMesh.theta_ncells"));
 
     std::vector<CoordR> r_knots = build_uniform_break_points(r_min, r_max, r_ncells);
     std::vector<CoordTheta> theta_knots
