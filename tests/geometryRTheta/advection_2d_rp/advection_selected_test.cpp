
#include <chrono>
#include <cstring>
#include <filesystem>
#include <fstream>
#include <iostream>
#include <typeinfo>

#include <ddc/ddc.hpp>

#include "advection_simulation_utils.hpp"
#include "bsl_advection_rp.hpp"
#include "cartesian_to_circular.hpp"
#include "cartesian_to_czarny.hpp"
#include "circular_to_cartesian.hpp"
#include "crank_nicolson.hpp"
#include "czarny_to_cartesian.hpp"
#include "ddc_helper.hpp"
#include "discrete_mapping_builder.hpp"
#include "discrete_to_cartesian.hpp"
#include "euler.hpp"
#include "geometry.hpp"
#include "geometry_pseudo_cartesian.hpp"
#include "input.hpp"
#include "itimestepper.hpp"
#include "math_tools.hpp"
#include "mesh_builder.hpp"
#include "paraconfpp.hpp"
#include "params.yaml.hpp"
#include "polar_spline.hpp"
#include "polar_spline_evaluator.hpp"
#include "rk2.hpp"
#include "rk3.hpp"
#include "rk4.hpp"
#include "spline_polar_foot_finder.hpp"
#include "test_cases.hpp"



namespace fs = std::filesystem;

namespace {
#if defined(CIRCULAR_MAPPING_PHYSICAL)
using X_adv = X;
using Y_adv = Y;
#elif defined(CZARNY_MAPPING_PHYSICAL)
using X_adv = X;
using Y_adv = Y;

#elif defined(CZARNY_MAPPING_PSEUDO_CARTESIAN)
using X_adv = X_pC;
using Y_adv = Y_pC;

#elif defined(DISCRETE_MAPPING_PSEUDO_CARTESIAN)
using X_adv = X_pC;
using Y_adv = Y_pC;
#endif

} //end namespace

int main(int argc, char** argv)
{
    ::Kokkos::ScopeGuard kokkos_scope(argc, argv);
    ::ddc::ScopeGuard ddc_scope(argc, argv);


    PC_tree_t conf_voicexx;
    if (argc == 2) {
        conf_voicexx = PC_parse_path(fs::path(argv[1]).c_str());
    } else if (argc == 3) {
        if (argv[1] == std::string_view("--dump-config")) {
            std::fstream file(argv[2], std::fstream::out);
            file << params_yaml;
            return EXIT_SUCCESS;
        }
    } else {
        std::cerr << "usage: " << argv[0] << " [--dump-config] <config_file.yml>" << std::endl;
        return EXIT_FAILURE;
    }
    PC_errhandler(PC_NULL_HANDLER);



    // Parameters of the grid. ---------------------------------------------------------------
    double const dt = PCpp_double(conf_voicexx, ".Time.time_step");
    double const final_time = PCpp_double(conf_voicexx, ".Time.final_time");
    bool const save_curves = PCpp_bool(conf_voicexx, ".Output.save_curves");
    bool const save_feet = PCpp_bool(conf_voicexx, ".Output.save_feet");

    if (save_curves or save_feet) {
        fs::create_directory("output");
    }
    if (save_curves) {
        fs::create_directory("output/curves");
    }

    // BUILD GRIDS ------------------------------------------------------------------------------
    // Grid creation of space. ------------------------------------------------------------------
    CoordTheta const p_min(0.0);
    CoordTheta const p_max(2.0 * M_PI);
    IdxStepTheta const p_ncells(PCpp_int(conf_voicexx, ".SplineMesh.p_ncells"));

    IdxRangeR const interpolation_idx_range_R = init_pseudo_uniform_spline_dependent_idx_range<
            GridR,
            BSplinesR,
            SplineInterpPointsR>(conf_voicexx, "r");
    PC_tree_destroy(&conf_voicexx);

    std::vector<CoordTheta> p_knots = build_uniform_break_points(p_min, p_max, p_ncells);
    ddc::init_discrete_space<BSplinesTheta>(p_knots);
    ddc::init_discrete_space<GridTheta>(SplineInterpPointsTheta::get_sampling<GridTheta>());
    IdxRangeTheta const interpolation_idx_range_P(SplineInterpPointsTheta::get_domain<GridTheta>());

    IdxRangeRTheta const grid(interpolation_idx_range_R, interpolation_idx_range_P);

    CoordR const rmin = ddc::coordinate(interpolation_idx_range_R.front());
    CoordR const rmax = ddc::coordinate(interpolation_idx_range_R.back());

    std::cout << "TESTS ON THE ADVECTION OPERATOR "
              << "FOR [rmin, rmax] = [" << double(rmin) << ", " << double(rmax) << "], "
              << "WITH NrxNt = " << interpolation_idx_range_R.size() << "x"
              << interpolation_idx_range_P.size() << " AND dt = " << dt << ": " << std::endl;

    std::ofstream file("r_knots.txt");
    for_each(interpolation_idx_range_R, [&](IdxR ir) {
        file << (ir - interpolation_idx_range_R.front()).value() << " "
             << double(ddc::coordinate(ir)) << std::endl;
    });
    file.close();



    // DEFINITION OF OPERATORS ------------------------------------------------------------------
    // --- Builders for the test function and the to_physical_mapping:
    SplineRThetaBuilder_host const builder_host(grid);
    SplineRThetaBuilder const builder(grid);

    // --- Evaluator for the test function:
    ddc::NullExtrapolationRule r_extrapolation_rule;
    ddc::PeriodicExtrapolationRule<Theta> p_extrapolation_rule;
    SplineRThetaEvaluatorNullBound spline_evaluator(
            r_extrapolation_rule,
            r_extrapolation_rule,
            p_extrapolation_rule,
            p_extrapolation_rule);

    PreallocatableSplineInterpolatorRTheta interpolator(builder, spline_evaluator);


    // --- Evaluator for the test advection field:
    ddc::ConstantExtrapolationRule<R, Theta> boundary_condition_r_left(rmin);
    ddc::ConstantExtrapolationRule<R, Theta> boundary_condition_r_right(rmax);

    SplineRThetaEvaluatorConstBound_host spline_evaluator_extrapol_host(
            boundary_condition_r_left,
            boundary_condition_r_right,
            ddc::PeriodicExtrapolationRule<Theta>(),
            ddc::PeriodicExtrapolationRule<Theta>());
    SplineRThetaEvaluatorConstBound spline_evaluator_extrapol(
            boundary_condition_r_left,
            boundary_condition_r_right,
            ddc::PeriodicExtrapolationRule<Theta>(),
            ddc::PeriodicExtrapolationRule<Theta>());


    std::string key;

    // SELECTION OF THE MAPPING AND THE ADVECTION DOMAIN.
#if defined(CIRCULAR_MAPPING_PHYSICAL)
    CircularToCartesian<R, Theta, X, Y> to_physical_analytical_mapping;
    CircularToCartesian<R, Theta, X, Y> to_physical_mapping;
    CircularToCartesian<R, Theta, X, Y> to_physical_mapping_host;
    CartesianToCircular<X, Y, R, Theta> to_logical_analytical_mapping;
    CircularToCartesian<R, Theta, X, Y> const& logical_to_pseudo_cart_mapping(
            to_physical_analytical_mapping);
    std::string const mapping_name = "CIRCULAR";
    std::string const adv_domain_name = "PHYSICAL";
    key += "circular_physical";
#else

    double const czarny_e = 0.3;
    double const czarny_epsilon = 1.4;

#if defined(CZARNY_MAPPING_PHYSICAL)
    CzarnyToCartesian<R, Theta, X, Y> to_physical_analytical_mapping(czarny_e, czarny_epsilon);
    CzarnyToCartesian<R, Theta, X, Y> to_physical_mapping(czarny_e, czarny_epsilon);
    CzarnyToCartesian<R, Theta, X, Y> to_physical_mapping_host(czarny_e, czarny_epsilon);
    CartesianToCzarny<X, Y, R, Theta> to_logical_analytical_mapping(czarny_e, czarny_epsilon);
    CzarnyToCartesian<R, Theta, X, Y> const& logical_to_pseudo_cart_mapping(
            to_physical_analytical_mapping);
    std::string const mapping_name = "CZARNY";
    std::string const adv_domain_name = "PHYSICAL";
    key += "czarny_physical";

#elif defined(CZARNY_MAPPING_PSEUDO_CARTESIAN)
    CzarnyToCartesian<R, Theta, X, Y> to_physical_analytical_mapping(czarny_e, czarny_epsilon);
    CzarnyToCartesian<R, Theta, X, Y> to_physical_mapping(czarny_e, czarny_epsilon);
    CzarnyToCartesian<R, Theta, X, Y> to_physical_mapping_host(czarny_e, czarny_epsilon);
    CartesianToCzarny<X, Y, R, Theta> to_logical_analytical_mapping(czarny_e, czarny_epsilon);
    CircularToCartesian<R, Theta, X_pC, Y_pC> logical_to_pseudo_cart_mapping;
    std::string const mapping_name = "CZARNY";
    std::string const adv_domain_name = "PSEUDO CARTESIAN";
    key += "czarny_pseudo_cartesian";

#elif defined(DISCRETE_MAPPING_PSEUDO_CARTESIAN)
    CzarnyToCartesian<R, Theta, X, Y> to_physical_analytical_mapping(czarny_e, czarny_epsilon);
    CartesianToCzarny<X, Y, R, Theta> to_logical_analytical_mapping(czarny_e, czarny_epsilon);
    DiscreteToCartesianBuilder<X, Y, SplineRThetaBuilder_host, SplineRThetaEvaluatorConstBound_host>
            mapping_builder_host(
                    Kokkos::DefaultHostExecutionSpace(),
                    to_physical_analytical_mapping,
                    builder_host,
                    spline_evaluator_extrapol_host);
    DiscreteToCartesian to_physical_mapping_host = mapping_builder_host();
    DiscreteToCartesianBuilder<X, Y, SplineRThetaBuilder, SplineRThetaEvaluatorConstBound>
            mapping_builder(
                    Kokkos::DefaultExecutionSpace(),
                    to_physical_analytical_mapping,
                    builder,
                    spline_evaluator_extrapol);
    DiscreteToCartesian to_physical_mapping = mapping_builder();
    CircularToCartesian<R, Theta, X_pC, Y_pC> logical_to_pseudo_cart_mapping;
    std::string const mapping_name = "DISCRETE";
    std::string const adv_domain_name = "PSEUDO CARTESIAN";
    key += "discrete_pseudo_cartesian";
#endif
#endif

    key += "-";

    // SELECTION OF THE TIME INTEGRATION METHOD.
#if defined(EULER_METHOD)
    Euler<FieldMemRTheta<CoordRTheta>,
          DVectorFieldMemRTheta<X_adv, Y_adv>,
          Kokkos::DefaultExecutionSpace>
            time_stepper(grid);
    std::string const method_name = "EULER";
    key += "euler";

#elif defined(CRANK_NICOLSON_METHOD)
    double const epsilon_CN = 1e-8;
    CrankNicolson<
            FieldMemRTheta<CoordRTheta>,
            DVectorFieldMemRTheta<X_adv, Y_adv>,
            Kokkos::DefaultExecutionSpace>
            time_stepper(grid, 20, epsilon_CN);
    std::string const method_name = "CRANK NICOLSON";
    key += "crank_nicolson";

#elif defined(RK3_METHOD)
    RK3<FieldMemRTheta<CoordRTheta>,
        DVectorFieldMemRTheta<X_adv, Y_adv>,
        Kokkos::DefaultExecutionSpace>
            time_stepper(grid);
    std::string const method_name = "RK3";
    key += "rk3";

#elif defined(RK4_METHOD)
    RK4<FieldMemRTheta<CoordRTheta>,
        DVectorFieldMemRTheta<X_adv, Y_adv>,
        Kokkos::DefaultExecutionSpace>
            time_stepper(grid);
    std::string const method_name = "RK4";
    key += "rk4";
#endif

    key += "-";

    // SELECTION OF THE SIMULATION.
#if defined(TRANSLATION_SIMULATION)
<<<<<<< HEAD
    AdvectionSimulation simulation = get_translation_simulation(to_physical_mapping, rmin, rmax);
=======
    TranslationSimulation simulation(to_physical_mapping_host, rmin, rmax);
>>>>>>> 131f624b
    std::string const simu_type = "TRANSLATION";
    key += "Translation";

#elif defined(ROTATION_SIMULATION)
<<<<<<< HEAD
    AdvectionSimulation simulation = get_rotation_simulation(to_physical_mapping, rmin, rmax);
=======
    RotationSimulation simulation(to_physical_mapping_host, rmin, rmax);
>>>>>>> 131f624b
    std::string const simu_type = "ROTATION";
    key += "Rotation";

#elif defined(DECENTRED_ROTATION_SIMULATION)
<<<<<<< HEAD
    AdvectionSimulation simulation = get_decentred_rotation_simulation(to_physical_mapping);
=======
    DecentredRotationSimulation simulation(to_physical_mapping_host);
>>>>>>> 131f624b
    std::string const simu_type = "DECENTRED ROTATION";
    key += "Decentred_rotation";
#endif

    std::string output_folder = key + "_output";
    if (save_curves or save_feet) {
        fs::create_directory(output_folder);
    }

    SplinePolarFootFinder const foot_finder(
            time_stepper,
            to_physical_mapping,
            logical_to_pseudo_cart_mapping,
            builder_host,
            spline_evaluator_extrapol);

    BslAdvectionRTheta advection_operator(interpolator, foot_finder, to_physical_mapping);

    std::cout << mapping_name << " MAPPING - " << adv_domain_name << " DOMAIN - " << method_name
              << " - " << simu_type << " : " << std::endl;
    simulate(
            to_physical_mapping_host,
            to_physical_mapping,
            to_logical_analytical_mapping,
            logical_to_pseudo_cart_mapping,
            to_physical_analytical_mapping,
            grid,
            foot_finder,
            advection_operator,
            simulation,
<<<<<<< HEAD
=======
            interpolator,
            builder,
            spline_evaluator_extrapol,
>>>>>>> 131f624b
            final_time,
            dt,
            save_curves,
            save_feet,
            output_folder);
}<|MERGE_RESOLUTION|>--- conflicted
+++ resolved
@@ -268,29 +268,18 @@
 
     // SELECTION OF THE SIMULATION.
 #if defined(TRANSLATION_SIMULATION)
-<<<<<<< HEAD
-    AdvectionSimulation simulation = get_translation_simulation(to_physical_mapping, rmin, rmax);
-=======
-    TranslationSimulation simulation(to_physical_mapping_host, rmin, rmax);
->>>>>>> 131f624b
+    AdvectionSimulation simulation
+            = get_translation_simulation(to_physical_mapping_host, rmin, rmax);
     std::string const simu_type = "TRANSLATION";
     key += "Translation";
 
 #elif defined(ROTATION_SIMULATION)
-<<<<<<< HEAD
-    AdvectionSimulation simulation = get_rotation_simulation(to_physical_mapping, rmin, rmax);
-=======
-    RotationSimulation simulation(to_physical_mapping_host, rmin, rmax);
->>>>>>> 131f624b
+    AdvectionSimulation simulation = get_rotation_simulation(to_physical_mapping_host, rmin, rmax);
     std::string const simu_type = "ROTATION";
     key += "Rotation";
 
 #elif defined(DECENTRED_ROTATION_SIMULATION)
-<<<<<<< HEAD
-    AdvectionSimulation simulation = get_decentred_rotation_simulation(to_physical_mapping);
-=======
-    DecentredRotationSimulation simulation(to_physical_mapping_host);
->>>>>>> 131f624b
+    AdvectionSimulation simulation = get_decentred_rotation_simulation(to_physical_mapping_host);
     std::string const simu_type = "DECENTRED ROTATION";
     key += "Decentred_rotation";
 #endif
@@ -304,7 +293,7 @@
             time_stepper,
             to_physical_mapping,
             logical_to_pseudo_cart_mapping,
-            builder_host,
+            builder,
             spline_evaluator_extrapol);
 
     BslAdvectionRTheta advection_operator(interpolator, foot_finder, to_physical_mapping);
@@ -321,12 +310,6 @@
             foot_finder,
             advection_operator,
             simulation,
-<<<<<<< HEAD
-=======
-            interpolator,
-            builder,
-            spline_evaluator_extrapol,
->>>>>>> 131f624b
             final_time,
             dt,
             save_curves,
