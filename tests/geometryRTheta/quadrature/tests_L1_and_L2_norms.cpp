#include <ddc/ddc.hpp>

#include <sll/gauss_legendre_integration.hpp>
#include <sll/mapping/circular_to_cartesian.hpp>
#include <sll/mapping/czarny_to_cartesian.hpp>
#include <sll/mapping/discrete_mapping_to_cartesian.hpp>

#include <gtest/gtest.h>

#include "compute_norms.hpp"
#include "geometry.hpp"
#include "quadrature.hpp"
#include "spline_quadrature.hpp"
#include "trapezoid_quadrature.hpp"



namespace {
/**
 * @brief Check if the L1 norm corresponds to the expected L1 norm.
 *
 * It checks if
 * @f$ |\Vert f \Vert_{\mathcal{L}_1, \text{computed}}
 * - \Vert f \Vert_{\mathcal{L}_1, \text{expected}} | < \varepsilon @f$.
 *
 * @param[in] quadrature
 *      The quadrature used to compute the integral.
 * @param[in] function
 *      The function defined on the polar grid.
 * @param[in] expected_norm
 *      The expected L1 norm of the function.
 * @param[in] TOL
 *      The error tolerance @f$ \varepsilon @f$.
 */
void check_norm_L1(
        host_t<Quadrature<IdxRangeRTheta>> quadrature,
        DFieldRTheta function,
        double const expected_norm,
        double const TOL)
{
    double const norm_function = compute_L1_norm(quadrature, function);
    std::cout << "  > error on L1 norm = " << fabs(norm_function - expected_norm) << std::endl;
    EXPECT_NEAR(norm_function, expected_norm, TOL);
}


/**
 * @brief Check if the L2 norm corresponds to the expected L1 norm.
 *
 * It checks if
 * @f$ |\Vert f \Vert_{\mathcal{L}_2, \text{computed}}
 * - \Vert f \Vert_{\mathcal{L}_2, \text{expected}} | < \varepsilon @f$.
 *
 * @param[in] quadrature
 *      The quadrature used to compute the integral.
 * @param[in] function
 *      The function defined on the polar grid.
 * @param[in] expected_norm
 *      The expected L2 norm of the function.
 * @param[in] TOL
 *      The error tolerance @f$ \varepsilon @f$.
 */
void check_norm_L2(
        host_t<Quadrature<IdxRangeRTheta>> quadrature,
        DFieldRTheta function,
        double const expected_norm,
        double const TOL)
{
    double const norm_function = compute_L2_norm(quadrature, function);
    std::cout << "  > error on L2 norm = " << fabs(norm_function - expected_norm) << std::endl;
    EXPECT_NEAR(norm_function, expected_norm, TOL);
}


/**
 * @brief Check if the L1 ane the L2 norms correspond to the expected norms.
 *
 * Use check_norm_L1 and check_norm_L2.
 *
 * @param[in] quadrature
 *      The quadrature used to compute the integral.
 * @param[in] function
 *      The function defined on the polar grid.
 * @param[in] expected_norms
 *      A 2x1 array with the expected L2 norm of the function.
 * @param[in] TOLs
 *      A 2x1 array with the error tolerance @f$ \varepsilon @f$.
 */
void check_norms(
        host_t<Quadrature<IdxRangeRTheta>> quadrature,
        DFieldRTheta function,
        std::array<double, 2> const& expected_norms,
        std::array<double, 2> const& TOLs)
{
    check_norm_L1(quadrature, function, expected_norms[0], TOLs[0]);
    check_norm_L2(quadrature, function, expected_norms[1], TOLs[1]);
}


template <class Mapping>
void launch_tests(
        Mapping const& mapping,
        SplineRThetaBuilder const& builder,
        IdxRangeRTheta const& grid,
        std::array<std::array<double, 2>, 5> const& expected_norms,
        std::array<std::array<double, 2>, 5> const& TOLs)
{
    using SplineRBuilder = ddc::SplineBuilder<
            Kokkos::DefaultExecutionSpace,
            Kokkos::DefaultExecutionSpace::memory_space,
            BSplinesR,
            GridR,
            ddc::BoundCond::GREVILLE, // boundary at r=0
            ddc::BoundCond::GREVILLE, // boundary at rmax
            ddc::SplineSolver::LAPACK,
            GridR>;
    using SplinePBuilder = ddc::SplineBuilder<
<<<<<<< HEAD
            Kokkos::DefaultExecutionSpace,
            Kokkos::DefaultExecutionSpace::memory_space,
            BSplinesP,
            IDimP,
=======
            Kokkos::DefaultHostExecutionSpace,
            Kokkos::DefaultHostExecutionSpace::memory_space,
            BSplinesTheta,
            GridTheta,
>>>>>>> 4cc9a2c7
            ddc::BoundCond::PERIODIC,
            ddc::BoundCond::PERIODIC,
            ddc::SplineSolver::LAPACK,
            GridTheta>;

    SplineRBuilder r_builder(ddc::select<GridR>(grid));
    SplinePBuilder p_builder(ddc::select<GridTheta>(grid));
    // Test spline quadrature: ------------------------------------------------------------------------
    // Instantiate a quadrature with coefficients where we added the Jacobian determinant.
<<<<<<< HEAD
    device_t<DFieldRP> spline_quad_coeff
            = spline_quadrature_coefficients(grid, r_builder, p_builder);
    DFieldRP spline_quad_coeffs_host = ddc::create_mirror_and_copy(spline_quad_coeff.span_view());
=======
    DFieldMemRTheta const quadrature_coeffs = compute_coeffs_on_mapping(
            mapping,
            spline_quadrature_coefficients(grid, r_builder, p_builder));
    host_t<Quadrature<IdxRangeRTheta>> quadrature(get_const_field(quadrature_coeffs));
>>>>>>> 4cc9a2c7

    DFieldRP const quadrature_coeffs
            = compute_coeffs_on_mapping(mapping, std::move(spline_quad_coeffs_host));
    host_t<Quadrature<IDomainRP>> quadrature(quadrature_coeffs.span_cview());

    DFieldMemRTheta test(grid);

    // --- TEST 1 -------------------------------------------------------------------------------------
    std::cout << "TEST 1: f(r,theta ) = 1. " << std::endl;
    ddc::for_each(grid, [&](IdxRTheta const irp) { test(irp) = 1.; });
    check_norms(quadrature, test, expected_norms[0], TOLs[0]);

    // --- TEST 2 -------------------------------------------------------------------------------------
    std::cout << std::endl << "TEST 2: f(r,theta ) = cos(theta) " << std::endl;
    ddc::for_each(grid, [&](IdxRTheta const irp) {
        double const th = ddc::select<Theta>(ddc::coordinate(irp));
        test(irp) = std::cos(th);
    });
    check_norms(quadrature, test, expected_norms[1], TOLs[1]);
    std::cout << "Remark: (r, theta) -> |cos(theta)| not C¹." << std::endl;

    // --- TEST 3 -------------------------------------------------------------------------------------
    std::cout << std::endl << "TEST 3: f(r,theta ) = r " << std::endl;
    ddc::for_each(grid, [&](IdxRTheta const irp) {
        double const r = ddc::select<R>(ddc::coordinate(irp));
        test(irp) = r;
    });
    check_norms(quadrature, test, expected_norms[2], TOLs[2]);

    // --- TEST 4 -------------------------------------------------------------------------------------
    std::cout << std::endl << "TEST 4: f(r,theta ) = r cos(theta) " << std::endl;
    ddc::for_each(grid, [&](IdxRTheta const irp) {
        double const r = ddc::select<R>(ddc::coordinate(irp));
        double const th = ddc::select<Theta>(ddc::coordinate(irp));
        test(irp) = r * std::cos(th);
    });
    check_norms(quadrature, test, expected_norms[3], TOLs[3]);
    std::cout << "Remark: (r, theta) -> |r cos(theta)| not C¹." << std::endl;

    // --- TEST 5 -------------------------------------------------------------------------------------
    std::cout << std::endl << "TEST 5: f(r,theta ) = r⁵ cos(10*theta) " << std::endl;
    ddc::for_each(grid, [&](IdxRTheta const irp) {
        double const r = ddc::select<R>(ddc::coordinate(irp));
        double const th = ddc::select<Theta>(ddc::coordinate(irp));
        test(irp) = std::pow(r, 5) * std::cos(10 * th);
    });
    check_norms(quadrature, test, expected_norms[4], TOLs[4]);
    std::cout << "Remark: (r, theta) -> |r⁵ cos(10*theta)| not C¹." << std::endl;
}

} // end namespace


/**
 * @brief A class for the Google tests of the SplineQuadratureRTheta.
 */
class SplineQuadrature : public testing::TestWithParam<std::tuple<std::size_t, std::size_t>>
{
};


TEST_P(SplineQuadrature, TestFunctions)
{
    // Build the grid for the space. ------------------------------------------------------------------
    auto const [Nr, Nt] = GetParam();

    CoordR const r_min(0.);
    CoordR const r_max(1.);
    IdxStepR const r_size(Nr);

    CoordTheta const p_min(0.0);
    CoordTheta const p_max(2.0 * M_PI);
    IdxStepTheta const p_size(Nt);

    std::vector<CoordR> r_knots(r_size + 1);
    std::vector<CoordTheta> p_knots(p_size + 1);

    double const dr((r_max - r_min) / r_size);
    double const dp((p_max - p_min) / p_size);

    r_knots[0] = r_min;
    for (int i(1); i < r_size; ++i) {
        r_knots[i] = CoordR(r_min + i * dr);
    }
    r_knots[r_size] = r_max;

    for (int i(0); i < p_size + 1; ++i) {
        p_knots[i] = CoordTheta(p_min + i * dp);
    }

    // Creating mesh & supports
    ddc::init_discrete_space<BSplinesR>(r_knots);
    ddc::init_discrete_space<BSplinesTheta>(p_knots);

    ddc::init_discrete_space<GridR>(SplineInterpPointsR::get_sampling<GridR>());
    ddc::init_discrete_space<GridTheta>(SplineInterpPointsTheta::get_sampling<GridTheta>());

    IdxRangeR interpolation_idx_range_R(SplineInterpPointsR::get_domain<GridR>());
    IdxRangeTheta interpolation_idx_range_P(SplineInterpPointsTheta::get_domain<GridTheta>());
    IdxRangeRTheta grid(interpolation_idx_range_R, interpolation_idx_range_P);

    SplineRThetaBuilder builder(grid);


    // ------------------------------------------------------------------------------------------------
    std::cout << "CIRCULAR MAPPING ---------------------------------------------------"
              << std::endl;
    const CircularToCartesian<X, Y, R, Theta> mapping_1;
    std::array<std::array<double, 2>, 5> expected_norms;
    expected_norms[0][0] = M_PI;
    expected_norms[0][1] = std::sqrt(M_PI);
    expected_norms[1][0] = 4. / 2.;
    expected_norms[1][1] = std::sqrt(M_PI / 2.);
    expected_norms[2][0] = 2 * M_PI / 3.;
    expected_norms[2][1] = std::sqrt(2 * M_PI / 4.);
    expected_norms[3][0] = 4 / 3.;
    expected_norms[3][1] = std::sqrt(M_PI / 4.);
    expected_norms[4][0] = 4 / 7.;
    expected_norms[4][1] = std::sqrt(M_PI / 12.);

    std::array<std::array<double, 2>, 5> TOLs;
    TOLs[0][0] = 1e-13;
    TOLs[0][1] = 1e-13;
    TOLs[1][0] = 5e-3;
    TOLs[1][1] = 1e-13;
    TOLs[2][0] = 1e-13;
    TOLs[2][1] = 1e-13;
    TOLs[3][0] = 5e-3;
    TOLs[3][1] = 1e-13;
    TOLs[4][0] = 5e-2;
    TOLs[4][1] = 5e-6;

    launch_tests(mapping_1, builder, grid, expected_norms, TOLs);


    std::cout << std::endl
              << "DISCRETE MAPPING ---------------------------------------------------"
              << std::endl;
    ddc::ConstantExtrapolationRule<R, Theta> bv_r_min(r_min);
    ddc::ConstantExtrapolationRule<R, Theta> bv_r_max(r_max);
    ddc::PeriodicExtrapolationRule<Theta> bv_p_min;
    ddc::PeriodicExtrapolationRule<Theta> bv_p_max;
    SplineRThetaEvaluatorConstBound
            spline_evaluator_extrapol(bv_r_min, bv_r_max, bv_p_min, bv_p_max);

    DiscreteToCartesian const discrete_mapping
            = DiscreteToCartesian<X, Y, SplineRThetaBuilder, SplineRThetaEvaluatorConstBound>::
                    analytical_to_discrete(mapping_1, builder, spline_evaluator_extrapol);
    TOLs[0][0] = 5e-6;
    TOLs[0][1] = 5e-7;
    TOLs[1][0] = 5e-3;
    TOLs[1][1] = 1e-6;
    TOLs[2][0] = 1e-6;
    TOLs[2][1] = 5e-7;
    TOLs[3][0] = 1e-3;
    TOLs[3][1] = 5e-7;
    TOLs[4][0] = 5e-2;
    TOLs[4][1] = 5e-6;

    launch_tests(discrete_mapping, builder, grid, expected_norms, TOLs);
}



INSTANTIATE_TEST_SUITE_P(
        MyGroup,
        SplineQuadrature,
        testing::Combine(testing::Values<std::size_t>(40), testing::Values<std::size_t>(80)));<|MERGE_RESOLUTION|>--- conflicted
+++ resolved
@@ -115,17 +115,10 @@
             ddc::SplineSolver::LAPACK,
             GridR>;
     using SplinePBuilder = ddc::SplineBuilder<
-<<<<<<< HEAD
-            Kokkos::DefaultExecutionSpace,
-            Kokkos::DefaultExecutionSpace::memory_space,
-            BSplinesP,
-            IDimP,
-=======
             Kokkos::DefaultHostExecutionSpace,
             Kokkos::DefaultHostExecutionSpace::memory_space,
             BSplinesTheta,
             GridTheta,
->>>>>>> 4cc9a2c7
             ddc::BoundCond::PERIODIC,
             ddc::BoundCond::PERIODIC,
             ddc::SplineSolver::LAPACK,
@@ -135,20 +128,10 @@
     SplinePBuilder p_builder(ddc::select<GridTheta>(grid));
     // Test spline quadrature: ------------------------------------------------------------------------
     // Instantiate a quadrature with coefficients where we added the Jacobian determinant.
-<<<<<<< HEAD
-    device_t<DFieldRP> spline_quad_coeff
-            = spline_quadrature_coefficients(grid, r_builder, p_builder);
-    DFieldRP spline_quad_coeffs_host = ddc::create_mirror_and_copy(spline_quad_coeff.span_view());
-=======
     DFieldMemRTheta const quadrature_coeffs = compute_coeffs_on_mapping(
             mapping,
             spline_quadrature_coefficients(grid, r_builder, p_builder));
     host_t<Quadrature<IdxRangeRTheta>> quadrature(get_const_field(quadrature_coeffs));
->>>>>>> 4cc9a2c7
-
-    DFieldRP const quadrature_coeffs
-            = compute_coeffs_on_mapping(mapping, std::move(spline_quad_coeffs_host));
-    host_t<Quadrature<IDomainRP>> quadrature(quadrature_coeffs.span_cview());
 
     DFieldMemRTheta test(grid);
 
