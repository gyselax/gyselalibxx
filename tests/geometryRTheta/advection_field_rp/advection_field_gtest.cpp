--- conflicted
+++ resolved
@@ -40,9 +40,7 @@
 
 
 namespace {
-using DiscreteMappingBuilder
-        = DiscreteToCartesianBuilder<X, Y, SplineRThetaBuilder, SplineRThetaEvaluatorConstBound>;
-using DiscreteMappingBuilder_host = DiscreteToCartesianBuilder<
+using DiscreteMappingBuilder = DiscreteToCartesianBuilder<
         X,
         Y,
         SplineRThetaBuilder_host,
@@ -106,16 +104,11 @@
     ddc::ConstantExtrapolationRule<R, Theta> boundary_condition_r_left(r_min);
     ddc::ConstantExtrapolationRule<R, Theta> boundary_condition_r_right(r_max);
 
-    SplineRThetaEvaluatorConstBound_host spline_evaluator_extrapol_host(
+    SplineRThetaEvaluatorConstBound_host spline_evaluator_extrapol(
             boundary_condition_r_left,
             boundary_condition_r_right,
             ddc::PeriodicExtrapolationRule<Theta>(),
             ddc::PeriodicExtrapolationRule<Theta>());
-    SplineRThetaEvaluatorConstBound spline_evaluator_extrapol(
-            boundary_condition_r_left,
-            boundary_condition_r_right,
-            ddc::PeriodicExtrapolationRule<Theta>(),
-            ddc::PeriodicExtrapolationRule<Theta>());
 
 
     ddc::NullExtrapolationRule r_extrapolation_rule;
@@ -124,46 +117,29 @@
 
     // --- Define the to_physical_mapping. ------------------------------------------------------------------------
     const LogicalToPhysicalMapping to_physical_mapping;
-    DiscreteMappingBuilder_host const discrete_mapping_builder_host(
+    DiscreteMappingBuilder const discrete_mapping_builder(
             Kokkos::DefaultHostExecutionSpace(),
             to_physical_mapping,
             builder_host,
-<<<<<<< HEAD
-            spline_evaluator_extrapol_host);
-    DiscreteToCartesian const discrete_mapping_host = discrete_mapping_builder_host();
-    DiscreteMappingBuilder const discrete_mapping_builder(
-            Kokkos::DefaultExecutionSpace(),
-            to_physical_mapping,
-            builder,
-=======
->>>>>>> c7ef7310
             spline_evaluator_extrapol);
     DiscreteToCartesian const discrete_mapping = discrete_mapping_builder();
 
-    ddc::init_discrete_space<PolarBSplinesRTheta>(discrete_mapping_host);
+    ddc::init_discrete_space<PolarBSplinesRTheta>(discrete_mapping);
 
 
     // --- Advection operator -------------------------------------------------------------------------
     ddc::PeriodicExtrapolationRule<Theta> p_extrapolation_rule;
     SplineRThetaEvaluatorNullBound spline_evaluator(
-<<<<<<< HEAD
             r_extrapolation_rule,
             r_extrapolation_rule,
             p_extrapolation_rule,
             p_extrapolation_rule);
-    SplineRThetaEvaluatorNullBound_host spline_evaluator_host(
-=======
->>>>>>> c7ef7310
-            r_extrapolation_rule,
-            r_extrapolation_rule,
-            p_extrapolation_rule,
-            p_extrapolation_rule);
-
-    PreallocatableSplineInterpolatorRTheta interpolator(builder_host, spline_evaluator_host);
-
-    RK3<FieldMemRTheta<CoordRTheta>,
-        DVectorFieldMemRTheta<X, Y>,
-        Kokkos::DefaultExecutionSpace> const time_stepper(grid);
+
+    PreallocatableSplineInterpolatorRTheta interpolator(builder, spline_evaluator);
+
+    RK3<host_t<FieldMemRTheta<CoordRTheta>>,
+        host_t<DVectorFieldMemRTheta<X, Y>>,
+        Kokkos::DefaultHostExecutionSpace> const time_stepper(grid);
     SplinePolarFootFinder find_feet(
             time_stepper,
             to_physical_mapping,
