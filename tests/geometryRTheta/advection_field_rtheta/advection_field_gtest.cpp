/**
 * Test the computation of the advection field passing by polar axis. 
 * Also test the advection with an advection field along the polar axis given as input. 
*/

#include <chrono>
#include <filesystem>
#include <fstream>
#include <iostream>

#include <ddc/ddc.hpp>

#include <gtest/gtest.h>

#include <paraconf.h>
#include <pdi.h>

#include "bsl_advection_polar.hpp"
#include "bsl_predcorr.hpp"
#include "bsl_predcorr_second_order_explicit.hpp"
#include "bsl_predcorr_second_order_implicit.hpp"
#include "circular_to_cartesian.hpp"
#include "crank_nicolson.hpp"
#include "czarny_to_cartesian.hpp"
#include "discrete_mapping_builder.hpp"
#include "discrete_to_cartesian.hpp"
#include "euler.hpp"
#include "geometry.hpp"
#include "l_norm_tools.hpp"
#include "mesh_builder.hpp"
#include "quadrature.hpp"
#include "rk3.hpp"
#include "rk4.hpp"
#include "simulation_utils_tools.hpp"
#include "spline_interpolator_2d.hpp"
#include "spline_polar_foot_finder.hpp"
#include "spline_quadrature.hpp"
#include "test_cases_adv_field.hpp"
#include "trapezoid_quadrature.hpp"


namespace {
using DiscreteMappingBuilder = DiscreteToCartesianBuilder<
        X,
        Y,
        SplineRThetaBuilder_host,
        SplineRThetaEvaluatorConstBound_host>;
using LogicalToPhysicalMapping = CircularToCartesian<R, Theta, X, Y>;

namespace fs = std::filesystem;

} // end namespace



TEST(AdvectionFieldRThetaComputation, TestAdvectionFieldFinder)
{
    // SETUP ==========================================================================================
    std::chrono::time_point<std::chrono::system_clock> start_simulation;
    std::chrono::time_point<std::chrono::system_clock> end_simulation;

    start_simulation = std::chrono::system_clock::now();
    // Build the grid for the space. ------------------------------------------------------------------
    int const Nr(20);
    int const Nt(40);
    double const dt(0.1);
    double const final_T(0.8);

    double const rmin(0);
    double const rmax(1);

    CoordR const r_min(rmin);
    CoordR const r_max(rmax);
    IdxStepR const r_ncells(Nr);

    CoordTheta const theta_min(0.0);
    CoordTheta const theta_max(2.0 * M_PI);
    IdxStepTheta const theta_ncells(Nt);

    std::vector<CoordR> r_knots = build_uniform_break_points(r_min, r_max, r_ncells);
    std::vector<CoordTheta> theta_knots
            = build_uniform_break_points(theta_min, theta_max, theta_ncells);

    // Creating mesh & supports:
    ddc::init_discrete_space<BSplinesR>(r_knots);
    ddc::init_discrete_space<BSplinesTheta>(theta_knots);

    ddc::init_discrete_space<GridR>(SplineInterpPointsR::get_sampling<GridR>());
    ddc::init_discrete_space<GridTheta>(SplineInterpPointsTheta::get_sampling<GridTheta>());

    IdxRangeR const interpolation_idx_range_r(SplineInterpPointsR::get_domain<GridR>());
    IdxRangeTheta const interpolation_idx_range_theta(
            SplineInterpPointsTheta::get_domain<GridTheta>());
    IdxRangeRTheta const grid(interpolation_idx_range_r, interpolation_idx_range_theta);

    // Split the index range of the advection field along RTheta
    const int npoints_theta = IdxRangeTheta(grid).size();
    IdxRangeRTheta const grid_without_Opoint(grid.remove_first(IdxStepRTheta(1, 0)));
    IdxRangeRTheta const Opoint_grid(grid.take_first(IdxStepRTheta(1, npoints_theta)));


    // OPERATORS ======================================================================================
    SplineRThetaBuilder_host const builder_host(grid);
    SplineRThetaBuilder const builder(grid);

    ddc::ConstantExtrapolationRule<R, Theta> boundary_condition_r_left(r_min);
    ddc::ConstantExtrapolationRule<R, Theta> boundary_condition_r_right(r_max);

    SplineRThetaEvaluatorConstBound_host spline_evaluator_extrapol_host(
            boundary_condition_r_left,
            boundary_condition_r_right,
            ddc::PeriodicExtrapolationRule<Theta>(),
            ddc::PeriodicExtrapolationRule<Theta>());
    SplineRThetaEvaluatorConstBound spline_evaluator_extrapol(
            boundary_condition_r_left,
            boundary_condition_r_right,
            ddc::PeriodicExtrapolationRule<Theta>(),
            ddc::PeriodicExtrapolationRule<Theta>());


    ddc::NullExtrapolationRule r_extrapolation_rule;
    PolarSplineEvaluator<PolarBSplinesRTheta, ddc::NullExtrapolationRule> polar_spline_evaluator(
            r_extrapolation_rule);

    // --- Define the to_physical_mapping. ------------------------------------------------------------------------
    const LogicalToPhysicalMapping to_physical_mapping;
    DiscreteMappingBuilder const discrete_mapping_builder(
            Kokkos::DefaultHostExecutionSpace(),
            to_physical_mapping,
            builder_host,
            spline_evaluator_extrapol_host);
    DiscreteToCartesian const discrete_mapping = discrete_mapping_builder();

    ddc::init_discrete_space<PolarBSplinesRTheta>(discrete_mapping);


    // --- Advection operator -------------------------------------------------------------------------
    ddc::PeriodicExtrapolationRule<Theta> theta_extrapolation_rule;
    SplineRThetaEvaluatorNullBound spline_evaluator(
            r_extrapolation_rule,
            r_extrapolation_rule,
            theta_extrapolation_rule,
            theta_extrapolation_rule);

    PreallocatableSplineInterpolator2D interpolator(builder, spline_evaluator);

    RK3<FieldMemRTheta<CoordRTheta>,
        DVectorFieldMemRTheta<X, Y>,
        Kokkos::DefaultExecutionSpace> const time_stepper(grid);
    SplinePolarFootFinder find_feet(
            time_stepper,
            to_physical_mapping,
            to_physical_mapping,
            builder,
            spline_evaluator_extrapol);

    BslAdvectionPolar advection_operator(interpolator, find_feet, to_physical_mapping);

    // --- Advection field finder ---------------------------------------------------------------------
    AdvectionFieldFinder advection_field_computer(to_physical_mapping);


    // --- Choice of the simulation -------------------------------------------------------------------
#if defined(TRANSLATION)
    AdvectionFieldSimulation simulation
            = get_translation_advection_field_simulation(to_physical_mapping, rmin, rmax);
#elif defined(ROTATION)
    AdvectionFieldSimulation simulation
            = get_rotation_advection_field_simulation(to_physical_mapping, rmin, rmax);
#elif defined(DECENTRED_ROTATION)
    AdvectionFieldSimulation simulation
            = get_decentred_rotation_advection_field_simulation(to_physical_mapping);
#endif

    // ================================================================================================
    // SIMULATION DATA                                                                                 |
    // ================================================================================================

    // --- Time parameters ----------------------------------------------------------------------------
    int const iter_nb = final_T * int(1 / dt);

    // ================================================================================================
    // INITIALISATION                                                                                 |
    // ================================================================================================
    host_t<DFieldMemRTheta> allfdistribu_rtheta_alloc(grid);
    host_t<DFieldMemRTheta> allfdistribu_xy_alloc(grid);

    host_t<DVectorFieldMemRTheta<X, Y>> advection_field_exact_alloc(grid);
    host_t<DVectorFieldMemRTheta<R, Theta>> advection_field_rtheta_alloc(grid_without_Opoint);
    host_t<DVectorFieldMemRTheta<X, Y>> advection_field_xy_alloc(grid);
    host_t<DVectorFieldMemRTheta<X, Y>> advection_field_xy_from_rtheta_alloc(grid);
    DVector<X, Y> advection_field_xy_centre;

    host_t<DFieldMemRTheta> electrostatic_potential_alloc(grid);

    host_t<DFieldRTheta> allfdistribu_rtheta(allfdistribu_rtheta_alloc);
    host_t<DFieldRTheta> allfdistribu_xy(allfdistribu_xy_alloc);
    host_t<DFieldRTheta> electrostatic_potential(electrostatic_potential_alloc);

    host_t<DVectorFieldRTheta<X, Y>> advection_field_exact(advection_field_exact_alloc);
    host_t<DVectorFieldRTheta<R, Theta>> advection_field_rtheta(advection_field_rtheta_alloc);
    host_t<DVectorFieldRTheta<X, Y>> advection_field_xy(advection_field_xy_alloc);
    host_t<DVectorFieldRTheta<X, Y>> advection_field_xy_from_rtheta(
            advection_field_xy_from_rtheta_alloc);



    // Initialise functions ******************************************
    ddc::for_each(grid, [&](IdxRTheta const irtheta) {
        CoordRTheta const coord_rtheta(ddc::coordinate(irtheta));
        CoordXY const coord_xy(to_physical_mapping(coord_rtheta));

        allfdistribu_rtheta(irtheta) = simulation.function(coord_rtheta);
        allfdistribu_xy(irtheta) = allfdistribu_rtheta(irtheta);
        electrostatic_potential(irtheta) = simulation.electrostatical_potential(coord_xy, 0);

        ddcHelper::assign_vector_field_element(
                advection_field_exact,
                irtheta,
                simulation.advection_field(coord_xy, 0));
    });


    // Constant advection fields *************************************
    advection_field_computer(
            electrostatic_potential,
            advection_field_rtheta,
            advection_field_xy_centre);
    advection_field_computer(electrostatic_potential, advection_field_xy);


    // Compare advection fields ---
    host_t<DVectorFieldMemRTheta<X, Y>> difference_between_fields_exact_and_xy(grid);
    // > Compare the advection field computed on XY to the exact advection field
    ddc::for_each(grid, [&](IdxRTheta const irtheta) {
        ddcHelper::assign_vector_field_element(
                get_field(difference_between_fields_exact_and_xy),
                irtheta,
                advection_field_exact(irtheta) - advection_field_xy(irtheta));
    });


    // > Compare the advection field computed on RTheta to the advection field computed on XY
    host_t<DVectorFieldMemRTheta<X, Y>> difference_between_fields_xy_and_rtheta(grid);

    ddc::for_each(grid_without_Opoint, [&](IdxRTheta const irtheta) {
        CoordRTheta const coord_rtheta(ddc::coordinate(irtheta));

        // Jacobian matrix
        DTensor<VectorIndexSet<X, Y>, VectorIndexSet<R_cov, Theta_cov>> J
                = to_physical_mapping.jacobian_matrix(coord_rtheta);

        // computation made in BslAdvectionRTheta operator:
        ddcHelper::assign_vector_field_element(
                advection_field_xy_from_rtheta,
                irtheta,
                tensor_mul(index<'i', 'j'>(J), index<'j'>(advection_field_rtheta(irtheta))));

        // compare
        ddcHelper::assign_vector_field_element(
                get_field(difference_between_fields_xy_and_rtheta),
                irtheta,
                advection_field_xy_from_rtheta(irtheta) - advection_field_xy(irtheta));
    });

    ddc::for_each(Opoint_grid, [&](IdxRTheta const irtheta) {
        // computation made in BslAdvectionRTheta operator:
        ddcHelper::assign_vector_field_element(
                advection_field_xy_from_rtheta,
                irtheta,
                advection_field_xy_centre);

        // compare
        ddcHelper::assign_vector_field_element(
                get_field(difference_between_fields_xy_and_rtheta),
                irtheta,
<<<<<<< HEAD
                advection_field_xy_from_rtheta(irtheta));
=======
                advection_field_xy_from_rtheta(irtheta) - advection_field_xy(irtheta));
>>>>>>> 650a5129
    });

    // --- Check the difference on advection fields  --------------------------------------------------
    ddc::for_each(grid, [&](IdxRTheta const irtheta) {
        EXPECT_LE(abs(ddcHelper::get<X>(difference_between_fields_exact_and_xy)(irtheta)), 1e-5);
        EXPECT_LE(abs(ddcHelper::get<Y>(difference_between_fields_exact_and_xy)(irtheta)), 1e-5);

        EXPECT_LE(abs(ddcHelper::get<X>(difference_between_fields_xy_and_rtheta)(irtheta)), 1e-13);
        EXPECT_LE(abs(ddcHelper::get<Y>(difference_between_fields_xy_and_rtheta)(irtheta)), 1e-13);
    });

    auto allfdistribu_xy_device
            = ddc::create_mirror_view_and_copy(Kokkos::DefaultExecutionSpace(), allfdistribu_xy);
    auto advection_field_xy_device = ddcHelper::
            create_mirror_view_and_copy(Kokkos::DefaultExecutionSpace(), advection_field_xy);

    auto allfdistribu_rtheta_device = ddc::
            create_mirror_view_and_copy(Kokkos::DefaultExecutionSpace(), allfdistribu_rtheta);
    auto advection_field_rtheta_device = ddcHelper::
            create_mirror_view_and_copy(Kokkos::DefaultExecutionSpace(), advection_field_rtheta);

    // ================================================================================================
    // SIMULATION                                                                                     |
    // ================================================================================================
    for (int iter(0); iter < iter_nb; ++iter) {
        advection_operator(
                get_field(allfdistribu_rtheta_device),
                get_const_field(advection_field_rtheta_device),
                advection_field_xy_centre,
                dt);
        advection_operator(
                get_field(allfdistribu_xy_device),
                get_const_field(advection_field_xy_device),
                dt);

        ddc::parallel_deepcopy(allfdistribu_xy, get_const_field(allfdistribu_xy_device));
        ddc::parallel_deepcopy(allfdistribu_rtheta, get_const_field(allfdistribu_rtheta_device));

        // Check the advected functions ---
        ddc::for_each(grid, [&](IdxRTheta const irtheta) {
            EXPECT_NEAR(allfdistribu_rtheta(irtheta), allfdistribu_xy(irtheta), 5e-13);
        });
    }

    end_simulation = std::chrono::system_clock::now();
    display_time_difference("Simulation time: ", start_simulation, end_simulation);
}<|MERGE_RESOLUTION|>--- conflicted
+++ resolved
@@ -274,11 +274,7 @@
         ddcHelper::assign_vector_field_element(
                 get_field(difference_between_fields_xy_and_rtheta),
                 irtheta,
-<<<<<<< HEAD
-                advection_field_xy_from_rtheta(irtheta));
-=======
                 advection_field_xy_from_rtheta(irtheta) - advection_field_xy(irtheta));
->>>>>>> 650a5129
     });
 
     // --- Check the difference on advection fields  --------------------------------------------------
