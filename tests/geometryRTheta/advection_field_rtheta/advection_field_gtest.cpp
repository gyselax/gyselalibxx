/**
 * Test the computation of the advection field passing by polar axis. 
 * Also test the advection with an advection field along the polar axis given as input. 
*/

#include <chrono>
#include <filesystem>
#include <fstream>
#include <iostream>

#include <ddc/ddc.hpp>

#include <gtest/gtest.h>

#include <paraconf.h>
#include <pdi.h>

#include "bsl_advection_rtheta.hpp"
#include "bsl_predcorr.hpp"
#include "bsl_predcorr_second_order_explicit.hpp"
#include "bsl_predcorr_second_order_implicit.hpp"
#include "circular_to_cartesian.hpp"
#include "crank_nicolson.hpp"
#include "czarny_to_cartesian.hpp"
#include "discrete_mapping_builder.hpp"
#include "discrete_to_cartesian.hpp"
#include "euler.hpp"
#include "geometry.hpp"
#include "l_norm_tools.hpp"
#include "mesh_builder.hpp"
#include "quadrature.hpp"
#include "rk3.hpp"
#include "rk4.hpp"
#include "simulation_utils_tools.hpp"
#include "spline_interpolator_2d.hpp"
#include "spline_polar_foot_finder.hpp"
#include "spline_quadrature.hpp"
#include "test_cases_adv_field.hpp"
#include "trapezoid_quadrature.hpp"


namespace {
using DiscreteMappingBuilder = DiscreteToCartesianBuilder<
        X,
        Y,
        SplineRThetaBuilder_host,
        SplineRThetaEvaluatorConstBound_host>;
using LogicalToPhysicalMapping = CircularToCartesian<R, Theta, X, Y>;

namespace fs = std::filesystem;

} // end namespace



TEST(AdvectionFieldRThetaComputation, TestAdvectionFieldFinder)
{
    // SETUP ==========================================================================================
    std::chrono::time_point<std::chrono::system_clock> start_simulation;
    std::chrono::time_point<std::chrono::system_clock> end_simulation;

    start_simulation = std::chrono::system_clock::now();
    // Build the grid for the space. ------------------------------------------------------------------
    int const Nr(20);
    int const Nt(40);
    double const dt(0.1);
    double const final_T(0.8);

    double const rmin(0);
    double const rmax(1);

    CoordR const r_min(rmin);
    CoordR const r_max(rmax);
    IdxStepR const r_ncells(Nr);

    CoordTheta const theta_min(0.0);
    CoordTheta const theta_max(2.0 * M_PI);
    IdxStepTheta const theta_ncells(Nt);

    std::vector<CoordR> r_knots = build_uniform_break_points(r_min, r_max, r_ncells);
    std::vector<CoordTheta> theta_knots
            = build_uniform_break_points(theta_min, theta_max, theta_ncells);

    // Creating mesh & supports:
    ddc::init_discrete_space<BSplinesR>(r_knots);
    ddc::init_discrete_space<BSplinesTheta>(theta_knots);

    ddc::init_discrete_space<GridR>(SplineInterpPointsR::get_sampling<GridR>());
    ddc::init_discrete_space<GridTheta>(SplineInterpPointsTheta::get_sampling<GridTheta>());

    IdxRangeR const interpolation_idx_range_r(SplineInterpPointsR::get_domain<GridR>());
    IdxRangeTheta const interpolation_idx_range_theta(
            SplineInterpPointsTheta::get_domain<GridTheta>());
    IdxRangeRTheta const grid(interpolation_idx_range_r, interpolation_idx_range_theta);

    // Split the index range of the advection field along RTheta
    const int npoints_theta = IdxRangeTheta(grid).size();
    IdxRangeRTheta const grid_without_Opoint(grid.remove_first(IdxStepRTheta(1, 0)));
    IdxRangeRTheta const Opoint_grid(grid.take_first(IdxStepRTheta(1, npoints_theta)));


    // OPERATORS ======================================================================================
    SplineRThetaBuilder_host const builder_host(grid);
    SplineRThetaBuilder const builder(grid);

    ddc::ConstantExtrapolationRule<R, Theta> boundary_condition_r_left(r_min);
    ddc::ConstantExtrapolationRule<R, Theta> boundary_condition_r_right(r_max);

    SplineRThetaEvaluatorConstBound_host spline_evaluator_extrapol_host(
            boundary_condition_r_left,
            boundary_condition_r_right,
            ddc::PeriodicExtrapolationRule<Theta>(),
            ddc::PeriodicExtrapolationRule<Theta>());
    SplineRThetaEvaluatorConstBound spline_evaluator_extrapol(
            boundary_condition_r_left,
            boundary_condition_r_right,
            ddc::PeriodicExtrapolationRule<Theta>(),
            ddc::PeriodicExtrapolationRule<Theta>());


    ddc::NullExtrapolationRule r_extrapolation_rule;
    PolarSplineEvaluator<PolarBSplinesRTheta, ddc::NullExtrapolationRule> polar_spline_evaluator(
            r_extrapolation_rule);

    // --- Define the to_physical_mapping. ------------------------------------------------------------------------
    const LogicalToPhysicalMapping to_physical_mapping;
    DiscreteMappingBuilder const discrete_mapping_builder(
            Kokkos::DefaultHostExecutionSpace(),
            to_physical_mapping,
            builder_host,
            spline_evaluator_extrapol_host);
    DiscreteToCartesian const discrete_mapping = discrete_mapping_builder();

    ddc::init_discrete_space<PolarBSplinesRTheta>(discrete_mapping);


    // --- Advection operator -------------------------------------------------------------------------
    ddc::PeriodicExtrapolationRule<Theta> theta_extrapolation_rule;
    SplineRThetaEvaluatorNullBound spline_evaluator(
            r_extrapolation_rule,
            r_extrapolation_rule,
            theta_extrapolation_rule,
            theta_extrapolation_rule);

    PreallocatableSplineInterpolator2D interpolator(builder, spline_evaluator);

    RK3<FieldMemRTheta<CoordRTheta>,
        DVectorFieldMemRTheta<X, Y>,
        Kokkos::DefaultExecutionSpace> const time_stepper(grid);
    SplinePolarFootFinder find_feet(
            time_stepper,
            to_physical_mapping,
            to_physical_mapping,
            builder,
            spline_evaluator_extrapol);

    BslAdvectionPolar advection_operator(interpolator, find_feet, to_physical_mapping);

    // --- Advection field finder ---------------------------------------------------------------------
    AdvectionFieldFinder advection_field_computer(to_physical_mapping);


    // --- Choice of the simulation -------------------------------------------------------------------
#if defined(TRANSLATION)
    AdvectionFieldSimulation simulation
            = get_translation_advection_field_simulation(to_physical_mapping, rmin, rmax);
#elif defined(ROTATION)
    AdvectionFieldSimulation simulation
            = get_rotation_advection_field_simulation(to_physical_mapping, rmin, rmax);
#elif defined(DECENTRED_ROTATION)
    AdvectionFieldSimulation simulation
            = get_decentred_rotation_advection_field_simulation(to_physical_mapping);
#endif

    // ================================================================================================
    // SIMULATION DATA                                                                                 |
    // ================================================================================================

    // --- Time parameters ----------------------------------------------------------------------------
    int const iter_nb = final_T * int(1 / dt);

    // ================================================================================================
    // INITIALISATION                                                                                 |
    // ================================================================================================
    host_t<DFieldMemRTheta> allfdistribu_rtheta_alloc(grid);
    host_t<DFieldMemRTheta> allfdistribu_xy_alloc(grid);

    host_t<DVectorFieldMemRTheta<X, Y>> advection_field_exact_alloc(grid);
    host_t<DVectorFieldMemRTheta<R, Theta>> advection_field_rtheta_alloc(grid_without_Opoint);
    host_t<DVectorFieldMemRTheta<X, Y>> advection_field_xy_alloc(grid);
    host_t<DVectorFieldMemRTheta<X, Y>> advection_field_xy_from_rtheta_alloc(grid);
    DVector<X, Y> advection_field_xy_centre;

    host_t<DFieldMemRTheta> electrostatic_potential_alloc(grid);

    host_t<DFieldRTheta> allfdistribu_rtheta(allfdistribu_rtheta_alloc);
    host_t<DFieldRTheta> allfdistribu_xy(allfdistribu_xy_alloc);
    host_t<DFieldRTheta> electrostatic_potential(electrostatic_potential_alloc);

    host_t<DVectorFieldRTheta<X, Y>> advection_field_exact(advection_field_exact_alloc);
    host_t<DVectorFieldRTheta<R, Theta>> advection_field_rtheta(advection_field_rtheta_alloc);
    host_t<DVectorFieldRTheta<X, Y>> advection_field_xy(advection_field_xy_alloc);
    host_t<DVectorFieldRTheta<X, Y>> advection_field_xy_from_rtheta(
            advection_field_xy_from_rtheta_alloc);



    // Initialise functions ******************************************
    ddc::for_each(grid, [&](IdxRTheta const irtheta) {
        CoordRTheta const coord_rtheta(ddc::coordinate(irtheta));
        CoordXY const coord_xy(to_physical_mapping(coord_rtheta));

        allfdistribu_rtheta(irtheta) = simulation.function(coord_rtheta);
        allfdistribu_xy(irtheta) = allfdistribu_rtheta(irtheta);
        electrostatic_potential(irtheta) = simulation.electrostatical_potential(coord_xy, 0);

        ddcHelper::assign_vector_field_element(
                advection_field_exact,
                irtheta,
                simulation.advection_field(coord_xy, 0));
    });


    // Constant advection fields *************************************
    advection_field_computer(
            electrostatic_potential,
            advection_field_rtheta,
            advection_field_xy_centre);
    advection_field_computer(electrostatic_potential, advection_field_xy);


    // Compare advection fields ---
    host_t<DVectorFieldMemRTheta<X, Y>> difference_between_fields_exact_and_xy(grid);
    // > Compare the advection field computed on XY to the exact advection field
    ddc::for_each(grid, [&](IdxRTheta const irtheta) {
        ddcHelper::assign_vector_field_element(
                get_field(difference_between_fields_exact_and_xy),
                irtheta,
                advection_field_exact(irtheta) - advection_field_xy(irtheta));
    });


    // > Compare the advection field computed on RTheta to the advection field computed on XY
    host_t<DVectorFieldMemRTheta<X, Y>> difference_between_fields_xy_and_rtheta(grid);

    ddc::for_each(grid_without_Opoint, [&](IdxRTheta const irtheta) {
        CoordRTheta const coord_rtheta(ddc::coordinate(irtheta));

        // Jacobian matrix
        DTensor<VectorIndexSet<X, Y>, VectorIndexSet<R_cov, Theta_cov>> J
                = to_physical_mapping.jacobian_matrix(coord_rtheta);

<<<<<<< HEAD
        DVector<X, Y> adv_field
                = tensor_mul(index<'i', 'j'>(J), index<'j'>(advection_field_rtheta(irtheta)));

        // computation made in BslAdvectionPolar operator:
        ddcHelper::get<X>(advection_field_xy_from_rtheta)(irtheta) = ddcHelper::get<X>(adv_field);
        ddcHelper::get<Y>(advection_field_xy_from_rtheta)(irtheta) = ddcHelper::get<Y>(adv_field);
=======
        // computation made in BslAdvectionRTheta operator:
        ddcHelper::assign_vector_field_element(
                advection_field_xy_from_rtheta,
                irtheta,
                tensor_mul(index<'i', 'j'>(J), index<'j'>(advection_field_rtheta(irtheta))));
>>>>>>> 28c28bfb

        // compare
        ddcHelper::assign_vector_field_element(
                get_field(difference_between_fields_xy_and_rtheta),
                irtheta,
                advection_field_xy_from_rtheta(irtheta) - advection_field_xy(irtheta));
    });

    ddc::for_each(Opoint_grid, [&](IdxRTheta const irtheta) {
<<<<<<< HEAD
        // computation made in BslAdvectionPolar operator:
        ddcHelper::get<X>(advection_field_xy_from_rtheta)(irtheta)
                = CoordX(advection_field_xy_centre);
        ddcHelper::get<Y>(advection_field_xy_from_rtheta)(irtheta)
                = CoordY(advection_field_xy_centre);
=======
        // computation made in BslAdvectionRTheta operator:
        ddcHelper::assign_vector_field_element(
                advection_field_xy_from_rtheta,
                irtheta,
                advection_field_xy_centre);
>>>>>>> 28c28bfb

        // compare
        ddcHelper::assign_vector_field_element(
                get_field(difference_between_fields_xy_and_rtheta),
                irtheta,
                advection_field_xy_from_rtheta(irtheta));
    });

    // --- Check the difference on advection fields  --------------------------------------------------
    ddc::for_each(grid, [&](IdxRTheta const irtheta) {
        EXPECT_LE(abs(ddcHelper::get<X>(difference_between_fields_exact_and_xy)(irtheta)), 1e-5);
        EXPECT_LE(abs(ddcHelper::get<Y>(difference_between_fields_exact_and_xy)(irtheta)), 1e-5);

        EXPECT_LE(abs(ddcHelper::get<X>(difference_between_fields_xy_and_rtheta)(irtheta)), 1e-13);
        EXPECT_LE(abs(ddcHelper::get<Y>(difference_between_fields_xy_and_rtheta)(irtheta)), 1e-13);
    });

    auto allfdistribu_xy_device
            = ddc::create_mirror_view_and_copy(Kokkos::DefaultExecutionSpace(), allfdistribu_xy);
    auto advection_field_xy_device = ddcHelper::
            create_mirror_view_and_copy(Kokkos::DefaultExecutionSpace(), advection_field_xy);

    auto allfdistribu_rtheta_device = ddc::
            create_mirror_view_and_copy(Kokkos::DefaultExecutionSpace(), allfdistribu_rtheta);
    auto advection_field_rtheta_device = ddcHelper::
            create_mirror_view_and_copy(Kokkos::DefaultExecutionSpace(), advection_field_rtheta);

    // ================================================================================================
    // SIMULATION                                                                                     |
    // ================================================================================================
    for (int iter(0); iter < iter_nb; ++iter) {
        advection_operator(
                get_field(allfdistribu_rtheta_device),
                get_const_field(advection_field_rtheta_device),
                advection_field_xy_centre,
                dt);
        advection_operator(
                get_field(allfdistribu_xy_device),
                get_const_field(advection_field_xy_device),
                dt);

        ddc::parallel_deepcopy(allfdistribu_xy, get_const_field(allfdistribu_xy_device));
        ddc::parallel_deepcopy(allfdistribu_rtheta, get_const_field(allfdistribu_rtheta_device));

        // Check the advected functions ---
        ddc::for_each(grid, [&](IdxRTheta const irtheta) {
            EXPECT_NEAR(allfdistribu_rtheta(irtheta), allfdistribu_xy(irtheta), 5e-13);
        });
    }

    end_simulation = std::chrono::system_clock::now();
    display_time_difference("Simulation time: ", start_simulation, end_simulation);
}<|MERGE_RESOLUTION|>--- conflicted
+++ resolved
@@ -250,20 +250,11 @@
         DTensor<VectorIndexSet<X, Y>, VectorIndexSet<R_cov, Theta_cov>> J
                 = to_physical_mapping.jacobian_matrix(coord_rtheta);
 
-<<<<<<< HEAD
-        DVector<X, Y> adv_field
-                = tensor_mul(index<'i', 'j'>(J), index<'j'>(advection_field_rtheta(irtheta)));
-
-        // computation made in BslAdvectionPolar operator:
-        ddcHelper::get<X>(advection_field_xy_from_rtheta)(irtheta) = ddcHelper::get<X>(adv_field);
-        ddcHelper::get<Y>(advection_field_xy_from_rtheta)(irtheta) = ddcHelper::get<Y>(adv_field);
-=======
         // computation made in BslAdvectionRTheta operator:
         ddcHelper::assign_vector_field_element(
                 advection_field_xy_from_rtheta,
                 irtheta,
                 tensor_mul(index<'i', 'j'>(J), index<'j'>(advection_field_rtheta(irtheta))));
->>>>>>> 28c28bfb
 
         // compare
         ddcHelper::assign_vector_field_element(
@@ -273,19 +264,11 @@
     });
 
     ddc::for_each(Opoint_grid, [&](IdxRTheta const irtheta) {
-<<<<<<< HEAD
-        // computation made in BslAdvectionPolar operator:
-        ddcHelper::get<X>(advection_field_xy_from_rtheta)(irtheta)
-                = CoordX(advection_field_xy_centre);
-        ddcHelper::get<Y>(advection_field_xy_from_rtheta)(irtheta)
-                = CoordY(advection_field_xy_centre);
-=======
         // computation made in BslAdvectionRTheta operator:
         ddcHelper::assign_vector_field_element(
                 advection_field_xy_from_rtheta,
                 irtheta,
                 advection_field_xy_centre);
->>>>>>> 28c28bfb
 
         // compare
         ddcHelper::assign_vector_field_element(
