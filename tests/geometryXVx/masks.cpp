// SPDX-License-Identifier: MIT

#include <cmath>
#include <iostream>
#include <string>

#include <ddc/ddc.hpp>

#include <gmock/gmock.h>
#include <gtest/gtest.h>

#include "geometry.hpp"
#include "mask_tanh.hpp"
#include "quadrature.hpp"
#include "trapezoid_quadrature.hpp"

TEST(Masks, Ordering)
{
    CoordX const x_min(0.0);
    CoordX const x_max(1.0);
    IdxStepX const x_size(100);

    // Creating mesh & supports
    ddc::init_discrete_space<BSplinesX>(x_min, x_max, x_size);

    ddc::init_discrete_space<GridX>(SplineInterpPointsX::get_sampling<GridX>());

    IdxRangeX gridx(SplineInterpPointsX::get_domain<GridX>());

    SplineXBuilder_1d const builder_x(gridx);

#ifdef PERIODIC_RDIMX
    ddc::PeriodicExtrapolationRule<X> extrapolation_rule_min;
    ddc::PeriodicExtrapolationRule<X> extrapolation_rule_max;
#else
    ddc::ConstantExtrapolationRule<X> extrapolation_rule_min(x_min);
    ddc::ConstantExtrapolationRule<X> extrapolation_rule_max(x_max);
#endif
    SplineXEvaluator_1d const spline_x_evaluator(extrapolation_rule_min, extrapolation_rule_max);

    double const extent = 0.25;
    double const stiffness = 1e-2;

    IdxX const middle(gridx.size() / 2);
    IdxX const tenth(gridx.size() / 10);

    double const tolerance = 1e-10;
    // tests if mask is one inside [x_left, x_right], zero outside
    // with x_left = x_min + Lx*extent
    //      x_right = x_min + Lx - Lx*extent
    //      Lx = gridx total length
    host_t<DFieldMemX> mask = mask_tanh(gridx, extent, stiffness, MaskType::Normal, false);
    EXPECT_LE(std::fabs(mask(middle) - 1.0), tolerance);
    EXPECT_LE(std::fabs(mask(tenth)), tolerance);

    // same but with a mask that is zero inside [x_left, x_right]
    host_t<DFieldMemX> mask_inverted
            = mask_tanh(gridx, extent, stiffness, MaskType::Inverted, false);
    EXPECT_LE(std::fabs(mask_inverted(middle)), tolerance);
    EXPECT_LE(std::fabs(mask_inverted(tenth) - 1.0), tolerance);

    // tests if integral of normalized mask equals 1
<<<<<<< HEAD
    host_t<DFieldX> const quadrature_coeffs
            = trapezoid_quadrature_coefficients<Kokkos::DefaultHostExecutionSpace>(gridx);
    host_t<Quadrature<IDomainX>> const integrate_x(quadrature_coeffs);
=======
    host_t<DFieldMemX> const quadrature_coeffs = trapezoid_quadrature_coefficients(gridx);
    host_t<Quadrature<IdxRangeX>> const integrate_x(quadrature_coeffs);
>>>>>>> 4cc9a2c7

    host_t<DFieldMemX> mask_normalized
            = mask_tanh(gridx, extent, stiffness, MaskType::Normal, true);
    double const mask_integrated
            = integrate_x(Kokkos::DefaultHostExecutionSpace(), get_const_field(mask_normalized));
    EXPECT_LE(std::fabs(mask_integrated - 1.0), tolerance);
    host_t<DFieldMemX> mask_normalized_inverted
            = mask_tanh(gridx, extent, stiffness, MaskType::Inverted, true);
    double const mask_inverted_integrated = integrate_x(
            Kokkos::DefaultHostExecutionSpace(),
            get_const_field(mask_normalized_inverted));
    EXPECT_LE(std::fabs(mask_inverted_integrated - 1.0), tolerance);
}<|MERGE_RESOLUTION|>--- conflicted
+++ resolved
@@ -60,14 +60,9 @@
     EXPECT_LE(std::fabs(mask_inverted(tenth) - 1.0), tolerance);
 
     // tests if integral of normalized mask equals 1
-<<<<<<< HEAD
-    host_t<DFieldX> const quadrature_coeffs
+    host_t<DFieldMemX> const quadrature_coeffs
             = trapezoid_quadrature_coefficients<Kokkos::DefaultHostExecutionSpace>(gridx);
-    host_t<Quadrature<IDomainX>> const integrate_x(quadrature_coeffs);
-=======
-    host_t<DFieldMemX> const quadrature_coeffs = trapezoid_quadrature_coefficients(gridx);
     host_t<Quadrature<IdxRangeX>> const integrate_x(quadrature_coeffs);
->>>>>>> 4cc9a2c7
 
     host_t<DFieldMemX> mask_normalized
             = mask_tanh(gridx, extent, stiffness, MaskType::Normal, true);
