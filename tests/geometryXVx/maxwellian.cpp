--- conflicted
+++ resolved
@@ -31,15 +31,9 @@
 
     SplineVxBuilder_1d const builder_vx(gridvx);
 
-<<<<<<< HEAD
-    host_t<DFieldVx> quadrature_coeffs(
+    host_t<DFieldMemVx> quadrature_coeffs(
             trapezoid_quadrature_coefficients<Kokkos::DefaultHostExecutionSpace>(gridvx));
-    Quadrature<Kokkos::DefaultHostExecutionSpace, IDimVx> const integrate_v(
-            quadrature_coeffs.span_view());
-=======
-    host_t<DFieldMemVx> const quadrature_coeffs = trapezoid_quadrature_coefficients(gridvx);
-    host_t<Quadrature<IdxRangeVx>> const integrate_v(quadrature_coeffs);
->>>>>>> 4cc9a2c7
+    Quadrature<Kokkos::DefaultHostExecutionSpace> const integrate_v(quadrature_coeffs.span_view());
 
     double const density = 1.e-5;
     double const mean_velocity = 0.5;
