--- conflicted
+++ resolved
@@ -210,19 +210,9 @@
 
     SplitVlasovSolver const vlasov(advection_x, advection_vx);
 
-<<<<<<< HEAD
-    DFieldVx const quadrature_coeffs(neumann_spline_quadrature_coefficients<
-                                     Kokkos::DefaultExecutionSpace>(meshVx, builder_vx_poisson));
-    ChargeDensityCalculator rhs(quadrature_coeffs.span_cview());
-=======
-    host_t<DFieldMemVx> const quadrature_coeffs_host
-            = neumann_spline_quadrature_coefficients(meshVx, builder_vx_poisson);
-
-    auto const quadrature_coeffs = ddc::create_mirror_view_and_copy(
-            Kokkos::DefaultExecutionSpace(),
-            get_field(quadrature_coeffs_host));
-    ChargeDensityCalculator rhs(quadrature_coeffs);
->>>>>>> 4cc9a2c7
+    DFieldMemVx const quadrature_coeffs(neumann_spline_quadrature_coefficients<
+                                        Kokkos::DefaultExecutionSpace>(meshVx, builder_vx_poisson));
+    ChargeDensityCalculator rhs(get_const_field(quadrature_coeffs));
 #ifdef PERIODIC_RDIMX
     FFTPoissonSolver<IdxRangeX, IdxRangeX, Kokkos::DefaultExecutionSpace> poisson_solver(meshX);
 #else
