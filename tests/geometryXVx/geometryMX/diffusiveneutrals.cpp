// SPDX-License-Identifier: MIT

#include <cmath>

#include <ddc/ddc.hpp>
#include <ddc/kernels/splines.hpp>

#include <gmock/gmock.h>
#include <gtest/gtest.h>

#include <quadrature.hpp>
#include <trapezoid_quadrature.hpp>

#include "constantfluidinitialization.hpp"
#include "constantrate.hpp"
#include "diffusiveneutralsolver.hpp"
#include "geometry.hpp"
#include "maxwellianequilibrium.hpp"
#include "species_info.hpp"

/**
 * This test initializes a neutral density with an exponential spatial variation 
 * and constant quantities for the kinetic species densities, temperature, etc.
 * Then the time derivative of the diffusive neutral model is computed using the solver, 
 * and analytically. The two expressions for the derivative are compared and the relative 
 * difference between the two is checked to be within a percent. 
*/
TEST(GeometryMX, DiffusiveNeutralsDerivative)
{
    CoordX const x_min(0.0);
    CoordX const x_max(10);
    IdxStepX const x_size(512);

    CoordVx const vx_min(-8);
    CoordVx const vx_max(8);
    IdxStepVx const vx_size(50);

    // Creating mesh & supports
    ddc::init_discrete_space<BSplinesX>(x_min, x_max, x_size);

    ddc::init_discrete_space<BSplinesVx>(vx_min, vx_max, vx_size);

    ddc::init_discrete_space<GridX>(SplineInterpPointsX::get_sampling<GridX>());
    ddc::init_discrete_space<GridVx>(SplineInterpPointsVx::get_sampling<GridVx>());

    IdxRangeX meshX(SplineInterpPointsX::get_domain<GridX>());
    IdxRangeVx meshVx(SplineInterpPointsVx::get_domain<GridVx>());
    IdxRangeXVx meshXVx(meshX, meshVx);

    SplineXBuilder const builder_x(meshXVx);
    SplineVxBuilder const builder_vx(meshXVx);

    // Kinetic species index range initialization
    IdxStepSp const nb_kinspecies(2);
    IdxRangeSp const dom_kinsp(IdxSp(0), nb_kinspecies);

    IdxSp const my_iion = dom_kinsp.front();
    IdxSp const my_ielec = dom_kinsp.back();

    host_t<DFieldMemSp> kinetic_charges(dom_kinsp);
    kinetic_charges(my_ielec) = -1.;
    kinetic_charges(my_iion) = 1.;

    host_t<DFieldMemSp> kinetic_masses(dom_kinsp);
    double const mass_ion(400.), mass_elec(1.);
    kinetic_masses(my_ielec) = mass_elec;
    kinetic_masses(my_iion) = mass_ion;

    // Neutral species index range initialization
    IdxStepSp const nb_fluidspecies(1);
    IdxRangeSp const dom_fluidsp(IdxSp(dom_kinsp.back() + 1), nb_fluidspecies);
    IdxSp const my_ifluid = dom_fluidsp.front();

    // neutrals charge is zero
    host_t<DFieldMemSp> fluid_charges(dom_fluidsp);
    ddc::parallel_fill(fluid_charges, 0.);

    host_t<DFieldMemSp> fluid_masses(dom_fluidsp);
    double const neutral_mass(1.);
    fluid_masses(my_ifluid) = neutral_mass;

    // Create the index range of kinetic species + fluid species
    IdxRangeSp const dom_allsp(IdxSp(0), nb_kinspecies + nb_fluidspecies);

    // Create a Field that contains charges of all species
    host_t<DFieldMemSp> charges(dom_allsp);

    // fill the Field with charges of kinetic species
    for (IdxSp isp : dom_kinsp) {
        charges(isp) = kinetic_charges(isp);
    }

    // fill the Field with charges of fluid species
    for (IdxSp isp : dom_fluidsp) {
        charges(isp) = fluid_charges(isp);
    }

    // Create a Field that contains masses of kinetic and fluid species
    host_t<DFieldMemSp> masses(dom_allsp);

    // fill the Field with masses of kinetic species
    for (IdxSp isp : dom_kinsp) {
        masses(isp) = kinetic_masses(isp);
    }

    // fill the Field with masses of fluid species
    for (IdxSp isp : dom_fluidsp) {
        masses(isp) = fluid_masses(isp);
    }

    ddc::init_discrete_space<Species>(std::move(charges), std::move(masses));

    // Moments index range initialization
    IdxStepMom const nb_fluid_moments(1);
    IdxRangeMom const meshM(IdxMom(0), nb_fluid_moments);
    ddc::init_discrete_space<GridMom>();

    // Neutral species initialization
    double const charge_exchange_val(0.5);
    double const ionization_val(1.);
    double const recombination_val(2.);
    double const normalization_coeff(1.);

#ifdef PERIODIC_RDIMX
    ddc::PeriodicExtrapolationRule<X> bv_x_min;
    ddc::PeriodicExtrapolationRule<X> bv_x_max;
#else
    ddc::ConstantExtrapolationRule<X> bv_x_min(x_min);
    ddc::ConstantExtrapolationRule<X> bv_x_max(x_max);
#endif

    ConstantRate charge_exchange(charge_exchange_val);
    ConstantRate ionization(ionization_val);
    ConstantRate recombination(recombination_val);

    SplineXBuilder_1d const spline_x_builder_neutrals(meshX);
    SplineXEvaluator_1d const spline_x_evaluator_neutrals(bv_x_min, bv_x_max);

<<<<<<< HEAD
    DFieldVx quadrature_coeffs_alloc(
            trapezoid_quadrature_coefficients<Kokkos::DefaultExecutionSpace>(meshVx));
    ddc::ChunkSpan const quadrature_coeffs = quadrature_coeffs_alloc.span_view();
=======
    host_t<DFieldMemVx> const quadrature_coeffs_host(trapezoid_quadrature_coefficients(meshVx));
    auto const quadrature_coeffs = ddc::create_mirror_view_and_copy(
            Kokkos::DefaultExecutionSpace(),
            get_field(quadrature_coeffs_host));
>>>>>>> 4cc9a2c7

    DiffusiveNeutralSolver const neutralsolver(
            charge_exchange,
            ionization,
            recombination,
            normalization_coeff,
            spline_x_builder_neutrals,
            spline_x_evaluator_neutrals,
            quadrature_coeffs);

    host_t<DFieldMemSpMomX> neutrals_init_host(IdxRangeSpMomX(dom_fluidsp, meshM, meshX));
    ddc::for_each(get_idx_range(neutrals_init_host), [&](IdxSpMomX const ispmx) {
        CoordX coordx(ddc::coordinate(ddc::select<GridX>(ispmx)));
        double const lx_2((x_max + x_min) / 2.);
        neutrals_init_host(ispmx) = std::exp(-0.5 * (coordx - lx_2) * (coordx - lx_2));
    });

    DFieldMemSpMomX neutrals_alloc(get_idx_range(neutrals_init_host));
    DFieldSpMomX neutrals = get_field(neutrals_alloc);
    ddc::parallel_deepcopy(neutrals, neutrals_init_host);

    DFieldMemSpMomX derivative_alloc(get_idx_range(neutrals));
    DFieldSpMomX derivative = get_field(derivative_alloc);

    DFieldMemSpX kinsp_density_alloc(IdxRangeSpX(dom_kinsp, meshX));
    DFieldMemSpX kinsp_velocity_alloc(IdxRangeSpX(dom_kinsp, meshX));
    DFieldMemSpX kinsp_temperature_alloc(IdxRangeSpX(dom_kinsp, meshX));

    DFieldSpX kinsp_density = get_field(kinsp_density_alloc);
    DFieldSpX kinsp_velocity = get_field(kinsp_velocity_alloc);
    DFieldSpX kinsp_temperature = get_field(kinsp_temperature_alloc);

    double const kinsp_density_eq(1.);
    double const kinsp_velocity_eq(0.5);
    double const kinsp_temperature_eq(1.);
    ddc::parallel_fill(kinsp_density, kinsp_density_eq);
    ddc::parallel_fill(kinsp_velocity, kinsp_velocity_eq);
    ddc::parallel_fill(kinsp_temperature, kinsp_temperature_eq);

    neutralsolver.get_derivative(
            derivative,
            neutrals,
            get_const_field(kinsp_density),
            get_const_field(kinsp_velocity),
            get_const_field(kinsp_temperature));

    auto derivative_host = ddc::create_mirror_view_and_copy(derivative);

    double error_l1(0);
    double max_derivative(0);
    ddc::for_each(get_idx_range(neutrals), [&](IdxSpMomX const ispmx) {
        double const neutral_val(neutrals_init_host(ispmx));

        double const lx_2((x_max + x_min) / 2.);
        CoordX coordx(ddc::coordinate(ddc::select<GridX>(ispmx)));
        double const neutral_val_deriv((lx_2 - coordx) * neutral_val);
        double const neutral_val_deriv2(neutral_val * ((lx_2 - coordx) * (lx_2 - coordx) - 1.));

        double const mass_ratio(mass(my_ielec) / mass(my_iion));

        double const advec_term(
                std::sqrt(mass_ratio) * kinsp_velocity_eq * charge_exchange_val
                / (charge_exchange_val + ionization_val));
        double const diffusive_term(
                normalization_coeff * kinsp_temperature_eq
                / (neutral_mass * kinsp_density_eq * (charge_exchange_val + ionization_val)));
        double const derivative_pred(
                -advec_term * neutral_val_deriv + diffusive_term * neutral_val_deriv2);

        error_l1 += abs(derivative_pred - derivative_host(ispmx));
        max_derivative = abs(derivative_pred) > max_derivative ? derivative_pred : max_derivative;
    });

    EXPECT_LE(error_l1 / max_derivative, 0.01);
}<|MERGE_RESOLUTION|>--- conflicted
+++ resolved
@@ -136,16 +136,9 @@
     SplineXBuilder_1d const spline_x_builder_neutrals(meshX);
     SplineXEvaluator_1d const spline_x_evaluator_neutrals(bv_x_min, bv_x_max);
 
-<<<<<<< HEAD
-    DFieldVx quadrature_coeffs_alloc(
+    DFieldMemVx quadrature_coeffs_alloc(
             trapezoid_quadrature_coefficients<Kokkos::DefaultExecutionSpace>(meshVx));
-    ddc::ChunkSpan const quadrature_coeffs = quadrature_coeffs_alloc.span_view();
-=======
-    host_t<DFieldMemVx> const quadrature_coeffs_host(trapezoid_quadrature_coefficients(meshVx));
-    auto const quadrature_coeffs = ddc::create_mirror_view_and_copy(
-            Kokkos::DefaultExecutionSpace(),
-            get_field(quadrature_coeffs_host));
->>>>>>> 4cc9a2c7
+    ddc::ChunkSpan const quadrature_coeffs = get_field(quadrature_coeffs_alloc);
 
     DiffusiveNeutralSolver const neutralsolver(
             charge_exchange,
