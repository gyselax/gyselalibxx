// SPDX-License-Identifier: MIT

#include <ddc/ddc.hpp>

#include <gmock/gmock.h>
#include <gtest/gtest.h>

#include <geometry.hpp>
#include <irighthandside.hpp>
#include <kinetic_source.hpp>
#include <pdi.h>
#include <quadrature.hpp>
#include <species_info.hpp>
#include <trapezoid_quadrature.hpp>

TEST(KineticSource, Moments)
{
    CoordX const x_min(0.0);
    CoordX const x_max(1.0);
    IdxStepX const x_size(100);

    CoordVx const vx_min(-6);
    CoordVx const vx_max(6);
    IdxStepVx const vx_size(30);

    IdxStepSp const nb_species(2);
    IdxRangeSp const dom_sp(IdxSp(0), nb_species);
    IdxSp const my_iion = dom_sp.front();
    IdxSp const my_ielec = dom_sp.back();

    PC_tree_t conf_pdi = PC_parse_string("");
    PDI_init(conf_pdi);

    // Creating mesh & supports
    ddc::init_discrete_space<BSplinesX>(x_min, x_max, x_size);

    ddc::init_discrete_space<BSplinesVx>(vx_min, vx_max, vx_size);

    ddc::init_discrete_space<GridX>(SplineInterpPointsX::get_sampling<GridX>());
    ddc::init_discrete_space<GridVx>(SplineInterpPointsVx::get_sampling<GridVx>());

    IdxRangeX gridx(SplineInterpPointsX::get_domain<GridX>());
    IdxRangeVx gridvx(SplineInterpPointsVx::get_domain<GridVx>());

    SplineXBuilder_1d const builder_x(gridx);
    SplineVxBuilder_1d const builder_vx(gridvx);

    IdxRangeSpXVx const mesh(IdxRangeSp(my_iion, IdxStepSp(1)), gridx, gridvx);

<<<<<<< HEAD
    host_t<DFieldX> quadrature_coeffs_x
            = trapezoid_quadrature_coefficients<Kokkos::DefaultHostExecutionSpace>(gridx);
    host_t<DFieldVx> quadrature_coeffs_vx
            = trapezoid_quadrature_coefficients<Kokkos::DefaultHostExecutionSpace>(gridvx);
    host_t<Quadrature<IDomainX>> const integrate_x(quadrature_coeffs_x.span_cview());
    host_t<Quadrature<IDomainVx>> const integrate_v(quadrature_coeffs_vx.span_cview());
=======
    host_t<DFieldMemX> quadrature_coeffs_x = trapezoid_quadrature_coefficients(gridx);
    host_t<DFieldMemVx> quadrature_coeffs_vx = trapezoid_quadrature_coefficients(gridvx);
    host_t<Quadrature<IdxRangeX>> const integrate_x(get_const_field(quadrature_coeffs_x));
    host_t<Quadrature<IdxRangeVx>> const integrate_v(get_const_field(quadrature_coeffs_vx));
>>>>>>> 4cc9a2c7

    host_t<DFieldMemSp> charges(dom_sp);
    charges(my_ielec) = -1.;
    charges(my_iion) = 1.;
    host_t<DFieldMemSp> masses(dom_sp);
    ddc::parallel_fill(masses, 1.);

    // Initialization of the distribution function
    ddc::init_discrete_space<Species>(std::move(charges), std::move(masses));
    DFieldMemSpXVx allfdistribu(mesh);

    // Initialization of the distribution function
    ddc::parallel_fill(allfdistribu, 0.);

    // Maxwellian source test
    double const px_source = 0.2;
    double const dx_source = 0.1;
    double const source_amplitude = 1.;
    double const density_amplitude = 1;
    double const energy_amplitude = 1;
    double const temperature_source = 0.5;
    //
    // --> Algorithm info
    double const deltat = 1.;

    KineticSource const kinetic_source(
            gridx,
            gridvx,
            px_source,
            dx_source,
            source_amplitude,
            density_amplitude,
            energy_amplitude,
            temperature_source);

    kinetic_source(allfdistribu, deltat);
    auto allfdistribu_host = ddc::create_mirror_view_and_copy(get_field(allfdistribu));

    host_t<DFieldMemX> density(gridx);
    host_t<DFieldMemX> fluid_velocity(gridx);
    host_t<DFieldMemX> temperature(gridx);

    host_t<DFieldMemVx> values_density(gridvx);
    host_t<DFieldMemVx> values_fluid_velocity(gridvx);
    host_t<DFieldMemVx> values_temperature(gridvx);
    ddc::for_each(gridx, [&](IdxX const ix) {
        // density
        ddc::parallel_deepcopy(values_density, allfdistribu_host[dom_sp.front()][ix]);
        density(ix)
                = integrate_v(Kokkos::DefaultHostExecutionSpace(), get_const_field(values_density));

        // fluid velocity
        ddc::for_each(gridvx, [&](IdxVx const iv) {
            values_fluid_velocity(iv) = values_density(iv) * ddc::coordinate(iv);
        });
        fluid_velocity(ix) = integrate_v(
                                     Kokkos::DefaultHostExecutionSpace(),
                                     get_const_field(values_fluid_velocity))
                             / density(ix);

        // temperature
        ddc::for_each(gridvx, [&](IdxVx const iv) {
            values_temperature(iv)
                    = values_density(iv) * std::pow(ddc::coordinate(iv) - fluid_velocity(ix), 2);
        });
        temperature(ix) = integrate_v(
                                  Kokkos::DefaultHostExecutionSpace(),
                                  get_const_field(values_temperature))
                          / density(ix);
    });

    // source amplitude
    double error_source_amplitude
            = integrate_x(Kokkos::DefaultHostExecutionSpace(), get_const_field(density))
              - source_amplitude;

    double error_fluid_velocity(0);
    double error_temperature(0);
    ddc::for_each(gridx, [&](IdxX const ix) {
        error_fluid_velocity = std::fmax(std::fabs(fluid_velocity(ix)), error_fluid_velocity);
        error_temperature
                = std::fmax(std::fabs(temperature(ix) - temperature_source), error_temperature);
    });
    EXPECT_LE(error_source_amplitude, 1e-3);
    EXPECT_LE(error_fluid_velocity, 1e-8);
    EXPECT_LE(error_temperature, 1e-8);

    PC_tree_destroy(&conf_pdi);
    PDI_finalize();
}<|MERGE_RESOLUTION|>--- conflicted
+++ resolved
@@ -47,19 +47,12 @@
 
     IdxRangeSpXVx const mesh(IdxRangeSp(my_iion, IdxStepSp(1)), gridx, gridvx);
 
-<<<<<<< HEAD
-    host_t<DFieldX> quadrature_coeffs_x
+    host_t<DFieldMemX> quadrature_coeffs_x
             = trapezoid_quadrature_coefficients<Kokkos::DefaultHostExecutionSpace>(gridx);
-    host_t<DFieldVx> quadrature_coeffs_vx
+    host_t<DFieldMemVx> quadrature_coeffs_vx
             = trapezoid_quadrature_coefficients<Kokkos::DefaultHostExecutionSpace>(gridvx);
-    host_t<Quadrature<IDomainX>> const integrate_x(quadrature_coeffs_x.span_cview());
-    host_t<Quadrature<IDomainVx>> const integrate_v(quadrature_coeffs_vx.span_cview());
-=======
-    host_t<DFieldMemX> quadrature_coeffs_x = trapezoid_quadrature_coefficients(gridx);
-    host_t<DFieldMemVx> quadrature_coeffs_vx = trapezoid_quadrature_coefficients(gridvx);
-    host_t<Quadrature<IdxRangeX>> const integrate_x(get_const_field(quadrature_coeffs_x));
-    host_t<Quadrature<IdxRangeVx>> const integrate_v(get_const_field(quadrature_coeffs_vx));
->>>>>>> 4cc9a2c7
+    host_t<Quadrature<IdxRangeX>> const integrate_x(quadrature_coeffs_x.span_cview());
+    host_t<Quadrature<IdxRangeVx>> const integrate_v(quadrature_coeffs_vx.span_cview());
 
     host_t<DFieldMemSp> charges(dom_sp);
     charges(my_ielec) = -1.;
