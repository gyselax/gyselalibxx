--- conflicted
+++ resolved
@@ -55,14 +55,9 @@
     IdxRangeSp const gridsp = dom_sp;
     IdxRangeSpXVx const mesh(gridsp, gridx, gridvx);
 
-<<<<<<< HEAD
-    host_t<DFieldVx> const quadrature_coeffs_vx
+    host_t<DFieldMemVx> const quadrature_coeffs_vx
             = trapezoid_quadrature_coefficients<Kokkos::DefaultHostExecutionSpace>(gridvx);
-    host_t<Quadrature<IDomainVx>> const integrate_v(quadrature_coeffs_vx);
-=======
-    host_t<DFieldMemVx> const quadrature_coeffs_vx = trapezoid_quadrature_coefficients(gridvx);
     host_t<Quadrature<IdxRangeVx>> const integrate_v(quadrature_coeffs_vx);
->>>>>>> 4cc9a2c7
 
     host_t<DFieldMemSp> charges(dom_sp);
     host_t<DFieldMemSp> masses(dom_sp);
