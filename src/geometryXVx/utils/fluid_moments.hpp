// SPDX-License-Identifier: MIT

#pragma once

#include <geometry.hpp>
#include <quadrature.hpp>

/**
 * @brief A class that computes fluid moments of the distribution function.
 * 
 * These fluid moments are the density, mean velocity and temperature of 
 * the distribution function.
 */
class FluidMoments
{
private:
<<<<<<< HEAD
    Quadrature<Kokkos::DefaultHostExecutionSpace, IDimVx> m_integrate_v;
=======
    Quadrature<IDomainVx, IDomainSpXVx> m_integrate_v;
>>>>>>> b2cb43cb

public:
    /**
     * A tag type to indicate that the density should be calculated.
     */
    struct MomentDensity
    {
    };

    /**
     * A tag type to indicate that the velocity should be calculated.
     */
    struct MomentVelocity
    {
    };

    /**
     * A tag type to indicate that the temperature should be calculated.
     */
    struct MomentTemperature
    {
    };

    /**
     * A static instance of MomentDensity that can be used to indicated to the operator()
     * that the density should be calculated.
     */
    static constexpr MomentDensity s_density = MomentDensity();
    /**
     * A static instance of MomentVelocity that can be used to indicated to the operator()
     * that the velocity should be calculated.
     */
    static constexpr MomentVelocity s_velocity = MomentVelocity();
    /**
     * A static instance of MomentTemperature that can be used to indicated to the operator()
     * that the temperature should be calculated.
     */
    static constexpr MomentTemperature s_temperature = MomentTemperature();

    /**
     * The constructor for the operator.
     *
     * @param[in] integrate_v A quadrature method which integrates over the velocity space.
     */
<<<<<<< HEAD
    FluidMoments(Quadrature<Kokkos::DefaultHostExecutionSpace, IDimVx> integrate_v);
=======
    FluidMoments(Quadrature<IDomainVx, IDomainSpXVx> integrate_v);
>>>>>>> b2cb43cb

    ~FluidMoments() = default;

    /**
     * Calculate the density at a specific point of the distribution function.
     *
     * @param[out] density The density at the point.
     * @param[in] fdistribu A slice in velocity space of the distribution function
     *                          at the given point.
     * @param[in] moment_density A tag to ensure that the correct operator is called.
     */
    void operator()(double& density, DViewVx fdistribu, MomentDensity moment_density);

    /**
     * Calculate the density of the distribution function.
     *
     * @param[out] density The density at various points for different species.
     * @param[in] allfdistribu The distribution function.
     * @param[in] moment_density A tag to ensure that the correct operator is called.
     */
    void operator()(DSpanSpX density, DViewSpXVx allfdistribu, MomentDensity moment_density);

    /**
     * Calculate the mean velocity at a specific point of the distribution function.
     *
     * @param[out] mean_velocity The mean velocity at the point.
     * @param[in] fdistribu A slice in velocity space of the distribution function
     *                          at the given point.
     * @param[in] density The density at the point.
     * @param[in] moment_velocity A tag to ensure that the correct operator is called.
     */
    void operator()(
            double& mean_velocity,
            DViewVx fdistribu,
            double density,
            MomentVelocity moment_velocity);

    /**
     * Calculate the mean velocity of the distribution function.
     *
     * @param[out] mean_velocity The mean velocity at various points for different species.
     * @param[in] allfdistribu The distribution function.
     * @param[in] density The density at various points for different species.
     * @param[in] moment_velocity A tag to ensure that the correct operator is called.
     */
    void operator()(
            DSpanSpX mean_velocity,
            DViewSpXVx allfdistribu,
            DViewSpX density,
            MomentVelocity moment_velocity);

    /**
     * Calculate the temperature at a specific point of the distribution function.
     *
     * @param[out] temperature The mean temperature at the point.
     * @param[in] fdistribu A slice in velocity space of the distribution function
     *                          at the given point.
     * @param[in] density The density at the point.
     * @param[in] mean_velocity The mean velocity at the point.
     * @param[in] moment_temperature A tag to ensure that the correct operator is called.
     */
    void operator()(
            double& temperature,
            DViewVx fdistribu,
            double density,
            double mean_velocity,
            MomentTemperature moment_temperature);

    /**
     * Calculate the mean temperature of the distribution function.
     *
     * @param[out] temperature The mean temperature at various points for different species.
     * @param[in] allfdistribu The distribution function.
     * @param[in] density The density at various points for different species.
     * @param[in] mean_velocity The mean velocity at various points for different species.
     * @param[in] moment_temperature A tag to ensure that the correct operator is called.
     */
    void operator()(
            DSpanSpX temperature,
            DViewSpXVx allfdistribu,
            DViewSpX density,
            DViewSpX mean_velocity,
            MomentTemperature moment_temperature);
};<|MERGE_RESOLUTION|>--- conflicted
+++ resolved
@@ -14,11 +14,7 @@
 class FluidMoments
 {
 private:
-<<<<<<< HEAD
-    Quadrature<Kokkos::DefaultHostExecutionSpace, IDimVx> m_integrate_v;
-=======
     Quadrature<IDomainVx, IDomainSpXVx> m_integrate_v;
->>>>>>> b2cb43cb
 
 public:
     /**
@@ -63,11 +59,7 @@
      *
      * @param[in] integrate_v A quadrature method which integrates over the velocity space.
      */
-<<<<<<< HEAD
-    FluidMoments(Quadrature<Kokkos::DefaultHostExecutionSpace, IDimVx> integrate_v);
-=======
     FluidMoments(Quadrature<IDomainVx, IDomainSpXVx> integrate_v);
->>>>>>> b2cb43cb
 
     ~FluidMoments() = default;
 
