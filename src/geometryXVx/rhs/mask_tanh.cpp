--- conflicted
+++ resolved
@@ -46,14 +46,9 @@
     }
 
     if (normalized) {
-<<<<<<< HEAD
-        host_t<DFieldX> const quadrature_coeffs
+        host_t<DFieldMemX> const quadrature_coeffs
                 = trapezoid_quadrature_coefficients<Kokkos::DefaultHostExecutionSpace>(gridx);
-        host_t<Quadrature<IDomainX>> const integrate_x(quadrature_coeffs);
-=======
-        host_t<DFieldMemX> const quadrature_coeffs = trapezoid_quadrature_coefficients(gridx);
         host_t<Quadrature<IdxRangeX>> const integrate_x(quadrature_coeffs);
->>>>>>> 4cc9a2c7
         double const coeff_norm
                 = integrate_x(Kokkos::DefaultHostExecutionSpace(), get_const_field(mask));
         ddc::for_each(gridx, [&](IdxX const ix) { mask(ix) = mask(ix) / coeff_norm; });
