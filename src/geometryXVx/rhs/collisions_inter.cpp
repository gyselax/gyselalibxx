#include <iomanip>

#include <fluid_moments.hpp>
#include <maxwellianequilibrium.hpp>
#include <pdi.h>
#include <rk2.hpp>

#include "collisions_inter.hpp"
#include "collisions_utils.hpp"

CollisionsInter::CollisionsInter(IdxRangeSpXVx const& mesh, double nustar0)
    : m_nustar0(nustar0)
    , m_nustar_profile_alloc(ddc::select<Species, GridX>(mesh))
{
    // validity checks
    if (ddc::select<Species>(mesh).size() != 2) {
        throw std::runtime_error("Inter species collisions requires two kinetic species.");
    }
    if (m_nustar0 == 0.) {
        throw std::invalid_argument("Collision operator should not be used with nustar0=0.");
    }

    m_nustar_profile = get_field(m_nustar_profile_alloc);
    compute_nustar_profile(m_nustar_profile, m_nustar0);
    ddc::expose_to_pdi("collinter_nustar0", m_nustar0);
}

void CollisionsInter::get_derivative(DFieldSpXVx const df, DConstFieldSpXVx const allfdistribu)
        const
{
<<<<<<< HEAD
    IDomainSpX grid_sp_x = allfdistribu.domain<Species, IDimX>();
    DFieldSpX density_f(grid_sp_x);
    DFieldSpX fluid_velocity_f(grid_sp_x);
    DFieldSpX temperature_f(grid_sp_x);
    auto density = density_f.span_view();
    auto fluid_velocity = fluid_velocity_f.span_view();
    auto temperature = temperature_f.span_view();

    DFieldVx quadrature_coeffs_alloc(
            trapezoid_quadrature_coefficients<Kokkos::DefaultExecutionSpace>(
                    ddc::get_domain<IDimVx>(allfdistribu)));
    ddc::ChunkSpan quadrature_coeffs = quadrature_coeffs_alloc.span_view();
=======
    IdxRangeSpX grid_sp_x = get_idx_range<Species, GridX>(allfdistribu);
    DFieldMemSpX density_f(grid_sp_x);
    DFieldMemSpX fluid_velocity_f(grid_sp_x);
    DFieldMemSpX temperature_f(grid_sp_x);
    auto density = get_field(density_f);
    auto fluid_velocity = get_field(fluid_velocity_f);
    auto temperature = get_field(temperature_f);

    host_t<DFieldMemVx> const quadrature_coeffs_host(
            trapezoid_quadrature_coefficients(get_idx_range<GridVx>(allfdistribu)));
    auto quadrature_coeffs_alloc = ddc::create_mirror_view_and_copy(
            Kokkos::DefaultExecutionSpace(),
            get_field(quadrature_coeffs_host));
    auto quadrature_coeffs = get_field(quadrature_coeffs_alloc);
>>>>>>> 4cc9a2c7

    //Moments computation
    ddc::parallel_fill(density, 0.);
    ddc::parallel_for_each(
            Kokkos::DefaultExecutionSpace(),
            grid_sp_x,
            KOKKOS_LAMBDA(IdxSpX const ispx) {
                IdxSp isp(ddc::select<Species>(ispx));
                IdxX ix(ddc::select<GridX>(ispx));
                double particle_flux(0);
                double momentum_flux(0);
                for (IdxVx ivx : get_idx_range<GridVx>(allfdistribu)) {
                    CoordVx const coordv = ddc::coordinate(ivx);
                    double const val(quadrature_coeffs(ivx) * allfdistribu(isp, ix, ivx));
                    density(isp, ix) += val;
                    particle_flux += val * coordv;
                    momentum_flux += val * coordv * coordv;
                }
                fluid_velocity(isp, ix) = particle_flux / density(isp, ix);
                temperature(isp, ix) = (momentum_flux - particle_flux * fluid_velocity(isp, ix))
                                       / density(isp, ix);
            });


    //Collision frequencies, momentum and energy exchange terms
    DFieldMemSpX nustar_profile(grid_sp_x);
    ddc::parallel_deepcopy(nustar_profile, m_nustar_profile);
    DFieldMemSpX collfreq_ab(grid_sp_x);
    DFieldMemSpX momentum_exchange_ab_f(grid_sp_x);
    DFieldMemSpX energy_exchange_ab_f(grid_sp_x);
    auto momentum_exchange_ab = get_field(momentum_exchange_ab_f);
    auto energy_exchange_ab = get_field(energy_exchange_ab_f);
    compute_collfreq_ab(get_field(collfreq_ab), nustar_profile, density, temperature);
    compute_momentum_energy_exchange(
            get_field(momentum_exchange_ab),
            get_field(energy_exchange_ab),
            collfreq_ab,
            density,
            fluid_velocity,
            temperature);

    DFieldMemSpXVx fmaxwellian_f(get_idx_range(allfdistribu));
    auto fmaxwellian = get_field(fmaxwellian_f);
    ddc::parallel_for_each(
            Kokkos::DefaultExecutionSpace(),
            get_idx_range(allfdistribu),
            KOKKOS_LAMBDA(IdxSpXVx const ispxvx) {
                IdxSp isp(ddc::select<Species>(ispxvx));
                IdxX ix(ddc::select<GridX>(ispxvx));
                IdxVx ivx(ddc::select<GridVx>(ispxvx));
                double const inv_sqrt_2piT = 1. / Kokkos::sqrt(2. * M_PI * temperature(isp, ix));
                CoordVx const vx = ddc::coordinate(ivx);
                fmaxwellian(ispxvx)
                        = density(isp, ix) * inv_sqrt_2piT
                          * Kokkos::exp(
                                  -(vx - fluid_velocity(isp, ix)) * (vx - fluid_velocity(isp, ix))
                                  / (2. * temperature(isp, ix)));
            });


    ddc::parallel_for_each(
            Kokkos::DefaultExecutionSpace(),
            get_idx_range(allfdistribu),
            KOKKOS_LAMBDA(IdxSpXVx const ispxvx) {
                IdxSp isp(ddc::select<Species>(ispxvx));
                IdxX ix(ddc::select<GridX>(ispxvx));
                IdxVx ivx(ddc::select<GridVx>(ispxvx));
                double const coordv = ddc::coordinate(ivx);
                double const term_v(coordv - fluid_velocity(isp, ix));
                df(isp, ix, ivx) = (2. * energy_exchange_ab(isp, ix)
                                            * (0.5 / temperature(isp, ix) * term_v * term_v - 0.5)
                                    + momentum_exchange_ab(isp, ix) * term_v)
                                   * fmaxwellian(isp, ix, ivx)
                                   / (density(isp, ix) * temperature(isp, ix));
            });
}


DFieldSpXVx CollisionsInter::operator()(DFieldSpXVx allfdistribu, double dt) const
{
    Kokkos::Profiling::pushRegion("CollisionsInter");
    RK2<DFieldMemSpXVx> timestepper(get_idx_range(allfdistribu));

    timestepper.update(allfdistribu, dt, [&](DFieldSpXVx dy, DConstFieldSpXVx y) {
        get_derivative(dy, y);
    });

    Kokkos::Profiling::popRegion();
    return allfdistribu;
}<|MERGE_RESOLUTION|>--- conflicted
+++ resolved
@@ -28,20 +28,6 @@
 void CollisionsInter::get_derivative(DFieldSpXVx const df, DConstFieldSpXVx const allfdistribu)
         const
 {
-<<<<<<< HEAD
-    IDomainSpX grid_sp_x = allfdistribu.domain<Species, IDimX>();
-    DFieldSpX density_f(grid_sp_x);
-    DFieldSpX fluid_velocity_f(grid_sp_x);
-    DFieldSpX temperature_f(grid_sp_x);
-    auto density = density_f.span_view();
-    auto fluid_velocity = fluid_velocity_f.span_view();
-    auto temperature = temperature_f.span_view();
-
-    DFieldVx quadrature_coeffs_alloc(
-            trapezoid_quadrature_coefficients<Kokkos::DefaultExecutionSpace>(
-                    ddc::get_domain<IDimVx>(allfdistribu)));
-    ddc::ChunkSpan quadrature_coeffs = quadrature_coeffs_alloc.span_view();
-=======
     IdxRangeSpX grid_sp_x = get_idx_range<Species, GridX>(allfdistribu);
     DFieldMemSpX density_f(grid_sp_x);
     DFieldMemSpX fluid_velocity_f(grid_sp_x);
@@ -50,13 +36,10 @@
     auto fluid_velocity = get_field(fluid_velocity_f);
     auto temperature = get_field(temperature_f);
 
-    host_t<DFieldMemVx> const quadrature_coeffs_host(
-            trapezoid_quadrature_coefficients(get_idx_range<GridVx>(allfdistribu)));
-    auto quadrature_coeffs_alloc = ddc::create_mirror_view_and_copy(
-            Kokkos::DefaultExecutionSpace(),
-            get_field(quadrature_coeffs_host));
-    auto quadrature_coeffs = get_field(quadrature_coeffs_alloc);
->>>>>>> 4cc9a2c7
+    DFieldMemVx quadrature_coeffs_alloc(
+            trapezoid_quadrature_coefficients<Kokkos::DefaultExecutionSpace>(
+                    ddc::get_domain<GridVx>(allfdistribu)));
+    DFieldVx quadrature_coeffs = quadrature_coeffs_alloc.span_view();
 
     //Moments computation
     ddc::parallel_fill(density, 0.);
