// SPDX-License-Identifier: MIT
#pragma once
#include <ddc/ddc.hpp>

#include "ddc_alias_inline_functions.hpp"
#include "ddc_aliases.hpp"
#include "directional_tag.hpp"
#include "geometry.hpp"
#include "iqnsolver.hpp"
#include "metric_tensor_evaluator.hpp"
#include "poisson_like_rhs_function.hpp"
#include "polar_spline.hpp"
#include "polar_spline_evaluator.hpp"
#include "polarpoissonlikesolver.hpp"
#include "vector_field.hpp"
#include "vector_field_mem.hpp"



/**
 * @brief Solve the Poisson-like equation and return the electric
 * field for the coupled Vlasov equation.
 *
 * The Vlasov-Poisson equations are given by
 *
 * - (1) @f$ \partial_t \rho - E_y \partial_x \rho + E_x \partial_y\rho = 0 @f$,
 *
 * - (2) @f$ - L \phi = - \nabla \cdot (\alpha \nabla \phi) + \beta \phi = \rho  @f$,
 *
 * - (3) and @f$ E = -\nabla \phi  @f$.
 *
 * The functions are defined on a logical index range, and the mapping from the logical
 * index range to the physical index range is written @f$\mathcal{F}@f$.
 *
 * We here focus on equation (3). The @f$ \phi @f$ is already computed 
 * on B-splines with the given Poisson solver. Then in the AdvectionFieldRTheta::operator()
 * we compute the advection field (@f$A = E \wedge e_z@f$) thanks to (3) using the B-splines coefficients.
 * Depending on the given mapping, the computation at the centre point is not
 * always well-defined so we linearise around the centre point as explained
 * in Edoardo Zoni's article (https://doi.org/10.1016/j.jcp.2019.108889).
 * 
 * The advection field can be computed along the logical index range axis or the physical index range
 * axis. 
 * 
 * 1- In the first case, we compute the electric field thanks to (3) and 
 * - @f$ \nabla_{x,y} \phi(r, \theta) = (J^{-1})^{T} [\partial_r \phi, \partial_\theta \phi]^T @f$,
 * - @f$ E(r, \theta) = -\nabla_{x,y} \phi(r, \theta) @f$,
 * 
 * For @f$ r < \varepsilon @f$, @f$(J^{-1})^{T}@f$ is  ill-defined so we linearise 
 * @f$ E(r, \theta) = \left( 1 - \frac{r}{\varepsilon} \right)  E(0, \theta)
 * + \frac{r}{\varepsilon} E(\varepsilon, \theta) @f$,
 *
 * with @f$ E(0, \theta) @f$ computed thanks to
 *
 *  - @f$ \partial_r \phi (0, \theta_1) = \left[\partial_r x  \partial_x \phi
 * + \partial_r y  \partial_y \phi \right](0, \theta_1) @f$,
 *
 *  - @f$ \partial_r \phi (0, \theta_2) = \left[\partial_r x  \partial_x \phi
 * + \partial_r y  \partial_y \phi \right] (0, \theta_2) @f$,
 *
 * where @f$ \theta_1 @f$ and @f$ \theta_2 @f$  correspond to
 * linearly independent directions.
 * 
 * 
 * Then the advection field along the physical index range axis 
 * is given by @f$A = E \wedge e_z@f$.
 * 
 * 
 * 2- In the second case, the advection field along the logical index range axis
 * is computed with 
 * - @f$ \nabla \phi = \sum_{i,j} \partial_{x_i} f g^{ij} e_j@f$, 
 * - with @f$g^{ij}@f$, the coefficients of the inverse metric tensor,
 * - @f$g_{jj}@f$, the coefficients of the metric tensor,
<<<<<<< HEAD
 * - @f$e_j@f$, the unnormalized local covariants vectors.
=======
 * - @f$\hat{e}_j@f$, the normalised covariants vectors.
>>>>>>> 05857e3b
 * 
 * Then, we compute @f$ E = -\nabla \phi  @f$ and @f$A = E \wedge e_z@f$.
 * 
 *
 * The equation (1) is solved thanks to advection operator (IAdvectionRTheta).
 *
 *
 * @tparam Mapping
 *      A class describing a mapping from curvilinear coordinates to Cartesian coordinates.
 *
 *
 * @see PolarSplineFEMPoissonLikeSolver
 *
 */
template <class Mapping>
class AdvectionFieldFinder
{
public:
    /**
     * @brief Define a 2x2 matrix with an 2D array of an 2D array.
     */
    using Matrix_2x2 = std::array<std::array<double, 2>, 2>;

private:
    Mapping const& m_mapping;

    PolarSplineEvaluator<PolarBSplinesRTheta, ddc::NullExtrapolationRule> const
            m_polar_spline_evaluator;

    SplineRThetaEvaluatorNullBound_host const m_spline_evaluator;

    double const m_epsilon;

    static constexpr int n_overlap_cells = PolarBSplinesRTheta::continuity + 1;

public:
    /**
     * @brief Instantiate a AdvectionFieldRTheta .
     *
     * @param[in] mapping
     *      The mapping @f$ \mathcal{F} @f$ from the logical index range to the physical index range.
     * @param[in] epsilon
     *      The parameter @f$ \varepsilon @f$ for the linearisation of the
     *      electric field.
     */
    explicit AdvectionFieldFinder(Mapping const& mapping, double const epsilon = 1e-12)
        : m_mapping(mapping)
        , m_polar_spline_evaluator(ddc::NullExtrapolationRule())
        , m_spline_evaluator {ddc::NullExtrapolationRule(), ddc::NullExtrapolationRule(), ddc::PeriodicExtrapolationRule<Theta>(), ddc::PeriodicExtrapolationRule<Theta>()}
        , m_epsilon(epsilon) {};

    // -------------------------------------------------------------------------------------------
    // COMPUTE ADVECTION FIELD IN XY:                                                            |
    // Advection field along the physical directions.                                            |
    // -------------------------------------------------------------------------------------------


    /**
     * @brief Compute the advection field from a Field of @f$\phi@f$ values.
     *
     * @param[in] electrostatic_potential
     *      The values of the solution @f$\phi@f$ of the Poisson-like equation (2).
     * @param[out] advection_field_xy
     *      The advection field on the physical axis. 
     */
    void operator()(
            host_t<DFieldRTheta> electrostatic_potential,
            host_t<DVectorFieldRTheta<X, Y>> advection_field_xy) const
    {
        IdxRangeRTheta const grid = get_idx_range(advection_field_xy);

        // Compute the spline representation of the electrostatic potential
        SplineRThetaBuilder_host const builder(grid);
        IdxRangeBSRTheta const idx_range_bsplinesRTheta = get_spline_idx_range(builder);
        host_t<Spline2DMem> electrostatic_potential_coef(idx_range_bsplinesRTheta);
        builder(get_field(electrostatic_potential_coef), get_const_field(electrostatic_potential));

        (*this)(get_field(electrostatic_potential_coef), advection_field_xy);
    }



    /**
     * @brief Compute the advection field from a spline representation of @f$\phi@f$ solution.
     * The B-splines basis used is the cross-product of two 1D B-splines basis. 
     *
     * @param[in] electrostatic_potential_coef
     *      The spline representation of the solution @f$\phi@f$ of the Poisson-like equation (2).
     * @param[out] advection_field_xy
     *      The advection field on the physical axis. 
     */
    void operator()(
            host_t<Spline2D> electrostatic_potential_coef,
            host_t<DVectorFieldRTheta<X, Y>> advection_field_xy) const
    {
        compute_advection_field_XY(
                m_spline_evaluator,
                electrostatic_potential_coef,
                advection_field_xy);
    }


    /**
     * @brief Compute the advection field from the Poisson-like equation solution.
     * The B-splines basis used is the polar B-splines (PolarSplineMem). 
     *
     * @param[in] electrostatic_potential_coef
     *      The polar spline representation of the solution @f$\phi@f$ of the Poisson-like equation (2).
     * @param[out] advection_field_xy
     *      The advection field on the physical axis. 
     */
    void operator()(
            host_t<PolarSplineMemRTheta>& electrostatic_potential_coef,
            host_t<DVectorFieldRTheta<X, Y>> advection_field_xy) const
    {
        compute_advection_field_XY(
                m_polar_spline_evaluator,
                electrostatic_potential_coef,
                advection_field_xy);
    }


private:
    /**
     * @brief Compute the advection field along the physical axis.
     *
     * @param[in] evaluator 
     *      The spline evaluator used to evaluated electrostatic_potential_coef.
     * @param[in] electrostatic_potential_coef
     *      The spline representation of the solution @f$\phi@f$ of the Poisson-like equation (2).
     * @param[out] advection_field_xy
     *      The advection field on the physical axis. 
     */
    template <class SplineType, class Evaluator>
    void compute_advection_field_XY(
            Evaluator evaluator,
            SplineType& electrostatic_potential_coef,
            host_t<DVectorFieldRTheta<X, Y>> advection_field_xy) const
    {
        static_assert(
                (std::is_same_v<
                         Evaluator,
                         SplineRThetaEvaluatorNullBound_host> && std::is_same_v<SplineType, host_t<Spline2D>>)
                || (std::is_same_v<
                            Evaluator,
                            PolarSplineEvaluator<
                                    PolarBSplinesRTheta,
                                    ddc::NullExtrapolationRule>> && std::is_same_v<SplineType, host_t<PolarSplineMemRTheta>>));

        IdxRangeRTheta const grid = get_idx_range(advection_field_xy);
        host_t<DVectorFieldMemRTheta<X, Y>> electric_field(grid);

        host_t<FieldMemRTheta<CoordRTheta>> coords(grid);
        ddc::for_each(grid, [&](IdxRTheta const irp) { coords(irp) = ddc::coordinate(irp); });

        // > computation of the phi derivatives
        host_t<DFieldMemRTheta> deriv_r_phi(grid);
        host_t<DFieldMemRTheta> deriv_p_phi(grid);

        evaluator.deriv_dim_1(
                get_field(deriv_r_phi),
                get_const_field(coords),
                get_const_field(electrostatic_potential_coef));
        evaluator.deriv_dim_2(
                get_field(deriv_p_phi),
                get_const_field(coords),
                get_const_field(electrostatic_potential_coef));

        InverseJacobianMatrix<Mapping, CoordRTheta> inv_jacobian_matrix(m_mapping);

        // > computation of the electric field
        ddc::for_each(grid, [&](IdxRTheta const irp) {
            double const r = ddc::coordinate(ddc::select<GridR>(irp));
            double const th = ddc::coordinate(ddc::select<GridTheta>(irp));

            if (r > m_epsilon) {
                CoordRTheta const coord_rp(r, th);

                Matrix_2x2 inv_J = inv_jacobian_matrix(coord_rp);

                // Gradient of phi in the physical index range (Cartesian index range)
                double const deriv_x_phi
                        = deriv_r_phi(irp) * inv_J[0][0] + deriv_p_phi(irp) * inv_J[1][0];
                double const deriv_y_phi
                        = deriv_r_phi(irp) * inv_J[0][1] + deriv_p_phi(irp) * inv_J[1][1];

                // E = -grad phi
                ddcHelper::get<X>(electric_field)(irp) = -deriv_x_phi;
                ddcHelper::get<Y>(electric_field)(irp) = -deriv_y_phi;

            } else {
                // Linearisation of the electric field
                double const th1 = M_PI / 4.;
                double const th2 = -M_PI / 4. + 2 * M_PI;

                // --- Value at r = 0:
                CoordRTheta const coord_1_0(0, th1);
                CoordRTheta const coord_2_0(0, th2);

                double const dr_x_1 = m_mapping.jacobian_11(coord_1_0); // dr_x (0, th1)
                double const dr_y_1 = m_mapping.jacobian_21(coord_1_0); // dr_y (0, th1)

                double const dr_x_2 = m_mapping.jacobian_11(coord_2_0); // dr_x (0, th2)
                double const dr_y_2 = m_mapping.jacobian_21(coord_2_0); // dr_y (0, th2)

                double deriv_r_phi_1 = evaluator.deriv_dim_1(
                        coord_1_0,
                        get_const_field(electrostatic_potential_coef));
                double deriv_r_phi_2 = evaluator.deriv_dim_1(
                        coord_2_0,
                        get_const_field(electrostatic_potential_coef));

                double const determinant = dr_x_1 * dr_y_2 - dr_x_2 * dr_y_1;

                double const deriv_x_phi_0
                        = (dr_y_2 * deriv_r_phi_1 - dr_y_1 * deriv_r_phi_2) / determinant;
                double const deriv_y_phi_0
                        = (-dr_x_2 * deriv_r_phi_1 + dr_x_1 * deriv_r_phi_2) / determinant;

                // E = -grad phi
                double const electric_field_x_0 = -deriv_x_phi_0;
                double const electric_field_y_0 = -deriv_y_phi_0;



                // --- Value at r = m_epsilon:
                CoordRTheta const coord_rp_epsilon(m_epsilon, th);

                Matrix_2x2 inv_J_eps = inv_jacobian_matrix(coord_rp_epsilon);

                double const deriv_r_phi_epsilon = evaluator.deriv_dim_1(
                        coord_rp_epsilon,
                        get_const_field(electrostatic_potential_coef));
                double const deriv_p_phi_epsilon = evaluator.deriv_dim_2(
                        coord_rp_epsilon,
                        get_const_field(electrostatic_potential_coef));

                // Gradient of phi in the physical index range (Cartesian index range)
                double const deriv_x_phi_epsilon = deriv_r_phi_epsilon * inv_J_eps[0][0]
                                                   + deriv_p_phi_epsilon * inv_J_eps[1][0];
                double const deriv_y_phi_epsilon = deriv_r_phi_epsilon * inv_J_eps[0][1]
                                                   + deriv_p_phi_epsilon * inv_J_eps[1][1];

                // E = -grad phi
                double const electric_field_x_epsilon = -deriv_x_phi_epsilon;
                double const electric_field_y_epsilon = -deriv_y_phi_epsilon;


                // --- Linearisation:
                ddcHelper::get<X>(electric_field)(irp) = electric_field_x_0 * (1 - r / m_epsilon)
                                                         + electric_field_x_epsilon * r / m_epsilon;
                ddcHelper::get<Y>(electric_field)(irp) = electric_field_y_0 * (1 - r / m_epsilon)
                                                         + electric_field_y_epsilon * r / m_epsilon;
            }

            // > computation of the advection field
            ddcHelper::get<X>(advection_field_xy)(irp) = -ddcHelper::get<Y>(electric_field)(irp);
            ddcHelper::get<Y>(advection_field_xy)(irp) = ddcHelper::get<X>(electric_field)(irp);
        });
    }



public:
    // -------------------------------------------------------------------------------------------
    // COMPUTE ADVECTION FIELD IN RTheta:                                                            |
    // Advection field along the logical directions.                                             |
    // -------------------------------------------------------------------------------------------


    /**
     * @brief Compute the advection field from a Field of @f$\phi@f$ values.
     *
     * @param[in] electrostatic_potential
     *      The values of the solution @f$\phi@f$ of the Poisson-like equation (2).
     * @param[out] advection_field_rp
     *      The advection field on the logical axis. 
     * @param[out] advection_field_xy_centre
     *      The advection field on the physical axis at the O-point. 
     */
    void operator()(
            host_t<DFieldRTheta> electrostatic_potential,
            host_t<DVectorFieldRTheta<R, Theta>> advection_field_rp,
            CoordXY& advection_field_xy_centre) const
    {
        IdxRangeRTheta const grid = get_idx_range(electrostatic_potential);

        // Compute the spline representation of the electrostatic potential
        SplineRThetaBuilder_host const builder(grid);
        IdxRangeBSRTheta const idx_range_bsplinesRTheta = get_spline_idx_range(builder);
        host_t<Spline2DMem> electrostatic_potential_coef(idx_range_bsplinesRTheta);
        builder(get_field(electrostatic_potential_coef), get_const_field(electrostatic_potential));

        (*this)(get_field(electrostatic_potential_coef),
                advection_field_rp,
                advection_field_xy_centre);
    }



    /**
     * @brief Compute the advection field from a spline representation of @f$\phi@f$.
     * The B-splines basis used is the cross-product of two 1D B-splines basis. 
     *
     * @param[in] electrostatic_potential_coef
     *      The spline representation of the solution @f$\phi@f$ of the Poisson-like equation (2).
     * @param[out] advection_field_rp
     *      The advection field on the logical axis. 
     * @param[out] advection_field_xy_centre
     *      The advection field on the physical axis at the O-point.  
     */
    void operator()(
            host_t<Spline2D> electrostatic_potential_coef,
            host_t<DVectorFieldRTheta<R, Theta>> advection_field_rp,
            CoordXY& advection_field_xy_centre) const
    {
        compute_advection_field_RTheta(
                m_spline_evaluator,
                electrostatic_potential_coef,
                advection_field_rp,
                advection_field_xy_centre);
    }


    /**
     * @brief Compute the advection field from the Poisson-like equation.
     * The B-splines basis used is the polar B-splines (PolarSplineMem). 
     *
     * @param[in] electrostatic_potential_coef
     *      The polar spline representation of the solution @f$\phi@f$ of the Poisson-like equation (2).
     * @param[out] advection_field_rp
     *      The advection field on the logical axis. 
     * @param[out] advection_field_xy_centre
     *      The advection field on the physical axis at the O-point. 
     */
    void operator()(
            host_t<PolarSplineMemRTheta>& electrostatic_potential_coef,
            host_t<DVectorFieldRTheta<R, Theta>> advection_field_rp,
            CoordXY& advection_field_xy_centre) const
    {
        compute_advection_field_RTheta(
                m_polar_spline_evaluator,
                electrostatic_potential_coef,
                advection_field_rp,
                advection_field_xy_centre);
    }



private:
    /**
     * @brief Compute the advection field along the logical axis.
     *
     * @param[in] evaluator 
     *      The spline evaluator used to evaluated electrostatic_potential_coef.
     * @param[in] electrostatic_potential_coef
     *      The spline representation of the solution @f$\phi@f$ of the Poisson-like equation (2).
     * @param[out] advection_field_rp
     *      The advection field on the logical axis on an index range without O-point. 
     * @param[out] advection_field_xy_centre
     *      The advection field on the physical axis at the O-point. 
     */
    template <class SplineType, class Evaluator>
    void compute_advection_field_RTheta(
            Evaluator evaluator,
            SplineType& electrostatic_potential_coef,
            host_t<DVectorFieldRTheta<R, Theta>> advection_field_rp,
            CoordXY& advection_field_xy_centre) const
    {
        static_assert(
                (std::is_same_v<
                         Evaluator,
                         SplineRThetaEvaluatorNullBound_host> && std::is_same_v<SplineType, host_t<Spline2D>>)
                || (std::is_same_v<
                            Evaluator,
                            PolarSplineEvaluator<
                                    PolarBSplinesRTheta,
                                    ddc::NullExtrapolationRule>> && std::is_same_v<SplineType, host_t<PolarSplineMemRTheta>>));

        IdxRangeRTheta const grid_without_Opoint = get_idx_range(advection_field_rp);

        host_t<FieldMemRTheta<CoordRTheta>> coords(grid_without_Opoint);
        ddc::for_each(grid_without_Opoint, [&](IdxRTheta const irp) {
            coords(irp) = ddc::coordinate(irp);
        });

        // > computation of the phi derivatives
        host_t<DFieldMemRTheta> deriv_r_phi(grid_without_Opoint);
        host_t<DFieldMemRTheta> deriv_p_phi(grid_without_Opoint);

        evaluator.deriv_dim_1(
                get_field(deriv_r_phi),
                get_const_field(coords),
                get_const_field(electrostatic_potential_coef));
        evaluator.deriv_dim_2(
                get_field(deriv_p_phi),
                get_const_field(coords),
                get_const_field(electrostatic_potential_coef));

        MetricTensorEvaluator<Mapping, CoordRTheta> metric_tensor(m_mapping);

        // > computation of the advection field
        ddc::for_each(grid_without_Opoint, [&](IdxRTheta const irp) {
            CoordRTheta const coord_rp(ddc::coordinate(irp));

<<<<<<< HEAD
            Matrix_2x2 inv_G; // Inverse metric tensor
            metric_tensor.inverse(inv_G, coord_rp);

            // E = -grad phi
            double const electric_field_r
                    = -deriv_r_phi(irp) * inv_G[0][0] - deriv_p_phi(irp) * inv_G[0][1];
            double const electric_field_p
                    = -deriv_r_phi(irp) * inv_G[1][0] - deriv_p_phi(irp) * inv_G[1][1];
=======
            Matrix_2x2 J; // Jacobian matrix
            m_mapping.jacobian_matrix(coord_rp, J);
            DTensor<VectorIndexSet<R, Theta>, VectorIndexSet<R, Theta>> G = metric_tensor(coord_rp);
            DTensor<VectorIndexSet<R_cov, Theta_cov>, VectorIndexSet<R_cov, Theta_cov>> inv_G
                    = metric_tensor.inverse(coord_rp);

            // E = -grad phi
            double const electric_field_r
                    = (-deriv_r_phi(irp) * ddcHelper::get<R_cov, R_cov>(inv_G)
                       - deriv_p_phi(irp) * ddcHelper::get<Theta_cov, R_cov>(inv_G))
                      * std::sqrt(ddcHelper::get<R, R>(G));
            double const electric_field_p
                    = (-deriv_r_phi(irp) * ddcHelper::get<R_cov, Theta_cov>(inv_G)
                       - deriv_p_phi(irp) * ddcHelper::get<Theta_cov, Theta_cov>(inv_G))
                      * std::sqrt(ddcHelper::get<Theta, Theta>(G));
>>>>>>> 05857e3b

            // A = E \wedge e_z
            ddcHelper::get<R>(advection_field_rp)(irp) = -electric_field_p;
            ddcHelper::get<Theta>(advection_field_rp)(irp) = electric_field_r;
        });

        // SPECIAL TREATMENT FOR THE O-POINT =====================================================
        // Linearisation of the electric field
        double const th1 = M_PI / 4.;
        double const th2 = -M_PI / 4. + 2 * M_PI;

        // --- Value at r = 0:
        CoordRTheta const coord_1_0(0, th1);
        CoordRTheta const coord_2_0(0, th2);

        double const dr_x_1 = m_mapping.jacobian_11(coord_1_0); // dr_x (0, th1)
        double const dr_y_1 = m_mapping.jacobian_21(coord_1_0); // dr_y (0, th1)

        double const dr_x_2 = m_mapping.jacobian_11(coord_2_0); // dr_x (0, th2)
        double const dr_y_2 = m_mapping.jacobian_21(coord_2_0); // dr_y (0, th2)

        double const deriv_r_phi_1
                = evaluator.deriv_dim_1(coord_1_0, get_const_field(electrostatic_potential_coef));
        double const deriv_r_phi_2
                = evaluator.deriv_dim_1(coord_2_0, get_const_field(electrostatic_potential_coef));

        double const determinant = dr_x_1 * dr_y_2 - dr_x_2 * dr_y_1;

        double const deriv_x_phi_0
                = (dr_y_2 * deriv_r_phi_1 - dr_y_1 * deriv_r_phi_2) / determinant;
        double const deriv_y_phi_0
                = (-dr_x_2 * deriv_r_phi_1 + dr_x_1 * deriv_r_phi_2) / determinant;

        advection_field_xy_centre = CoordXY(deriv_y_phi_0, -deriv_x_phi_0);
    }
};<|MERGE_RESOLUTION|>--- conflicted
+++ resolved
@@ -71,11 +71,7 @@
  * - @f$ \nabla \phi = \sum_{i,j} \partial_{x_i} f g^{ij} e_j@f$, 
  * - with @f$g^{ij}@f$, the coefficients of the inverse metric tensor,
  * - @f$g_{jj}@f$, the coefficients of the metric tensor,
-<<<<<<< HEAD
  * - @f$e_j@f$, the unnormalized local covariants vectors.
-=======
- * - @f$\hat{e}_j@f$, the normalised covariants vectors.
->>>>>>> 05857e3b
  * 
  * Then, we compute @f$ E = -\nabla \phi  @f$ and @f$A = E \wedge e_z@f$.
  * 
@@ -481,32 +477,16 @@
         ddc::for_each(grid_without_Opoint, [&](IdxRTheta const irp) {
             CoordRTheta const coord_rp(ddc::coordinate(irp));
 
-<<<<<<< HEAD
-            Matrix_2x2 inv_G; // Inverse metric tensor
-            metric_tensor.inverse(inv_G, coord_rp);
+            DTensor<VectorIndexSet<R_cov, Theta_cov>, VectorIndexSet<R_cov, Theta_cov>> inv_G
+                    = metric_tensor.inverse(coord_rp);
 
             // E = -grad phi
             double const electric_field_r
-                    = -deriv_r_phi(irp) * inv_G[0][0] - deriv_p_phi(irp) * inv_G[0][1];
+                    = -deriv_r_phi(irp) * ddcHelper::get<R_cov, R_cov>(inv_G)
+                      - deriv_p_phi(irp) * ddcHelper::get<R_cov, Theta_cov>(inv_G);
             double const electric_field_p
-                    = -deriv_r_phi(irp) * inv_G[1][0] - deriv_p_phi(irp) * inv_G[1][1];
-=======
-            Matrix_2x2 J; // Jacobian matrix
-            m_mapping.jacobian_matrix(coord_rp, J);
-            DTensor<VectorIndexSet<R, Theta>, VectorIndexSet<R, Theta>> G = metric_tensor(coord_rp);
-            DTensor<VectorIndexSet<R_cov, Theta_cov>, VectorIndexSet<R_cov, Theta_cov>> inv_G
-                    = metric_tensor.inverse(coord_rp);
-
-            // E = -grad phi
-            double const electric_field_r
-                    = (-deriv_r_phi(irp) * ddcHelper::get<R_cov, R_cov>(inv_G)
-                       - deriv_p_phi(irp) * ddcHelper::get<Theta_cov, R_cov>(inv_G))
-                      * std::sqrt(ddcHelper::get<R, R>(G));
-            double const electric_field_p
-                    = (-deriv_r_phi(irp) * ddcHelper::get<R_cov, Theta_cov>(inv_G)
-                       - deriv_p_phi(irp) * ddcHelper::get<Theta_cov, Theta_cov>(inv_G))
-                      * std::sqrt(ddcHelper::get<Theta, Theta>(G));
->>>>>>> 05857e3b
+                    = -deriv_r_phi(irp) * ddcHelper::get<Theta_cov, R_cov>(inv_G)
+                      - deriv_p_phi(irp) * ddcHelper::get<Theta_cov, Theta_cov>(inv_G);
 
             // A = E \wedge e_z
             ddcHelper::get<R>(advection_field_rp)(irp) = -electric_field_p;
