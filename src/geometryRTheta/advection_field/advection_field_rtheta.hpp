--- conflicted
+++ resolved
@@ -255,7 +255,6 @@
                 DTensor<VectorIndexSet<R, Theta>, VectorIndexSet<X, Y>> inv_J
                         = inv_jacobian_matrix(coord_rtheta);
 
-<<<<<<< HEAD
                 // Gradient of phi in the physical index range (Cartesian index range)
                 // grad_{x,y} phi = J^{-T} grad_{r,theta} phi
                 DVector<X, Y> grad_phi
@@ -264,18 +263,6 @@
                 // E = -grad phi
                 ddcHelper::get<X>(electric_field)(irtheta) = -ddcHelper::get<X>(grad_phi);
                 ddcHelper::get<Y>(electric_field)(irtheta) = -ddcHelper::get<Y>(grad_phi);
-=======
-                // Gradient of phi in the physical domain (Cartesian domain)
-                // (dx phi, dy phi) = J^{-T} (dr phi, dtheta phi)
-                double const grad_x_phi = deriv_r_phi(irtheta) * inv_J[0][0]
-                                          + deriv_theta_phi(irtheta) * inv_J[1][0];
-                double const grad_y_phi = deriv_r_phi(irtheta) * inv_J[0][1]
-                                          + deriv_theta_phi(irtheta) * inv_J[1][1];
-
-                // E = -grad phi
-                ddcHelper::get<X>(electric_field)(irtheta) = -grad_x_phi;
-                ddcHelper::get<Y>(electric_field)(irtheta) = -grad_y_phi;
->>>>>>> 87a559b7
 
             } else {
                 // Linearisation of the electric field
@@ -321,23 +308,11 @@
                                 coord_rtheta_epsilon,
                                 get_const_field(electrostatic_potential_coef)));
 
-<<<<<<< HEAD
-                // Gradient of phi in the physical index range (Cartesian index range)
+                // Gradient of phi in the physical domain (Cartesian domain)
+                // (dx phi, dy phi) = J^{-T} (dr phi, dtheta phi)
                 // E = -grad phi
                 DVector<X, Y> electric_field_epsilon
                         = -tensor_mul(index<'j', 'i'>(inv_J_eps), index<'j'>(deriv_phi_epsilon));
-=======
-                // Gradient of phi in the physical domain (Cartesian domain)
-                // (dx phi, dy phi) = J^{-T} (dr phi, dtheta phi)
-                double const grad_x_phi_epsilon = deriv_r_phi_epsilon * inv_J_eps[0][0]
-                                                  + deriv_theta_phi_epsilon * inv_J_eps[1][0];
-                double const grad_y_phi_epsilon = deriv_r_phi_epsilon * inv_J_eps[0][1]
-                                                  + deriv_theta_phi_epsilon * inv_J_eps[1][1];
-
-                // E = -grad phi
-                double const electric_field_x_epsilon = -grad_x_phi_epsilon;
-                double const electric_field_y_epsilon = -grad_y_phi_epsilon;
->>>>>>> 87a559b7
 
                 DVector<X, Y> E = electric_field_0 * (1 - r / m_epsilon)
                                   + electric_field_epsilon * r / m_epsilon;
@@ -482,14 +457,14 @@
         });
 
         // > computation of the phi derivatives
-        host_t<DVectorFieldMemRTheta<R, Theta>> deriv_phi(grid_without_Opoint);
+        host_t<DVectorFieldMemRTheta<R_cov, Theta_cov>> deriv_phi(grid_without_Opoint);
 
         evaluator.deriv_dim_1(
-                ddcHelper::get<R>(deriv_phi),
+                ddcHelper::get<R_cov>(deriv_phi),
                 get_const_field(coords),
                 get_const_field(electrostatic_potential_coef));
         evaluator.deriv_dim_2(
-                ddcHelper::get<Theta>(deriv_phi),
+                ddcHelper::get<Theta_cov>(deriv_phi),
                 get_const_field(coords),
                 get_const_field(electrostatic_potential_coef));
 
@@ -501,29 +476,29 @@
 
             DTensor<VectorIndexSet<R_cov, Theta_cov>, VectorIndexSet<R_cov, Theta_cov>> inv_G
                     = metric_tensor.inverse(coord_rtheta);
-            std::array<std::array<double, 2>, 2> J;
-            m_mapping.jacobian_matrix(coord_rtheta, J);
+            DTensor<VectorIndexSet<X, Y>, VectorIndexSet<R_cov, Theta_cov>> J
+                    = m_mapping.jacobian_matrix(coord_rtheta);
             double const jacobian = m_mapping.jacobian(coord_rtheta);
 
             // E = -grad phi
-            DVector<R_cov, Theta_cov> grad_phi
-                    = tensor_mul(index<'i'>(deriv_phi(irtheta)), index<'i', 'j'>(inv_G));
-
-<<<<<<< HEAD
-            // A = E \wedge e_z
-            ddcHelper::get<R_cov>(advection_field_rtheta)(irtheta)
-                    = -ddcHelper::get<Theta_cov>(grad_phi);
-            ddcHelper::get<Theta_cov>(advection_field_rtheta)(irtheta)
-                    = ddcHelper::get<R_cov>(grad_phi);
-=======
+            DVector<R, Theta> electric_field
+                    = -tensor_mul(index<'i', 'j'>(inv_G), index<'j'>(deriv_phi(irtheta)));
+
             // A (see README for the expression)
             ddcHelper::get<R>(advection_field_rtheta)(irtheta)
-                    = (J[0][0] * J[0][1] + J[1][0] * J[1][1]) * electric_field_r / jacobian
-                      + (J[1][1] * J[1][1] + J[0][1] * J[0][1]) * electric_field_theta / jacobian;
+                    = (ddcHelper::get<X, R_cov>(J) * ddcHelper::get<X, Theta_cov>(J)
+                       + ddcHelper::get<Y, R_cov>(J) * ddcHelper::get<Y, Theta_cov>(J))
+                              * ddcHelper::get<R>(electric_field) / jacobian
+                      + (ddcHelper::get<Y, Theta_cov>(J) * ddcHelper::get<Y, Theta_cov>(J)
+                         + ddcHelper::get<X, R_cov>(J) * ddcHelper::get<X, Theta_cov>(J))
+                                * ddcHelper::get<Theta>(electric_field) / jacobian;
             ddcHelper::get<Theta>(advection_field_rtheta)(irtheta)
-                    = -(J[0][0] * J[0][0] + J[1][0] * J[1][0]) * electric_field_r / jacobian
-                      - (J[0][0] * J[0][1] + J[1][0] * J[1][1]) * electric_field_theta / jacobian;
->>>>>>> 87a559b7
+                    = -(ddcHelper::get<X, R_cov>(J) * ddcHelper::get<X, R_cov>(J)
+                        + ddcHelper::get<Y, R_cov>(J) * ddcHelper::get<Y, R_cov>(J))
+                              * ddcHelper::get<R>(electric_field) / jacobian
+                      - (ddcHelper::get<X, R_cov>(J) * ddcHelper::get<X, Theta_cov>(J)
+                         + ddcHelper::get<Y, R_cov>(J) * ddcHelper::get<Y, Theta_cov>(J))
+                                * ddcHelper::get<Theta>(electric_field) / jacobian;
         });
 
         // SPECIAL TREATMENT FOR THE O-POINT =====================================================
