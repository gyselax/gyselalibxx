--- conflicted
+++ resolved
@@ -486,12 +486,11 @@
 
             // A (see README for the expression)
             ddcHelper::get<R>(advection_field_rtheta)(irtheta)
-<<<<<<< HEAD
                     = (ddcHelper::get<X, R_cov>(J) * ddcHelper::get<X, Theta_cov>(J)
                        + ddcHelper::get<Y, R_cov>(J) * ddcHelper::get<Y, Theta_cov>(J))
                               * ddcHelper::get<R>(electric_field) / jacobian
                       + (ddcHelper::get<Y, Theta_cov>(J) * ddcHelper::get<Y, Theta_cov>(J)
-                         + ddcHelper::get<X, R_cov>(J) * ddcHelper::get<X, Theta_cov>(J))
+                         + ddcHelper::get<X, Theta_cov>(J) * ddcHelper::get<X, Theta_cov>(J))
                                 * ddcHelper::get<Theta>(electric_field) / jacobian;
             ddcHelper::get<Theta>(advection_field_rtheta)(irtheta)
                     = -(ddcHelper::get<X, R_cov>(J) * ddcHelper::get<X, R_cov>(J)
@@ -499,16 +498,6 @@
                               * ddcHelper::get<R>(electric_field) / jacobian
                       - (ddcHelper::get<X, R_cov>(J) * ddcHelper::get<X, Theta_cov>(J)
                          + ddcHelper::get<Y, R_cov>(J) * ddcHelper::get<Y, Theta_cov>(J))
-=======
-                    = (J[0][0] * J[0][1] + J[1][0] * J[1][1]) * ddcHelper::get<R>(electric_field)
-                              / jacobian
-                      + (J[1][1] * J[1][1] + J[0][1] * J[0][1])
-                                * ddcHelper::get<Theta>(electric_field) / jacobian;
-            ddcHelper::get<Theta>(advection_field_rtheta)(irtheta)
-                    = -(J[0][0] * J[0][0] + J[1][0] * J[1][0]) * ddcHelper::get<R>(electric_field)
-                              / jacobian
-                      - (J[0][0] * J[0][1] + J[1][0] * J[1][1])
->>>>>>> 627890f6
                                 * ddcHelper::get<Theta>(electric_field) / jacobian;
         });
 
