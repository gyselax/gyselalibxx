# Advection Field finder


The operator implemented here is a previous step to the advection operator. 
It computes the advection field along the axes in the physical domain or the axes in the logical domain.

Currently, the implemented case is:
* Guiding centre equations system.


## Guiding centre case

The studied equation system is of the following type : 
```math
\left\{
\begin{aligned}
\partial_t \rho + A\cdot\nabla \rho = 0, \\
A = E \wedge e_z, \\
E = - \nabla  \phi, \\
- \nabla \cdot \nabla \phi = \rho,
\end{aligned}
\right.
```

with $`\rho`$ the density, $`\phi`$ the electrostatic potential and $`E`$ the electrical field. 

The AdvectionFieldFinder computes the advection field $`A`$ from the electrical field $`\phi`$ returned by the PolarSplineFEMPoissonLikeSolver. 
It has two types of `operator()`: 
* one returning the advection field along the axis of the physical domain: $`A = (A_x, A_y)`$
* and the another returning the advection field along the axis of the logical domain: $`A = (A_r, A_\theta)`$. 

The PolarSplineFEMPoissonLikeSolver can return the solution $`\phi`$ of the PDE under two forms:
* a Field of values of the solution on the mesh points of the grid; 
* a PolarSplineMem representation of the solution. 

The AdvectionFieldFinder can handle as input the two forms. 
If a Field is given as input, it computes the spline representation (on the cross-product of two 1D bases) using a SplineBuilder2D. 
The spline representation is needed to compute the derivatives of the function $`\phi`$. 
If the PolarSplineMem representation is given as input, it can directly compute the derivatives of the function $`\phi`$. 

Once the advection field computed, it is given as input to the BslAdvectionRTheta operator to advect the density $`\rho`$ function. 
The BslAdvectionRTheta operator can handle the advection with an advection field along $`(x,y)`$ and with an advection field along $`(r,\theta)`$. 
But as the BslAdvectionRTheta operator advects in the physical domain, it is recommended to work with the advection field along $`(x,y)`$.


### Advection field along the physical domain axis 

Thanks to the spline representation, the derivatives $`\partial_r \phi`$ and $`\partial_\theta \phi`$ are computed. 
The computation of the electrical field can be ill-defined around the O-point, so we treat this area separately. 

* If $`r > \varepsilon`$, we use 
```math
\begin{bmatrix}
    \partial_x \phi \\
    \partial_y \phi \\
\end{bmatrix} 
= 
J^{-T}
\begin{bmatrix}
    \partial_r \phi \\
    \partial_\theta \phi \\
\end{bmatrix}
```

with $`J`$  the Jacobian matrix of the mapping $`\mathcal{F}: (r,\theta)\mapsto(x,y)`$. Then the electric field is given by 
```math
E = -\nabla \phi
= 
\begin{bmatrix}
    - \partial_x \phi \\
    - \partial_y \phi \\
\end{bmatrix} 
```

and the advection field by 
```math
A = E\wedge e_z 
= 
\begin{bmatrix}
    - E_y  \\
    E_x  \\
\end{bmatrix} 
= 
\begin{bmatrix}
    \partial_y \phi \\
    - \partial_x \phi \\
\end{bmatrix}. 
```

* If $`r \leq \varepsilon`$, we linearise. The method is detailed in [Zoni et al. (2019)](#zoni). We use only the derivatives along $`r`$ at two linearly independent directions of $`\theta`$ : $`\theta_1`$ and $`\theta_2`$
```math
\partial_r \phi (0, \theta_1) = \left[\partial_r x  \partial_x \phi + \partial_r y  \partial_y \phi \right] (0, \theta_1), \\
\partial_r \phi (0, \theta_2) = \left[\partial_r x  \partial_x \phi + \partial_r y  \partial_y \phi \right] (0, \theta_2).
```

From these equations, we deduce the (unique) values of $`\partial_x\phi`$ and $`\partial_y\phi`$ at $`(x,y) = (0,0)`$,

```math
\begin{bmatrix}
    \partial_x \phi (0, \theta) \\
    \partial_y \phi (0, \theta) \\
\end{bmatrix}
 = 
 \begin{bmatrix}
    \partial_r x (0, \theta_1)  & \partial_r y (0, \theta_1) \\
    \partial_r x (0, \theta_2)  & \partial_r y (0, \theta_2) \\
\end{bmatrix} ^{-1}
\begin{bmatrix}
    \partial_r \phi (0, \theta_1)  \\
   \partial_r \phi (0, \theta_2) \\
\end{bmatrix}.
```

Then we compute $`E`$ at $`(x,y) = (0,0)`$ and $`(x,y) = \mathcal{F}(\varepsilon,\theta)`$ $`\forall \theta`$ (for $`\varepsilon\neq 0`$, we use the Jacobian matrix as previously) and we linearise

```math
E_x(r, \theta) = \left( 1 - \frac{r}{\varepsilon} \right)  E_x(0, \theta) + \frac{r}{\varepsilon} E_x(\varepsilon, \theta), \\
E_y(r, \theta) = \left( 1 - \frac{r}{\varepsilon} \right)  E_y(0, \theta) + \frac{r}{\varepsilon} E_y(\varepsilon, \theta), 
```

As previously, we compute the advection field by 
```math
A = E\wedge e_z 
= 
\begin{bmatrix}
    - E_y  \\
    E_x  \\
\end{bmatrix} 
= 
\begin{bmatrix}
    \partial_y \phi \\
    - \partial_x \phi \\
\end{bmatrix}. 
```

(In the code, we chose $`\theta_1 = \frac{\pi}{4}`$ and $`\theta_2  = - \frac{\pi}{4}`$, and $\varepsilon = 10^{-12}$.)


### Advection field along the logical domain axis

Firstly, the derivatives $`\partial_r \phi`$ and $`\partial_\theta \phi`$ are also computed here. 

#### General coordinates system 
* In **general coordinates system**, the gradient of a function is given by 

```math
\nabla f = \sum_i \sum_j \partial_{x_i} f g^{ij} e_j
```

with 
* $`J`$ the Jacobian matrix associated with the mapping function of the system $`\mathcal{F}:(x_1, x_2)\mapsto(y_1,y_2)`$, 
* $`G = J^T J = [g_{ij}]_{ij}`$ the metric tensor, 
* $`G^{-1} = [g^{ij}]_{ij}`$ the inverse metric tensor 
<<<<<<< HEAD
* and $`e_j`$ the unnormalised local covariant vectors. 
=======
* and $`\hat{e}_j`$ the normalised covariant vectors. 
>>>>>>> 05857e3b

In 2D, it can be rewritten as the following matrix system 
```math
\nabla f = 
G^{-1}
\begin{bmatrix}
    \partial_{x_1} f \\
    \partial_{x_2} f \\
\end{bmatrix}
```

So, for an invertible matrix, we also have the relation 
```math
\begin{bmatrix}
    \partial_{x_1} f \\
    \partial_{x_2} f \\
\end{bmatrix}
= 
G \nabla f. 
```

From the relation 
```math
\begin{bmatrix}
    \partial_{y_1} f \\
    \partial_{y_2} f \\
\end{bmatrix}
= 
J^{-T}
\begin{bmatrix}
    \partial_{x_1} f \\
    \partial_{x_2} f \\
\end{bmatrix}, 
```

we deduce the following relation for invertible case
```math
\nabla_{y_1, y_2} f = J \nabla_{x_1, x_2} f,
```

with $`\nabla_{y_1, y_2} f = [\partial_{y_1} f, \partial_{y_2} f]^T`$ and 
$`\nabla_{x_1, x_2} f = \sum_i \sum_j \partial_{x_i} f g^{ij} e_j`$.


#### Application to the advection field
* In our case, we use this formula to compute the electric field along the logical axis: 
```math
E
= 
\begin{bmatrix}
    E_r \\
    E_{\theta} \\
\end{bmatrix}
= - \nabla_{r,\theta} \phi  
= - G^{-1}
\begin{bmatrix}
    \partial_{r} \phi \\
    \partial_{\theta} \phi \\
\end{bmatrix}.
```

Then the advection field is given by 
```math
A
= E \wedge e_z
= 
\begin{bmatrix}
    -E_{\theta} \\
    E_r \\
\end{bmatrix}.
```

Warning, the matrix $`G^{-1}`$ is ill-defined for $r = 0$. 

*Example: circular mapping:* 
```math
G^{-1}
= 
\begin{bmatrix}
    1 & 0 \\
    0 & \frac{1}{r^2} \\
\end{bmatrix}.
```

<<<<<<< HEAD
In the code, the O-point is differently treated. The domain is split between a domain without the O-point ($`(0,\theta), \forall \theta`$) and the domain containing only the O-point. For the first domain, we compute the advection field along the logical axis as explain previously. On the second domain, we compute the unique value of the advection field along the physical axis using the linearisation done in the [Advection field along the physical domain axis](#src_geometryRTheta_advection_field__Guiding_center_case) section. 
=======
In the code, the O-point is differently treated. The domain is split between a domain without the O-point ($`(0,\theta), \forall \theta`$) and the domain containing only the O-point. For the first domain, we compute the advection field along the logical axis as explain previously. On the second domain, we compute the unique value of the advection field along the physical axis using the linearisation done in the *Advection field along the physical domain axis* section. 
>>>>>>> 05857e3b



# References 

<a name="zoni"></a> [1] Edoardo Zoni, Yaman Güçlü, "Solving hyperbolic-elliptic problems on singular mapped disk-like domains with the 
method of characteristics and spline finite elements", https://doi.org/10.1016/j.jcp.2019.108889, Journal of Computational Physics, 2019.


# Contents

* advection\_field\_rp.hpp : containing AdvectionFieldFinder with the advection field computation for the guiding centre simulation. <|MERGE_RESOLUTION|>--- conflicted
+++ resolved
@@ -151,11 +151,7 @@
 * $`J`$ the Jacobian matrix associated with the mapping function of the system $`\mathcal{F}:(x_1, x_2)\mapsto(y_1,y_2)`$, 
 * $`G = J^T J = [g_{ij}]_{ij}`$ the metric tensor, 
 * $`G^{-1} = [g^{ij}]_{ij}`$ the inverse metric tensor 
-<<<<<<< HEAD
 * and $`e_j`$ the unnormalised local covariant vectors. 
-=======
-* and $`\hat{e}_j`$ the normalised covariant vectors. 
->>>>>>> 05857e3b
 
 In 2D, it can be rewritten as the following matrix system 
 ```math
@@ -240,11 +236,7 @@
 \end{bmatrix}.
 ```
 
-<<<<<<< HEAD
 In the code, the O-point is differently treated. The domain is split between a domain without the O-point ($`(0,\theta), \forall \theta`$) and the domain containing only the O-point. For the first domain, we compute the advection field along the logical axis as explain previously. On the second domain, we compute the unique value of the advection field along the physical axis using the linearisation done in the [Advection field along the physical domain axis](#src_geometryRTheta_advection_field__Guiding_center_case) section. 
-=======
-In the code, the O-point is differently treated. The domain is split between a domain without the O-point ($`(0,\theta), \forall \theta`$) and the domain containing only the O-point. For the first domain, we compute the advection field along the logical axis as explain previously. On the second domain, we compute the unique value of the advection field along the physical axis using the linearisation done in the *Advection field along the physical domain axis* section. 
->>>>>>> 05857e3b
 
 
 
