--- conflicted
+++ resolved
@@ -30,41 +30,24 @@
  * @f$ f(t, x) = f(0, X(t; 0, x)), \quad \forall t. @f$
  *
  *
-<<<<<<< HEAD
  * So the first step of the advection operator is to compute the feet of the characteristics
  * @f$ X(t; t+\Delta t, x_i) @f$ for each mesh point @f$ x_i @f$.
  *
  * For the second step, we interpolate the function at the computed feet of the characteristics, 
  * and obtain the function at the next time step: 
  * @f$ f(t + \Delta t, x) = f(t, X(t; t+\Delta, x))@f$.
-=======
- * So the first step of the advection operator is to compute the feet of the characteristics 
- * @f$ X(t; t+dt, x_i) @f$ for each mesh point @f$ x_i @f$.
- *
- * For the second step, we interpolate the function at the feet of the characteristics computed, and obtain the
- * function at the next time step: @f$ f(t + dt, x) = f(t, X(t + dt; t, x))@f$.
->>>>>>> 47e89d4d
  *
  *
  * Different time integration methods are implemented to solve the equation of the characteristics.
  * They are defined in the IPolarFootFinder class.
  *
  * The feet can be advected on different domains (physical domain or pseudo-physical domain)
-<<<<<<< HEAD
  * which are determined in the SplinePolarFootFinder operator. 
  *
  * The interpolation of the function is always done in the logical domain,
  * where the B-splines are defined. 
  *
  *
-=======
- * which are determined in the SplinePolarFootFinder operator.
- *
- * The interpolation of the function is always done in the logical domain,
- * where the B-splines are defined.
- *
- * 
->>>>>>> 47e89d4d
  * @see IPolarFootFinder
  */
 template <class FootFinder, class Mapping>
@@ -100,11 +83,7 @@
      *
      * @param [in] function_interpolator
      *       The polar interpolator to interpolate the function once the
-<<<<<<< HEAD
-     *      characteristics computed.
-=======
      *      characteristics have been computed.
->>>>>>> 47e89d4d
      * @param[in] foot_finder
      *      An IFootFinder which computes the feet of the characteristics.
      * @param[in] mapping
