// SPDX-License-Identifier: MIT
#pragma once

#include "ddc_alias_inline_functions.hpp"
#include "ddc_aliases.hpp"
#include "geometry.hpp"
#include "i_interpolator_2d.hpp"
#include "iadvection_rtheta.hpp"
#include "indexed_tensor.hpp"
#include "metric_tensor_evaluator.hpp"
#include "spline_interpolator_2d.hpp"
#include "spline_polar_foot_finder.hpp"
#include "vector_field.hpp"
#include "vector_field_mem.hpp"



/**
 * @brief Define an advection operator on 2D @f$(r, \theta)@f$ index range.
 *
 * The advection operator uses a semi-Lagrangian method. The method is based on
 * the property that the solution is constant along the characteristics.
 *
 * For the following equation:
 * @f$\partial_t f(t,x) + V(t, x) \cdot \nabla_x f(t,x) = 0,  @f$
 *
 * we write the characteristics:
 * @f$ \partial_t X(t; s, x) = V(t, X(t; s, x)), \qquad \text{ with } X(s; s, x) = x. @f$
 *
 * Then the property gives us:
 * @f$ f(t, x) = f(0, X(t; 0, x)), \quad \forall t. @f$
 *
 *
 * So the first step of the advection operator is to compute the characteristic feet @f$ X(t; t+dt, x_i) @f$
 * for each mesh point @f$ x_i @f$.
 *
 * For the second step, we interpolate the function at the characteristic feet computed, and obtain the
 * function at the next time step: @f$ f(t + dt, x) = f(t, X(t + dt; t, x))@f$.
 *
 *
 * Different time integration methods are implemented to solve the characteristic equation.
 * They are defined in the IFootFinder class.
 *
 * The feet can be advected on different domains.
 * Theses domains are defined in the AdvectionDomain class.
 *
 * The interpolation of the function is always done in the logical index range.
 *
 *
 *
 * @see IFootFinder
 *
 */
template <class FootFinder, class Mapping>
class BslAdvectionRTheta : public IAdvectionRTheta
{
private:
    /// The type of the 2D Spline Evaluator used by this class
    using evaluator_type = ddc::SplineEvaluator2D<
            Kokkos::DefaultExecutionSpace,
            Kokkos::DefaultExecutionSpace::memory_space,
            BSplinesR,
            BSplinesTheta,
            GridR,
            GridTheta,
            ddc::NullExtrapolationRule,
            ddc::NullExtrapolationRule,
            ddc::PeriodicExtrapolationRule<Theta>,
            ddc::PeriodicExtrapolationRule<Theta>,
            GridR,
            GridTheta>;
    using PreallocatableSplineInterpolatorType
            = PreallocatableSplineInterpolator2D<SplineRThetaBuilder, evaluator_type>;
    PreallocatableSplineInterpolatorType const& m_interpolator;

    FootFinder const& m_find_feet;

    Mapping const& m_mapping;


public:
    /**
     * @brief Instantiate an advection operator.
     *
     * @param [in] function_interpolator
     *       The polar interpolator to interpolate the function once the
     *      characteristic computed.
     * @param[in] foot_finder
     *      An IFootFinder which computes the characteristic feet.
     * @param[in] mapping
     *      The mapping function from the logical domain to the physical
     *      domain. 
     *
     * @tparam IFootFinder
     *      A child class of IFootFinder.
     */
    BslAdvectionRTheta(
            PreallocatableSplineInterpolatorType const& function_interpolator,
            FootFinder const& foot_finder,
            Mapping const& mapping)
        : m_interpolator(function_interpolator)
        , m_find_feet(foot_finder)
        , m_mapping(mapping)
    {
    }

    ~BslAdvectionRTheta() override = default;


    /**
     * @brief Allocate a Field of the advected function.
     *
     * @param [in, out] allfdistribu
     *      A Field containing the values of the function we want to advect.
     * @param [in] advection_field_xy
     *      A DConstVectorFieldRTheta containing the values of the advection field
     *      on the physical domain axes.
     * @param [in] dt
     *      A time step used.
     *
     * @return A Field to allfdistribu advected on the time step given.
     */
    DFieldRTheta operator()(
            DFieldRTheta allfdistribu,
            DConstVectorFieldRTheta<X, Y> advection_field_xy,
            double dt) const override
    {
        // Pre-allocate some memory to prevent allocation later in loop
        std::unique_ptr<IInterpolator2D<IdxRangeRTheta, IdxRangeRTheta>> const interpolator_ptr
                = m_interpolator.preallocate();

        // Initialise the feet
        FieldMemRTheta<CoordRTheta> feet_rtheta_alloc(get_idx_range(advection_field_xy));
        FieldRTheta<CoordRTheta> feet_rtheta = get_field(feet_rtheta_alloc);
        ddc::parallel_for_each(
                Kokkos::DefaultExecutionSpace(),
                get_idx_range(advection_field_xy),
                KOKKOS_LAMBDA(IdxRTheta const irtheta) {
                    feet_rtheta(irtheta) = ddc::coordinate(irtheta);
                });

        // Compute the characteristic feet at tn ----------------------------------------------------
        m_find_feet(feet_rtheta, get_const_field(advection_field_xy), dt);

        // Interpolate the function on the characteristic feet. -------------------------------------
        (*interpolator_ptr)(get_field(allfdistribu), get_const_field(feet_rtheta));

        return allfdistribu;
    }


    /**
     * @brief Allocate a Field to the advected function.
     *
     * @param [in, out] allfdistribu_host
     *      A Field containing the values of the function we want to advect.
     * @param [in] advection_field_rtheta
     *      A DConstVectorFieldRTheta containing the values of the advection field
     *      on the logical index range axis.
     * @param [in] advection_field_xy_centre
     *      A CoordXY containing the value of the advection field on the 
     *      physical index range axis at the O-point. 
     * @param [in] dt
     *      A time step used.
     *
     * @return A Field to allfdistribu advected on the time step given.
     */
    host_t<DFieldRTheta> operator()(
            host_t<DFieldRTheta> allfdistribu_host,
            host_t<DConstVectorFieldRTheta<R_cov, Theta_cov>> advection_field_rtheta,
            CoordXY const& advection_field_xy_centre,
            double dt) const override
    {
        Kokkos::Profiling::pushRegion("PolarAdvection");
        IdxRangeRTheta grid(get_idx_range<GridR, GridTheta>(allfdistribu_host));

        const int npoints_theta = IdxRangeTheta(grid).size();
        IdxRangeRTheta const grid_without_Opoint(grid.remove_first(IdxStepRTheta(1, 0)));
        IdxRangeRTheta const Opoint_grid(grid.take_first(IdxStepRTheta(1, npoints_theta)));


        // Convert advection field on RTheta to advection field on XY
        host_t<DVectorFieldMemRTheta<X, Y>> advection_field_xy_host(grid);

        InverseJacobianMatrix<Mapping, CoordRTheta> inv_jacobian_matrix(m_mapping);

        ddc::for_each(grid_without_Opoint, [&](IdxRTheta const irtheta) {
            CoordRTheta const coord_rtheta(ddc::coordinate(irtheta));

            Tensor inv_J = inv_jacobian_matrix(coord_rtheta);
            double const jacobian = m_mapping.jacobian(coord_rtheta);

<<<<<<< HEAD
            DVector<R, Theta> advec_field_rtheta = advection_field_rtheta(irtheta);
            // advec_field_xy = J^{-T} A
            DVector<X, Y> advec_field_xy
                    = tensor_mul(index<'i', 'j'>(inv_J), index<'i'>(advec_field_rtheta)) * jacobian;
            ddcHelper::get<X>(advection_field_xy_host)(irtheta) = ddcHelper::get<X>(advec_field_xy);
            ddcHelper::get<Y>(advection_field_xy_host)(irtheta) = ddcHelper::get<Y>(advec_field_xy);
=======
            ddcHelper::get<X>(advection_field_xy_host)(irtheta)
                    = ddcHelper::get<R_cov>(advection_field_rtheta)(irtheta) * inv_J[0][0]
                              * jacobian
                      + ddcHelper::get<Theta_cov>(advection_field_rtheta)(irtheta) * inv_J[1][0]
                                * jacobian;
            ddcHelper::get<Y>(advection_field_xy_host)(irtheta)
                    = ddcHelper::get<R_cov>(advection_field_rtheta)(irtheta) * inv_J[0][1]
                              * jacobian
                      + ddcHelper::get<Theta_cov>(advection_field_rtheta)(irtheta) * inv_J[1][1]
                                * jacobian;
>>>>>>> f449cfe6
        });

        ddc::for_each(Opoint_grid, [&](IdxRTheta const irtheta) {
            ddcHelper::get<X>(advection_field_xy_host)(irtheta) = CoordX(advection_field_xy_centre);
            ddcHelper::get<Y>(advection_field_xy_host)(irtheta) = CoordY(advection_field_xy_centre);
        });

        auto allfdistribu = ddc::
                create_mirror_view_and_copy(Kokkos::DefaultExecutionSpace(), allfdistribu_host);

        auto advection_field_xy = ddcHelper::create_mirror_view_and_copy(
                Kokkos::DefaultExecutionSpace(),
                get_field(advection_field_xy_host));

        (*this)(get_field(allfdistribu), get_const_field(advection_field_xy), dt);

        ddc::parallel_deepcopy(allfdistribu_host, get_const_field(allfdistribu));

        Kokkos::Profiling::popRegion();

        return allfdistribu_host;
    }
};<|MERGE_RESOLUTION|>--- conflicted
+++ resolved
@@ -190,25 +190,12 @@
             Tensor inv_J = inv_jacobian_matrix(coord_rtheta);
             double const jacobian = m_mapping.jacobian(coord_rtheta);
 
-<<<<<<< HEAD
-            DVector<R, Theta> advec_field_rtheta = advection_field_rtheta(irtheta);
+            DVector<R_cov, Theta_cov> advec_field_rtheta = advection_field_rtheta(irtheta);
             // advec_field_xy = J^{-T} A
             DVector<X, Y> advec_field_xy
                     = tensor_mul(index<'i', 'j'>(inv_J), index<'i'>(advec_field_rtheta)) * jacobian;
             ddcHelper::get<X>(advection_field_xy_host)(irtheta) = ddcHelper::get<X>(advec_field_xy);
             ddcHelper::get<Y>(advection_field_xy_host)(irtheta) = ddcHelper::get<Y>(advec_field_xy);
-=======
-            ddcHelper::get<X>(advection_field_xy_host)(irtheta)
-                    = ddcHelper::get<R_cov>(advection_field_rtheta)(irtheta) * inv_J[0][0]
-                              * jacobian
-                      + ddcHelper::get<Theta_cov>(advection_field_rtheta)(irtheta) * inv_J[1][0]
-                                * jacobian;
-            ddcHelper::get<Y>(advection_field_xy_host)(irtheta)
-                    = ddcHelper::get<R_cov>(advection_field_rtheta)(irtheta) * inv_J[0][1]
-                              * jacobian
-                      + ddcHelper::get<Theta_cov>(advection_field_rtheta)(irtheta) * inv_J[1][1]
-                                * jacobian;
->>>>>>> f449cfe6
         });
 
         ddc::for_each(Opoint_grid, [&](IdxRTheta const irtheta) {
