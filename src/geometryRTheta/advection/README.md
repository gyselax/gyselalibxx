# Advection operator

## Studied equation 

The studied equation is the following 2D transport equation type : 
```math
\partial_t f(t,x,y) + A(t,x,y)\cdot\nabla f(t,x,y) = 0,
```

with $`f(0,x,y) = f_0(x,y)`$ and *A* the advection field. 

**We want to solve it on a polar grid so we have:**  $`(t,x,y) = (t,x(r,\theta),y(r,\theta))`$. 

## Backward Semi-Lagrangian method

The method used to solve the equation is a Backward Semi-Lagrangian method (BSL). 
It uses the conservation along the characteristics property: 
```math
\forall t, \quad f(t, x, y) = f(s, X(t; s, x, y), Y(t; s, x, y))
```

with:
```math
\partial_t X (t; s, x, y) = A_x(t,X(t; s, x, y),Y(t; s, x, y)),\\
\partial_t Y (t; s, x, y) = A_y(t,X(t; s, x, y),Y(t; s, x, y)),\\
X(s; s, x, y) = x,\\
Y(s; s, x, y) = y.
```

So to compute the advected function at the next time step, 
<<<<<<< HEAD
 - we compute the characteristics' feet $`X(t^n; t^{n+1}, x_i, y_j)`$ and $`Y(t^n; t^{n+1}, x_i, y_j)`$ 
 for each mesh point $`(x_i, y_j)`$ with a time integration method ; 
 - we interpolate the function $f(t = t^n)$ on the characteristics' feet. 
=======
 - we compute the characteristic feet $`X(t^n; t^{n+1}, x_i, y_j)`$ and  $`Y(t^n; t^{n+1}, x_i, y_j)`$ 
 for each mesh points $`(x_i, y_j)`$ with a time integration method ; 
 - we interpolate the function $f(t = t^n)$ on the characteristic feet. 
>>>>>>> 05857e3b
 The property ensures that the interpolation gives the function at the next time step $f(t = t^{n+1})$.



## Time integration methods

There are multiple time integration methods available which are implemented in the ITimeStepper child classes. For example: 
 - Explicit Euler method: Euler; 
 - Crank-Nicolson method: CrankNicolson; 
 - Runge-Kutta 3 method: RK3; 
 - Runge-Kutta 4 method: RK4; 

 
 
We are listing the different schemes for this equation $`\partial_t X (t) = A_x(t, X(t),Y(t))`$. 

We write $X (t) = X (t; s, x, y)$, $X^n = X(t^n)$ and $A^n(X) = A(t^n, X)$ for a time discretisation 
$`\{t^n; t^n > t^{n-1},  \forall n\}_n`$. 

 
### Explicit Euler method

- Scheme: 
$X^n = X^{n+1} - dt A^{n+1}(X^{n+1})$

- Convergence order : 1.


### Crank-Nicolson method

- Scheme: 
$X^{k+1} = X^{n+1} - \frac{dt}{2} \left( A^{n+1}(X^{n+1}) + A^k(X^k) \right)$ and 
$X^{n+1} = X^{k+1}$ once converged.

- Convergence order : 2. 


### RK3 method

- Scheme: 
$`X^n = X^{n+1} - \frac{dt}{6}  \left( k_1 + 4 k_2 + k_3 \right)`$
	- with 
		- $`k_1 =  A^{n+1}(X^{n+1})`$, 
		- $`k_2 =  A{n+1/2} (X^{n+1} - \frac{dt}{2} k_1)`$, 
		- $`k_3 =  A{n+1/2} (X^{n+1} - dt( 2k_2 - k_1))`$.

- Convergence order : 3.



### RK4 method

- Scheme: 
$`X^n = X^{n+1} - \frac{dt}{6}  \left( k_1 + 2 k_2 + 2 k_3  + k_4\right)`$
	- with 
		- $`k_1 =  A^{n+1}(X^{n+1})`$, 
		- $`k_2 =  A^{n+1/2} (X^{n+1} - \frac{dt}{2} k_1)`$, 
		- $`k_3 =  A^{n+1/2} (X^{n+1} - \frac{dt}{2} k_2)`$, 
		- $`k_4 =  A^{n} (X^{n+1} - dt k_3)`$.

- Convergence order : 4.



## Advection domain 

There are two advection domains to consider: 
 - the physical domain;
 - the pseudo-Cartesian domain.

It seems logical to use the **physical domain**, where the studied equation is given, as the advection domain. 

However, we want to solve this equation on a polar grid. So before advecting, we have to 
compute the mesh points in the physical domain using a mapping function $\mathcal{F}$:

```math
\mathcal{F} : (r,\theta)_{i,j} \mapsto  (x,y)_{i,j}.
```


This adds some steps to the advection operator, we now have to compute 
 - the mesh points in the physical domain using $\mathcal{F}$; 
 - the characteristics' feet in the physical domain; 
 - the characteristics' feet in the logical domain (polar grid) using $\mathcal{F}^{-1}$; 
 - then interpolate the advection function at the characteristics' feet in the logical domain. 
 
The third step can be difficult especially if the mapping function $\mathcal{F}$ is not analytically invertible. 
It is not impossible, but the computations can be costly. 


That is why, we introduce the **pseudo-Cartesian domain**. 
We use another mapping function $\mathcal{G}$ such that:

```math
 \mathcal{G} : (r,\theta)_{i,j} \mapsto  (x,y)_{i,j} = (r\cos(\theta), r\sin(\theta))_{i,j}. 
```

Then the four previous steps become
 - calculate the mesh points in the pseudo-Cartesian domain using $\mathcal{G}$; 
 - calculate the advection field $A$ in the pseudo-Cartesian domain using the Jacobian matrix of $(\mathcal{F}\circ\mathcal{G}^{-1})^{-1}$; 
 - calculate the characteristics' feet in the pseudo\_Cartesian domain; 
 - calculate the characteristics' feet in the logical domain (polar grid) using $\mathcal{G}^{-1}$; 
 - interpolate the advection function at the characteristics' feet in the logical domain. 

Here, $\mathcal{G}$ is analytically invertible (we can fix  $\mathcal{G}^{-1}(x = 0, y = 0) = (r = 0, \theta = 0)$) 
and  $`(J_{\mathcal{F}}J_{\mathcal{G}}^{-1})^{-1}`$ is well-defined. The details are given in [Zoni et al. (2019)](#zoni). 


**Remark 1:** if $\mathcal{F}$ is the circular mapping function, then the physical domain and the pseudo-Cartesian domain are the same. 

**Remark 2:** if the mapping function is analytically invertible, it is less costly to advect in the physical domain. 



## Advection Field

In the studied equation, the advection field is given along the physical domain axis: 
```math
\partial_t f + A_x \partial_x f + A_y \partial_y f = 0.
```

The BslAdvectionRTheta operator can take as input the advection field along the physical domain axis or the advection field along the logical domain axis,
```math
A = (A_x, A_y) \quad \text{or} \quad A = (A_r, A_\theta).
```

The advection field can be computed thanks to the AdvectionFieldFinder operator. This operator returns the advection field along the physical domain axes or the advection field along the logical domain axes (see [advection\_field\_rp](./../advection_field/README.md)).

* If the advection field is directly given along the physical domain axes, no treatment is needed in the BslAdvectionRTheta operator. 

* If the advection field is given along the logical domain axes, then we need to compute the advection field along the physical domain axes to advect in the physical domain. 

**In the guiding-centre case**, the advection field is computed from the electric field, 
```math
A = - E \wedge e_z = -\nabla \phi \wedge e_z.
```

In [the documentation for the advection field](./../advection_field/README.md), we show that 
```math
\nabla_{xy} \phi = J \nabla_{r\theta} \phi,
```

with *J* the Jacobian matrix (and the metric tensor $`G = J^TJ = [g_{ij}]_{ij}`$). 

It gives the following relation for the electric field
```math
\begin{bmatrix}
    E_x \\
    E_y \\
\end{bmatrix} 
= 
J
\begin{bmatrix}
    E_r \\
    E_\theta \\
\end{bmatrix}.
```


We deduce that 
```math
\begin{bmatrix}
	A_x \\
	A_y 
\end{bmatrix}
= 
\begin{bmatrix}
	- Ey \\
	E_x 
\end{bmatrix}
= \det(J)
J^{-T}
\begin{bmatrix}
	- E_\theta \\
	E_r
\end{bmatrix}
= \det(J)
J^{-T}
\begin{bmatrix}
	A_r \\
	A_\theta
\end{bmatrix}.
```

So, from the advection field along the logical domain axis, we multiply by $`J^{-1}`$
to get the advection field along the physical domain axis. 


# Unit tests

The test of the advection operator are implemented in the `tests/geometryRTheta/advection_2d_rp/` folder 
([advection\_2d\_rp](./../../../tests/geometryRTheta/advection_2d_rp/README.md)).


It tests: 
 - the 4 time integration methods; 
 - the different mappings and advection domains: 
 	- Circular mapping in the physical domain; 
 	- Czarny mapping in the physical domain; 
 	- Czarny mapping in the pseudo-Cartesian domain; 
 	- Discrete mapping of the Czarny mapping in the pseudo-Cartesian domain. 
 - on 3 different simulations: 
 	- simulation 1: translation of Gaussian function 
 		- $`f_0(x,y) = \exp\left( - \frac{(x- x_0)^2}{2 \sigma_x^2} - \frac{(y- y_0)^2}{2 \sigma_y^2} \right)`$, 
 		- $`A(t, x, y) = (v_x, v_y)`$ . 
 	- simulation 2: rotation of Gaussian function 
 		- $`f_0(x,y) = \exp\left( - \frac{(x- x_0)^2}{2 \sigma_x^2} - \frac{(y- y_0)^2}{2 \sigma_y^2} \right)`$, 
 		- $`A(t, x, y) = J_{\mathcal{F}_{\text{circular}}}(v_r, v_\theta)`$. 
 	- simulation 3: decentred rotation (test given in [Zoni et al. (2019)](#zoni)). 
 	 	- $`f_0(x,y) = \frac{1}{2} \left( G(r_1(x,y)) + G(r_2(x,y))\right)`$,
 	 		- with 
 	 			- $`G(r) = \cos\left(\frac{\pi r}{2 a}\right)^4 * 1_{r<a}(r)`$, 
 	 			- $`r_1(x, y) = \sqrt{(x-x_0)^2 + 8(y-y_0)^2}`$ 
 	 			- $`r_2(x, y) = \sqrt{8(x-x_0)^2 + (y-y_0)^2}`$ 
 		- $`A(t, x, y) = \omega(y_c - y, x - x_c)`$. 

The tests of the convergence order are made for constant CFL which means it checks the slope of the errors 
(infinity norm of the difference at the final time)  
for $`(N_r\times N_\theta, dt) = (N_{r,0}\times N_{\theta,0}, dt_0)`$ and then $`(n*N_{r,0}\times n*N_{\theta,0}, dt_0/n)`$
for $n = 1, 2, 4, 8,  ...$. 



# References
<a name="zoni"></a> [1] Edoardo Zoni, Yaman Güçlü. "Solving hyperbolic-elliptic problems on singular mapped 
disk-like domains with the method of characteristics and spline finite elements". 
([https://doi.org/10.1016/j.jcp.2019.108889](https://doi.org/10.1016/j.jcp.2019.108889).)
Journal of Computational Physics (2019).

 
# Contents

This folder contains:
 - iadvection\_rp.hpp : define the base class for advection operator (IAdvectionRTheta). 
 	- bsl\_advection\_rp.hpp : define the advection operator described just before (BslAdvectionRTheta). 




<|MERGE_RESOLUTION|>--- conflicted
+++ resolved
@@ -28,15 +28,9 @@
 ```
 
 So to compute the advected function at the next time step, 
-<<<<<<< HEAD
  - we compute the characteristics' feet $`X(t^n; t^{n+1}, x_i, y_j)`$ and $`Y(t^n; t^{n+1}, x_i, y_j)`$ 
  for each mesh point $`(x_i, y_j)`$ with a time integration method ; 
  - we interpolate the function $f(t = t^n)$ on the characteristics' feet. 
-=======
- - we compute the characteristic feet $`X(t^n; t^{n+1}, x_i, y_j)`$ and  $`Y(t^n; t^{n+1}, x_i, y_j)`$ 
- for each mesh points $`(x_i, y_j)`$ with a time integration method ; 
- - we interpolate the function $f(t = t^n)$ on the characteristic feet. 
->>>>>>> 05857e3b
  The property ensures that the interpolation gives the function at the next time step $f(t = t^{n+1})$.
 
 
