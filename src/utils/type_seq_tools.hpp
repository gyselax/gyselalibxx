--- conflicted
+++ resolved
@@ -95,11 +95,10 @@
 template <class... TypeSeqs>
 using type_seq_cat_t = typename detail::TypeSeqCat<TypeSeqs...>::type;
 
-<<<<<<< HEAD
 /// A tool to find the grid that is defined along the specified dimension (e.g. get GridX from X)
 template <class Dim, class TypeSeqGrid>
 using find_grid_t = typename detail::FindGrid<Dim, TypeSeqGrid>::type;
-=======
+
 /**
  * @brief Get a TypeSeq containing all unique types from the original TypeSeq.
  * @tparam StartTypeSeq The original TypeSeq which may contain duplicate types.
@@ -113,5 +112,4 @@
  */
 template <class TypeSeqType>
 constexpr bool type_seq_has_unique_elements_v
-        = std::is_same_v<TypeSeqType, type_seq_unique_t<TypeSeqType>>;
->>>>>>> 91cc28df
+        = std::is_same_v<TypeSeqType, type_seq_unique_t<TypeSeqType>>;