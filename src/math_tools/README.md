# Utility Functions

This folder contains mathematical classes and functions.

## Derivative tools

Functions for calculating derivatives with different methods:

- `spline_1d_partial_derivative.hpp` : calculate derivatives using a 1d spline representation.
<<<<<<< HEAD
- `spline_2d_partial_derivative.hpp` : calculate derivatives using a 2d spline representation.
- `central_fdm_partial_derivatives.hpp` : calculate derivatives using Finite Difference Method. 
=======
- `central_fdm_partial_derivatives.hpp` : calculate derivatives using Finite Difference Method.
>>>>>>> 6ed0e5f7

### Spline derivatives

The `spline_builder_2d_cache.hpp` file contains a class to be used with a 2d spline representation to compute partial derivatives. The cache class allows for calling the 2d splines builder only once per iteration, even if partial derivatives are evaluated in two directions.

### Finite difference derivatives

The method is as follow:
Take a function $f$. We want to approximate the value of $`f'(x_1)`$ knowing the value of $`f(x_1)`$, $`f(x_2)`$ and $`f(x_3)`$ for
$`x_3>x_2>x_1`$.
Denote $`\alpha :=|x_2-x_1|`$ and $`\beta :=|x_3-x_2|`$.
We call $`Df(x_1)`$ the approximate value of $`f'(x_1)`$. We want $`|f'(x_1)-Df(x_1)|=o\left(\max(\alpha,\beta\right)^2)`$.
To this end, write

```math
 Df(x_1)=c_1f(x_1)+c_2f(x_2)+c_3f(x_3),
```

and expand $f$ to the second order.

```math
    \begin{aligned}
        Df(x_1) & = c_1f(x_1)+c_2\left(f(x_1)+\alpha f'(x_1)+\frac{1}{2}\alpha^2f''(x_1)+o(\alpha^2)\right)               \\
                & +c_3\left(f(x_1)+(\alpha+\beta) f'(x_1)+\frac{1}{2}(\alpha+\beta)^2f''(x_1)+o((\alpha+\beta)^2)\right).
    \end{aligned}
```

A term-by-term comparison gives us the following system:

```math
    \left\{
    \begin{aligned}
        c_1+c_2+c_3                      & =0  \\
        \alpha c_2+(\alpha+\beta)c_3     & =1  \\
        \alpha^2 c_2+(\alpha+\beta)^2c_3 & =0.
    \end{aligned}
    \right.
```

The solution is therefore given by

```math
 c_1=-\frac{2\alpha+\beta}{\alpha^2+\alpha\beta}\qquad c_2=\frac{1}{\alpha}+\frac{1}{\beta}\qquad c_3=-\frac{\alpha}{\beta(\alpha+\beta)}.
```

The same computation can be made for the backward and the centred FDM scheme, and lead to these three formulas:

```math
    \begin{aligned}
        Df(x_1) & = -\frac{2\alpha+\beta}{\alpha(\alpha+\beta)}f(x_1)+\left(\frac{1}{\alpha}+\frac{1}{\beta}\right)f(x_2)-\frac{\alpha}{\beta(\alpha+\beta)}f(x_3) \\
        Df(x_2) & = -\frac{\beta}{\alpha(\alpha+\beta)}f(x_1)+\left(\frac{1}{\alpha}-\frac{1}{\beta}\right)f(x_2)+\frac{\alpha}{\alpha(\alpha+\beta)}f(x_3)        \\
        Df(x_3) & = \frac{2\alpha+\beta}{\alpha(\alpha+\beta)}f(x_1)-\left(\frac{1}{\alpha}+\frac{1}{\beta}\right)f(x_2)+\frac{\alpha}{\beta(\alpha+\beta)}f(x_3).
    \end{aligned}
```

One can check than in the uniform case ($\alpha=\beta$) we recover the well known coefficient $-1/2$ and $1/2$ for the centred case
and $-3/2$, $2$ and $-1/2$ for the decentred case.

## Utility tools

The l\_norm\_tools.hpp file contains functions computing the infinity norm. For now, it computes the infinity norm of

- a double: $`\Vert x \Vert_{\infty} = x`$;
- a coordinate: $`\Vert x \Vert_{\infty} = \max_{i} (|x_i|)`$.<|MERGE_RESOLUTION|>--- conflicted
+++ resolved
@@ -7,12 +7,8 @@
 Functions for calculating derivatives with different methods:
 
 - `spline_1d_partial_derivative.hpp` : calculate derivatives using a 1d spline representation.
-<<<<<<< HEAD
 - `spline_2d_partial_derivative.hpp` : calculate derivatives using a 2d spline representation.
 - `central_fdm_partial_derivatives.hpp` : calculate derivatives using Finite Difference Method. 
-=======
-- `central_fdm_partial_derivatives.hpp` : calculate derivatives using Finite Difference Method.
->>>>>>> 6ed0e5f7
 
 ### Spline derivatives
 
