# Utility Functions

This folder contains mathematical classes and functions.

## Derivative tools

Functions for calculating derivatives with different methods:

- `spline_1d_partial_derivative.hpp` : calculate derivatives using a 1d spline representation.
<<<<<<< HEAD
- `spline_2d_partial_derivative.hpp` : calculate derivatives using a 2d spline representation.

### Spline derivatives

The `spline_builder_2d_cache.hpp` file contains a class to be used with a 2d spline representation to compute partial derivatives. The cache class allows for calling the 2d splines builder only once per iteration, even if partial derivatives are evaluated in two directions.
=======
- `central_fdm_partial_derivatives.hpp` : calculate derivatives using Finite Difference Method. 
>>>>>>> 67a3f04f

### Finite difference derivatives

The method is as follow:
Take a function $f$. We want to approximate the value of $`f'(x_1)`$ knowing the value of $`f(x_1)`$, $`f(x_2)`$ and $`f(x_3)`$ for
$`x_3>x_2>x_1`$.
Denote $`\alpha :=|x_2-x_1|`$ and $`\beta :=|x_3-x_2|`$.
We call $`Df(x_1)`$ the approximate value of $`f'(x_1)`$. We want $`|f'(x_1)-Df(x_1)|=o\left(\max(\alpha,\beta\right)^2)`$.
To this end, write
```math
	Df(x_1)=c_1f(x_1)+c_2f(x_2)+c_3f(x_3),
```
and expand $f$ to the second order.
```math
    \begin{aligned}
        Df(x_1) & = c_1f(x_1)+c_2\left(f(x_1)+\alpha f'(x_1)+\frac{1}{2}\alpha^2f''(x_1)+o(\alpha^2)\right)               \\
                & +c_3\left(f(x_1)+(\alpha+\beta) f'(x_1)+\frac{1}{2}(\alpha+\beta)^2f''(x_1)+o((\alpha+\beta)^2)\right).
    \end{aligned}
```
A term-by-term comparison gives us the following system:
```math
    \left\{
    \begin{aligned}
        c_1+c_2+c_3                      & =0  \\
        \alpha c_2+(\alpha+\beta)c_3     & =1  \\
        \alpha^2 c_2+(\alpha+\beta)^2c_3 & =0.
    \end{aligned}
    \right.
```
The solution is therefore given by
```math
	c_1=-\frac{2\alpha+\beta}{\alpha^2+\alpha\beta}\qquad c_2=\frac{1}{\alpha}+\frac{1}{\beta}\qquad c_3=-\frac{\alpha}{\beta(\alpha+\beta)}.
```
The same computation can be made for the backward and the centred FDM scheme, and lead to these three formulas:
```math
    \begin{aligned}
        Df(x_1) & = -\frac{2\alpha+\beta}{\alpha(\alpha+\beta)}f(x_1)+\left(\frac{1}{\alpha}+\frac{1}{\beta}\right)f(x_2)-\frac{\alpha}{\beta(\alpha+\beta)}f(x_3) \\
        Df(x_2) & = -\frac{\beta}{\alpha(\alpha+\beta)}f(x_1)+\left(\frac{1}{\alpha}-\frac{1}{\beta}\right)f(x_2)+\frac{\alpha}{\alpha(\alpha+\beta)}f(x_3)        \\
        Df(x_3) & = \frac{2\alpha+\beta}{\alpha(\alpha+\beta)}f(x_1)-\left(\frac{1}{\alpha}+\frac{1}{\beta}\right)f(x_2)+\frac{\alpha}{\beta(\alpha+\beta)}f(x_3).
    \end{aligned}
```
One can check than in the uniform case ($\alpha=\beta$) we recover the well known coefficient $-1/2$ and $1/2$ for the centred case
and $-3/2$, $2$ and $-1/2$ for the decentred case.
 
## Utility tools

The l\_norm\_tools.hpp file contains functions computing the infinity norm. For now, it computes the infinity norm of 
- a double: $`\Vert x \Vert_{\infty} = x`$; 
- a coordinate: $`\Vert x \Vert_{\infty} = \max_{i} (|x_i|)`$.<|MERGE_RESOLUTION|>--- conflicted
+++ resolved
@@ -7,15 +7,12 @@
 Functions for calculating derivatives with different methods:
 
 - `spline_1d_partial_derivative.hpp` : calculate derivatives using a 1d spline representation.
-<<<<<<< HEAD
 - `spline_2d_partial_derivative.hpp` : calculate derivatives using a 2d spline representation.
+- `central_fdm_partial_derivatives.hpp` : calculate derivatives using Finite Difference Method. 
 
 ### Spline derivatives
 
 The `spline_builder_2d_cache.hpp` file contains a class to be used with a 2d spline representation to compute partial derivatives. The cache class allows for calling the 2d splines builder only once per iteration, even if partial derivatives are evaluated in two directions.
-=======
-- `central_fdm_partial_derivatives.hpp` : calculate derivatives using Finite Difference Method. 
->>>>>>> 67a3f04f
 
 ### Finite difference derivatives
 
