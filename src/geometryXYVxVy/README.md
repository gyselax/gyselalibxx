# Geometry (x, y, v\_x, v\_y)

The `geometryXYVxVy` folder contains all the code describing methods which are specific to a geometry with 2 spatial dimensions and 2 velocity dimensions. It is broken up into the following sub-folders:

<<<<<<< HEAD
- [geometry](./geometry/README.md)  --> - All the dimension tags used for a simulation in the geometry.
<!-- - [initialisation](./initialisation/README.md) - -->
=======
- [geometry](./geometry/README.md)  --> - All the dimension tags used for a simulation in the geoemtry.
- [initialization](./initialization/README.md) - -->
>>>>>>> 1f726cf8
- [poisson](./poisson/README.md) - Code describing the Quasi-Neutrality solver.
<!-- - [time\_integration](./time_integration/README.md) - -->
<!-- - [vlasov](./vlasov/README.md) - -->

<|MERGE_RESOLUTION|>--- conflicted
+++ resolved
@@ -2,13 +2,8 @@
 
 The `geometryXYVxVy` folder contains all the code describing methods which are specific to a geometry with 2 spatial dimensions and 2 velocity dimensions. It is broken up into the following sub-folders:
 
-<<<<<<< HEAD
 - [geometry](./geometry/README.md)  --> - All the dimension tags used for a simulation in the geometry.
-<!-- - [initialisation](./initialisation/README.md) - -->
-=======
-- [geometry](./geometry/README.md)  --> - All the dimension tags used for a simulation in the geoemtry.
-- [initialization](./initialization/README.md) - -->
->>>>>>> 1f726cf8
+- [initialisation](./initialisation/README.md) - -->
 - [poisson](./poisson/README.md) - Code describing the Quasi-Neutrality solver.
 <!-- - [time\_integration](./time_integration/README.md) - -->
 <!-- - [vlasov](./vlasov/README.md) - -->
