--- conflicted
+++ resolved
@@ -296,11 +296,7 @@
     }
 
     /**
-<<<<<<< HEAD
-     * @brief An operator to subtract one tensor from another elementwise.
-=======
      * @brief An operator to get the negation of a tensor elementwise.
->>>>>>> 6ed0e5f7
      * @return A new tensor containing the result of the subtraction.
      */
     KOKKOS_FUNCTION Tensor operator-() const
