--- conflicted
+++ resolved
@@ -29,13 +29,6 @@
 ```
 
 with
-<<<<<<< HEAD
-
-* $`f`$ the function to advect. It is defined on $`\Omega`$ domain and the time dimension;
-* $`A`$ the advection field. It could be defined on a subdomain $`\Omega'\subset \Omega`$;
-* and $`x_i`$ a given direction. The advection field domain has to be defined on this dimension for the time integration method.
-=======
->>>>>>> 6ed0e5f7
 
 - $`f`$ the function to advect. It is defined on $`\Omega`$ domain and the time dimension;
 - $`A`$ the advection field. It could be defined on a subdomain $`\Omega'\subset \Omega`$;
@@ -60,12 +53,8 @@
 using IDimInterest = IDimX;
 ```
 
-<<<<<<< HEAD
-* Equation on a 2D domain (and time dimension):
-=======
 - Equation on a 2D domain (and time dimension):
 
->>>>>>> 6ed0e5f7
 ```math
     \partial_t f(t,x,y) + A_x(x,y)\partial_{x}f(t,x,y) = 0,
 ```
