--- conflicted
+++ resolved
@@ -5,84 +5,44 @@
 
 #include <ddc_helper.hpp>
 
-<<<<<<< HEAD
-=======
 #include "ddc_aliases.hpp"
->>>>>>> a53def99
 
 /**
  * @brief Get the Simpson coefficients in 1D.
  *
  * Calculate the quadrature coefficients for the Simpson method defined on the provided index range.
  *
-<<<<<<< HEAD
  * @tparam ExecSpace Execution space, depends on Kokkos.
  *
- * @param[in] domain The domain on which the quadrature will be carried out.
+ * @param[in] index_range The index range on which the quadrature will be carried out.
  *
- * @return The quadrature coefficients for the Simpson method defined on the provided domain.
- *         The allocation place (host or device ) will depend on the ExecSpace.
+ * @return The quadrature coefficients for the Simpson method defined on the provided index range.
  */
-template <class ExecSpace, class IDim>
-ddc::Chunk<
-        double,
-        ddc::DiscreteDomain<IDim>,
-        ddc::KokkosAllocator<double, typename ExecSpace::memory_space>>
-simpson_quadrature_coefficients_1d(ddc::DiscreteDomain<IDim> const& domain)
+template <class ExecSpace, class Grid>
+FieldMem<double, IdxRange<Grid>, ddc::KokkosAllocator<double, typename ExecSpace::memory_space>>
+simpson_quadrature_coefficients_1d(IdxRange<Grid> const& idx_range)
 {
-    ddc::Chunk<
-            double,
-            ddc::DiscreteDomain<IDim>,
-            ddc::KokkosAllocator<double, typename ExecSpace::memory_space>>
-            coefficients_alloc(domain);
-    ddc::ChunkSpan const coefficients = coefficients_alloc.span_view();
-    double const dx_l = distance_at_left(domain.back());
-    double const dx_r = distance_at_right(domain.front());
+    FieldMem<double, IdxRange<Grid>, ddc::KokkosAllocator<double, typename ExecSpace::memory_space>>
+            coefficients_alloc(idx_range);
+    auto const coefficients = coefficients_alloc.span_view();
+    double const dx_l = distance_at_left(idx_range.back());
+    double const dx_r = distance_at_right(idx_range.front());
     Kokkos::parallel_for(
             "bounds",
             Kokkos::RangePolicy<ExecSpace>(0, 1),
             KOKKOS_LAMBDA(const int i) {
-                coefficients(domain.front()) = 1. / 3. * dx_r;
-                coefficients(domain.back()) = 1. / 3. * dx_l;
-                for (auto it = domain.begin() + 1; it < domain.end() - 1; it += 2) {
-                    ddc::DiscreteElement<IDim> idx = *it;
+                coefficients(idx_range.front()) = 1. / 3. * dx_r;
+                coefficients(idx_range.back()) = 1. / 3. * dx_l;
+                for (auto it = idx_range.begin() + 1; it < idx_range.end() - 1; it += 2) {
+                    ddc::DiscreteElement<Grid> idx = *it;
                     coefficients(idx) = 2. / 3. * (distance_at_left(idx) + distance_at_right(idx));
-                    idx += ddc::DiscreteVector<IDim>(1);
+                    idx += ddc::DiscreteVector<Grid>(1);
                     coefficients(idx) = 1. / 3. * (distance_at_left(idx) + distance_at_right(idx));
                 }
-                if (IDim::continuous_dimension_type::PERIODIC) {
-                    coefficients(domain.front()) += 2. / 3. * dx_l;
-                    coefficients(domain.back()) += 2. / 3. * dx_r;
+                if (Grid::continuous_dimension_type::PERIODIC) {
+                    coefficients(idx_range.front()) += 2. / 3. * dx_l;
+                    coefficients(idx_range.back()) += 2. / 3. * dx_r;
                 }
             });
     return coefficients_alloc;
-=======
- * @param[in] index range
- * 	The index range on which the quadrature will be carried out.
- *
- * @return The quadrature coefficients for the Simpson method defined on the provided index range.
- */
-template <class Grid>
-host_t<FieldMem<double, IdxRange<Grid>>> simpson_quadrature_coefficients_1d(
-        IdxRange<Grid> const& idx_range)
-{
-    host_t<FieldMem<double, IdxRange<Grid>>> coefficients(idx_range);
-
-    coefficients(idx_range.front()) = 1. / 3. * distance_at_right(idx_range.front());
-
-    for (auto it = idx_range.begin() + 1; it < idx_range.end() - 1; it += 2) {
-        Idx<Grid> idx = *it;
-        coefficients(idx) = 2. / 3. * (distance_at_left(idx) + distance_at_right(idx));
-        idx += IdxStep<Grid>(1);
-        coefficients(idx) = 1. / 3. * (distance_at_left(idx) + distance_at_right(idx));
-    }
-    coefficients(idx_range.back()) = 1. / 3. * distance_at_left(idx_range.back());
-
-    if constexpr (Grid::continuous_dimension_type::PERIODIC) {
-        coefficients(idx_range.front()) += 2. / 3 * distance_at_left(idx_range.back());
-        coefficients(idx_range.back()) += 2. / 3 * distance_at_right(idx_range.front());
-    }
-
-    return coefficients;
->>>>>>> a53def99
 }