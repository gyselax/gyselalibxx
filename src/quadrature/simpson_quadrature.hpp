--- conflicted
+++ resolved
@@ -12,14 +12,8 @@
  *
  * Calculate the quadrature coefficients for the Simpson method defined on the provided index range.
  *
-<<<<<<< HEAD
- * @tparam ExecSpace Execution space, depends on Kokkos.
- *
- * @param[in] index_range The index range on which the quadrature will be carried out.
-=======
  * @param[in] idx_range
  * 	The index range on which the quadrature will be carried out.
->>>>>>> 2a47eceb
  *
  * @return The quadrature coefficients for the Simpson method defined on the provided index range.
  */
