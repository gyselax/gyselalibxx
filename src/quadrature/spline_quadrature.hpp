--- conflicted
+++ resolved
@@ -70,50 +70,6 @@
             "The spline quadrature requires a builder which can construct the coefficients using "
             "only the values at the interpolation points.");
 
-<<<<<<< HEAD
-    using bsplines_type = typename SplineBuilder::bsplines_type;
-
-    // Vector of integrals of B-splines
-    host_t<FieldMem<double, IdxRange<bsplines_type>>> integral_bsplines(
-            get_spline_idx_range(builder));
-    ddc::discrete_space<bsplines_type>().integrals(get_field(integral_bsplines));
-
-    // Solve matrix equation
-    auto integral_bsplines_without_periodic_point
-            = get_field(integral_bsplines)[IdxRange<bsplines_type>(
-                    Idx<bsplines_type>(0),
-                    IdxStep<bsplines_type>(builder.get_interpolation_matrix().size()))];
-    Kokkos::View<double**, Kokkos::LayoutRight, Kokkos::DefaultExecutionSpace>
-            integral_bsplines_mirror_with_additional_allocation(
-                    "integral_bsplines_mirror_with_additional_allocation",
-                    builder.get_interpolation_matrix().required_number_of_rhs_rows(),
-                    1);
-    Kokkos::View<double*, Kokkos::LayoutRight, Kokkos::DefaultExecutionSpace>
-            integral_bsplines_mirror = Kokkos::
-                    subview(integral_bsplines_mirror_with_additional_allocation,
-                            std::pair<std::size_t, std::size_t> {
-                                    0,
-                                    integral_bsplines_without_periodic_point.size()},
-                            0);
-    Kokkos::deep_copy(
-            integral_bsplines_mirror,
-            integral_bsplines_without_periodic_point.allocation_kokkos_view());
-
-    // Solve matrix equation
-    builder.get_interpolation_matrix()
-            .solve(integral_bsplines_mirror_with_additional_allocation, true);
-    Kokkos::deep_copy(
-            integral_bsplines_without_periodic_point.allocation_kokkos_view(),
-            integral_bsplines_mirror);
-
-    host_t<FieldMem<double, IdxRange<Grid>>> coefficients(idx_range);
-
-    Kokkos::deep_copy(
-            coefficients.allocation_kokkos_view(),
-            integral_bsplines_without_periodic_point.allocation_kokkos_view());
-
-    return coefficients;
-=======
     FieldMem<
             double,
             IdxRange<Grid>,
@@ -121,7 +77,6 @@
             quadrature_coefficients(builder.interpolation_domain());
     std::tie(std::ignore, quadrature_coefficients, std::ignore) = builder.quadrature_coefficients();
     return ddc::create_mirror_and_copy(quadrature_coefficients[idx_range]);
->>>>>>> ea3c420c
 }
 
 
