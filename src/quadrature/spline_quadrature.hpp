--- conflicted
+++ resolved
@@ -18,13 +18,8 @@
 
 
 namespace {
-<<<<<<< HEAD
-template <class IDim>
-using CoefficientChunk1D_h = ddc::Chunk<double, ddc::DiscreteDomain<IDim>>;
-=======
 template <class Grid>
-using CoefficientChunk1D = host_t<FieldMem<double, IdxRange<Grid>>>;
->>>>>>> a53def99
+using CoefficientFieldMem1D_h = host_t<FieldMem<double, IdxRange<Grid>>>;
 }
 
 
@@ -83,18 +78,11 @@
     ddc::discrete_space<bsplines_type>().integrals(get_field(integral_bsplines));
 
     // Solve matrix equation
-    ddc::ChunkSpan integral_bsplines_without_periodic_point
-<<<<<<< HEAD
-            = integral_bsplines.span_view()[ddc::DiscreteDomain<bsplines_type>(
-                    ddc::DiscreteElement<bsplines_type>(0),
-                    ddc::DiscreteVector<bsplines_type>(builder.get_interpolation_matrix().size()))];
-    Kokkos::View<double**, Kokkos::LayoutRight, Kokkos::DefaultExecutionSpace>
-=======
-            = integral_bsplines[IdxRange<bsplines_type>(
+    auto integral_bsplines_without_periodic_point
+            = integral_bsplines.span_view()[IdxRange<bsplines_type>(
                     Idx<bsplines_type>(0),
                     IdxStep<bsplines_type>(builder.get_interpolation_matrix().size()))];
-    Kokkos::View<double**, Kokkos::LayoutRight, Kokkos::DefaultHostExecutionSpace>
->>>>>>> a53def99
+    Kokkos::View<double**, Kokkos::LayoutRight, Kokkos::DefaultExecutionSpace>
             integral_bsplines_mirror_with_additional_allocation(
                     "integral_bsplines_mirror_with_additional_allocation",
                     builder.get_interpolation_matrix().required_number_of_rhs_rows(),
@@ -117,12 +105,8 @@
             integral_bsplines_without_periodic_point.allocation_kokkos_view(),
             integral_bsplines_mirror);
 
-<<<<<<< HEAD
-    ddc::Chunk<double, ddc::DiscreteDomain<IDim>> coefficients(domain);
-=======
     host_t<FieldMem<double, IdxRange<Grid>>> coefficients(idx_range);
 
->>>>>>> a53def99
     Kokkos::deep_copy(
             coefficients.allocation_kokkos_view(),
             integral_bsplines_without_periodic_point.allocation_kokkos_view());
@@ -145,13 +129,8 @@
  * @return The coefficients which define the spline quadrature method in ND.
  */
 template <class... DDims, class... SplineBuilders>
-<<<<<<< HEAD
-device_t<ddc::Chunk<double, ddc::DiscreteDomain<DDims...>>> spline_quadrature_coefficients(
-        ddc::DiscreteDomain<DDims...> const& domain,
-=======
-host_t<FieldMem<double, IdxRange<DDims...>>> spline_quadrature_coefficients(
+device_t<FieldMem<double, IdxRange<DDims...>>> spline_quadrature_coefficients(
         IdxRange<DDims...> const& idx_range,
->>>>>>> a53def99
         SplineBuilders const&... builders)
 {
     assert((std::is_same_v<
@@ -159,25 +138,17 @@
                     typename SplineBuilders::continuous_dimension_type> and ...));
 
     // Get coefficients for each dimension
-<<<<<<< HEAD
-    std::tuple<CoefficientChunk1D_h<DDims>...> current_dim_coeffs(
-            spline_quadrature_coefficients_1d(ddc::select<DDims>(domain), builders)...);
-
-    // Allocate ND coefficients
-    ddc::Chunk<double, ddc::DiscreteDomain<DDims...>> coefficients_host(domain);
-    device_t<ddc::Chunk<double, ddc::DiscreteDomain<DDims...>>> coefficients(domain);
-=======
-    std::tuple<CoefficientChunk1D<DDims>...> current_dim_coeffs(
+    std::tuple<CoefficientFieldMem1D_h<DDims>...> current_dim_coeffs(
             spline_quadrature_coefficients_1d(ddc::select<DDims>(idx_range), builders)...);
 
     // Allocate ND coefficients
-    host_t<FieldMem<double, IdxRange<DDims...>>> coefficients(idx_range);
->>>>>>> a53def99
+    host_t<FieldMem<double, IdxRange<DDims...>>> coefficients_host(idx_range);
+    device_t<FieldMem<double, IdxRange<DDims...>>> coefficients(idx_range);
 
     ddc::for_each(idx_range, [&](Idx<DDims...> const idim) {
         // multiply the 1D coefficients by one another
         coefficients_host(idim)
-                = (std::get<CoefficientChunk1D_h<DDims>>(current_dim_coeffs)(
+                = (std::get<CoefficientFieldMem1D_h<DDims>>(current_dim_coeffs)(
                            ddc::select<DDims>(idim))
                    * ... * 1);
     });
