--- conflicted
+++ resolved
@@ -24,13 +24,8 @@
  */
 template <class IDomain>
 double compute_L1_norm(
-<<<<<<< HEAD
-        Quadrature<Kokkos::DefaultHostExecutionSpace, IDim...> quadrature,
-        ddc::ChunkSpan<double, ddc::DiscreteDomain<IDim...>> function)
-=======
         host_t<Quadrature<IDomain>> quadrature,
         ddc::ChunkSpan<double, IDomain> function)
->>>>>>> b2cb43cb
 {
     using Index = typename IDomain::discrete_element_type;
     return quadrature(
@@ -54,13 +49,8 @@
  */
 template <class IDomain>
 double compute_L2_norm(
-<<<<<<< HEAD
-        Quadrature<Kokkos::DefaultHostExecutionSpace, IDim...> quadrature,
-        ddc::ChunkSpan<double, ddc::DiscreteDomain<IDim...>> function)
-=======
         host_t<Quadrature<IDomain>> quadrature,
         ddc::ChunkSpan<double, IDomain> function)
->>>>>>> b2cb43cb
 {
     using Index = typename IDomain::discrete_element_type;
     return std::sqrt(quadrature(
