--- conflicted
+++ resolved
@@ -19,18 +19,6 @@
  *                      default it is equal to the QuadratureDomain.
  * @tparam MemorySpace The memory space (cpu/gpu) where the quadrature coefficients are saved.
  */
-<<<<<<< HEAD
-template <class ExecSpace, class... IDim>
-class Quadrature
-{
-private:
-    ddc::ChunkSpan<
-            const double,
-            ddc::DiscreteDomain<IDim...>,
-            std::experimental::layout_right,
-            typename ExecSpace::memory_space>
-            m_coefficients;
-=======
 template <
         class QuadratureDomain,
         class TotalDomain = QuadratureDomain,
@@ -45,7 +33,6 @@
             ChunkView<double, QuadratureDomain, std::experimental::layout_right, MemorySpace>;
 
     QuadChunkView m_coefficients;
->>>>>>> b2cb43cb
 
 public:
     /**
@@ -53,18 +40,7 @@
      * @param coeffs
      * 	      The coefficients of the quadrature.
      */
-<<<<<<< HEAD
-    explicit Quadrature(ddc::ChunkSpan<
-                        double,
-                        ddc::DiscreteDomain<IDim...>,
-                        std::experimental::layout_right,
-                        typename ExecSpace::memory_space> const& coeffs)
-        : m_coefficients(coeffs)
-    {
-    }
-=======
     explicit Quadrature(QuadChunkView coeffs) : m_coefficients(coeffs) {}
->>>>>>> b2cb43cb
 
     /**
      * @brief An operator for calculating the integral of a function defined on a discrete domain.
@@ -79,23 +55,6 @@
      *
      * @returns The integral of the function over the domain.
      */
-<<<<<<< HEAD
-    double operator()(ddc::ChunkView<
-                      double,
-                      ddc::DiscreteDomain<IDim...>,
-                      std::experimental::layout_right,
-                      typename ExecSpace::memory_space> const values) const
-    {
-        assert(ddc::get_domain<IDim...>(values) == ddc::get_domain<IDim...>(m_coefficients));
-        auto coeff_proxy = m_coefficients;
-        return ddc::parallel_transform_reduce(
-                ExecSpace(),
-                values.domain(),
-                0.0,
-                ddc::reducer::sum<double>(),
-                KOKKOS_LAMBDA(ddc::DiscreteElement<IDim...> const ix) {
-                    return coeff_proxy(ix) * values(ix);
-=======
     template <class ExecutionSpace, class IntegratorFunction>
     double operator()(ExecutionSpace exec_space, IntegratorFunction integrated_function) const
     {
@@ -189,7 +148,6 @@
                             },
                             teamSum);
                     result(ib) = teamSum;
->>>>>>> b2cb43cb
                 });
     }
 
