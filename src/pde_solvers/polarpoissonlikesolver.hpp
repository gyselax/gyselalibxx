--- conflicted
+++ resolved
@@ -121,10 +121,7 @@
     using IdxBSTheta = Idx<BSplinesTheta>;
     using IdxBSRTheta = Idx<BSplinesR, BSplinesTheta>;
 
-<<<<<<< HEAD
-=======
     using IdxStepBSR = IdxStep<BSplinesR>;
->>>>>>> 7d5b66ff
     using IdxStepBSTheta = IdxStep<BSplinesTheta>;
 
     using IdxRangeBatchedBSRTheta
