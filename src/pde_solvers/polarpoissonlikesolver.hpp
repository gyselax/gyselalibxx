// SPDX-License-Identifier: MIT
#pragma once

#include <ddc/ddc.hpp>

#include "ddc_alias_inline_functions.hpp"
#include "ddc_aliases.hpp"
#include "gauss_legendre_integration.hpp"
#include "mapping_tools.hpp"
#include "math_tools.hpp"
#include "matrix_batch_csr.hpp"
#include "metric_tensor_evaluator.hpp"
#include "polar_spline.hpp"
#include "polar_spline_evaluator.hpp"
#include "quadrature_coeffs_nd.hpp"
#include "view.hpp"
#include "volume_quadrature_nd.hpp"


/**
* @brief Define a polar PDE solver for a Poisson-like equation.
 *
 * Solve the following Partial Differential Equation
 *
 * (1) @f$  L\phi = - \nabla \cdot (\alpha \nabla \phi) + \beta \phi = \rho @f$, in  @f$ \Omega@f$,
 *
 * @f$  \phi = 0 @f$, on  @f$ \partial \Omega@f$,
 * 
 * As finite element basis functions we will use polar b-splines which are divided into two types:
 * 1) Basis splines that can be written as a tensor product of 1d basis splines
 *    ("non-singular B-splines")
 * 2) Basis splines that cover the centre point and are defined as a linear combination
 *    of basis splines of type 1 ("singular B-splines")
 * 
 * (see in Emily Bourne's thesis "Non-Uniform Numerical Schemes for the Modelling of Turbulence
 * in the 5D GYSELA Code". December 2022.)
 *
 * @tparam GridR The radial grid type.
 * @tparam GridR The poloidal grid type.
 * @tparam PolarBSplinesRTheta The type of the 2D polar B-splines (on the coordinate
 * system @f$(r,\theta)@f$ including B-splines which traverse the O point).
 * @tparam SplineRThetaEvaluatorNullBound The type of the 2D (cross-product) spline evaluator.
 * @tparam IdxRangeFull The full index range of @f$ \phi @f$ including any batch dimensions.
 */
template <
        class GridR,
        class GridTheta,
        class PolarBSplinesRTheta,
        class SplineRThetaEvaluatorNullBound,
        class IdxRangeFull = IdxRange<GridR, GridTheta>>
class PolarSplineFEMPoissonLikeSolver
{
    // TODO: Add a batch loop to operator()
    static_assert(
            std::is_same_v<IdxRangeFull, IdxRange<GridR, GridTheta>>,
            "PolarSplineFEMPoissonLikeSolver is not yet batched");

public:
    /// The radial dimension
    using R = typename GridR::continuous_dimension_type;
    /// The poloidal dimension
    using Theta = typename GridTheta::continuous_dimension_type;

    static_assert(R::IS_CONTRAVARIANT);
    static_assert(Theta::IS_CONTRAVARIANT);

private:
    /// The radial dimension
    using R_cov = typename R::Dual;
    /// The poloidal dimension
    using Theta_cov = typename Theta::Dual;

public:
    struct RBasisSubset
    {
    };
    struct ThetaBasisSubset
    {
    };
    struct RCellDim
    {
    };
    struct ThetaCellDim
    {
    };


public:
    /**
     * @brief Tag the first dimension for the quadrature mesh.
     */
    struct QDimRMesh : NonUniformGridBase<R>
    {
    };
    /**
     * @brief Tag the second dimension for the quadrature mesh.
     */
    struct QDimThetaMesh : NonUniformGridBase<Theta>
    {
    };

private:
    using CoordRTheta = Coord<R, Theta>;
    /// The 1D B-splines in the radial direction
    using BSplinesR = typename PolarBSplinesRTheta::BSplinesR_tag;
    /// The 1D B-splines in the poloidal direction
    using BSplinesTheta = typename PolarBSplinesRTheta::BSplinesTheta_tag;

    using IdxRangeRTheta = IdxRange<GridR, GridTheta>;
    using IdxRTheta = Idx<GridR, GridTheta>;

    /// The type of an index range over the polar B-splines
    using IdxRangeBSPolar = IdxRange<PolarBSplinesRTheta>;
    using IdxBSPolar = Idx<PolarBSplinesRTheta>;

    using IdxRangeBSR = IdxRange<BSplinesR>;
    using IdxRangeBSTheta = IdxRange<BSplinesTheta>;
    using IdxRangeBSRTheta = IdxRange<BSplinesR, BSplinesTheta>;
    using IdxBSRTheta = Idx<BSplinesR, BSplinesTheta>;

    using IdxRangeBatchedBSRTheta
            = ddc::detail::convert_type_seq_to_discrete_domain_t<ddc::type_seq_replace_t<
                    ddc::to_type_seq_t<IdxRangeFull>,
                    ddc::detail::TypeSeq<GridR, GridTheta>,
                    ddc::detail::TypeSeq<BSplinesR, BSplinesTheta>>>;

    using IdxRangeBatch = ddc::remove_dims_of_t<IdxRangeFull, IdxRange<GridR>, IdxRange<GridTheta>>;

    /**
     * @brief Tag the quadrature index range in the first dimension.
     */
    using IdxRangeQuadratureR = IdxRange<QDimRMesh>;
    /**
     * @brief Tag the quadrature index range in the second dimension.
     */
    using IdxRangeQuadratureTheta = IdxRange<QDimThetaMesh>;
    /**
     * @brief Tag the quadrature index range.
     */
    using IdxRangeQuadratureRTheta = IdxRange<QDimRMesh, QDimThetaMesh>;
    /**
     * @brief Tag the elements (index) of the quadrature index range in the first dimension.
     */
    using IdxQuadratureR = Idx<QDimRMesh>;
    /**
     * @brief Tag the elements (index) of the quadrature index range in the second dimension.
     */
    using IdxQuadratureTheta = Idx<QDimThetaMesh>;
    /**
     * @brief Tag the elements (index) of the quadrature index range.
     */
    using IdxQuadratureRTheta = Idx<QDimRMesh, QDimThetaMesh>;
    /**
     * @brief Tag a vector on the first dimension of the quadrature mesh.
     */
    using IdxStepQuadratureR = IdxStep<QDimRMesh>;
    /**
     * @brief Tag a vector on the second dimension of the quadrature mesh.
     */
    using IdxStepQuadratureTheta = IdxStep<QDimThetaMesh>;

    using KnotsR = ddc::NonUniformBsplinesKnots<BSplinesR>;
    using KnotsTheta = ddc::NonUniformBsplinesKnots<BSplinesTheta>;

    using ConstSpline2D = DConstField<IdxRangeBatchedBSRTheta>;
    using PolarSplineMemRTheta = PolarSplineMem<PolarBSplinesRTheta>;

    using CoordFieldMemRTheta = FieldMem<CoordRTheta, IdxRangeRTheta>;
    using CoordFieldRTheta = Field<CoordRTheta, IdxRangeRTheta>;
    using DFieldRTheta = DField<IdxRangeRTheta>;

public:
    /**
    * @brief Object storing a value and a value of the derivative
    * of a 1D function.
    */
    struct EvalDeriv1DType
    {
        /// The value of the function @f$f(x)@f$.
        double value;
        /// The derivative of the function @f$\partial_x f(x)@f$.
        double derivative;
    };

    /**
    * @brief Object storing a value and a value of the derivatives
    * in each direction of a 2D function.
    */
    struct EvalDeriv2DType
    {
        /// The value of the function @f$f(r, \theta)@f$.
        double value;
<<<<<<< HEAD
        /// The radial derivative of the function @f$\partial_r f(r, \theta)@f$.
        double radial_derivative;
        /// The poloidial derivative of the function @f$\partial_\theta f(r, \theta)@f$.
        double poloidal_derivative;
=======
        DVector<R, Theta> derivative;
>>>>>>> 67a3f04f
    };

    /**
     * @brief Tag an index of cell.
     */
    using IdxCell = Idx<RCellDim, ThetaCellDim>;

private:
    static constexpr int s_n_gauss_legendre_r = BSplinesR::degree() + 1;
    static constexpr int s_n_gauss_legendre_theta = BSplinesTheta::degree() + 1;
    // The number of cells (in the radial direction) in which both types of basis splines can be found
    static constexpr int m_n_overlap_cells = PolarBSplinesRTheta::continuity + 1;

    // Number of cells over which a radial B-splines has its support
    // This is the case for b-splines which are not affected by the higher knot multiplicity at the boundary.
    static constexpr IdxStep<RBasisSubset> m_n_non_zero_bases_r
            = IdxStep<RBasisSubset>(BSplinesR::degree() + 1);

    // Number of cells over which a poloidal B-splines has its support
    static constexpr IdxStep<ThetaBasisSubset> m_n_non_zero_bases_theta
            = IdxStep<ThetaBasisSubset>(BSplinesTheta::degree() + 1);

    static constexpr IdxRange<RBasisSubset> m_non_zero_bases_r
            = IdxRange<RBasisSubset>(Idx<RBasisSubset> {0}, m_n_non_zero_bases_r);
    static constexpr IdxRange<ThetaBasisSubset> m_non_zero_bases_theta
            = IdxRange<ThetaBasisSubset>(Idx<ThetaBasisSubset> {0}, m_n_non_zero_bases_theta);

    const int m_nbasis_r;
    const int m_nbasis_theta;

    // Matrix size is equal to the number of Polar bspline
    const int m_matrix_size;

    // Domains
    IdxRangeBSPolar m_idxrange_fem_non_singular;
    IdxRangeBSR m_idxrange_bsplines_r;
    IdxRangeBSTheta m_idxrange_bsplines_theta;

    IdxRangeQuadratureR m_idxrange_quadrature_r;
    IdxRangeQuadratureTheta m_idxrange_quadrature_theta;
    IdxRangeQuadratureRTheta m_idxrange_quadrature_singular;

    // Gauss-Legendre points and weights
    FieldMem<double, IdxRangeQuadratureR> m_weights_r;
    FieldMem<double, IdxRangeQuadratureTheta> m_weights_theta;

    // Basis Spline values and derivatives at Gauss-Legendre points
    host_t<FieldMem<EvalDeriv2DType, IdxRange<PolarBSplinesRTheta, QDimRMesh, QDimThetaMesh>>>
            m_singular_basis_vals_and_derivs;
    host_t<FieldMem<EvalDeriv1DType, IdxRange<RBasisSubset, QDimRMesh>>> m_r_basis_vals_and_derivs;
    host_t<FieldMem<EvalDeriv1DType, IdxRange<ThetaBasisSubset, QDimThetaMesh>>>
            m_theta_basis_vals_and_derivs;

    FieldMem<double, IdxRangeQuadratureRTheta> m_int_volume;

    PolarSplineEvaluator<PolarBSplinesRTheta, ddc::NullExtrapolationRule> m_polar_spline_evaluator;
    std::unique_ptr<MatrixBatchCsr<Kokkos::DefaultExecutionSpace, MatrixBatchCsrSolver::CG>>
            m_gko_matrix;
    mutable host_t<PolarSplineMemRTheta> m_phi_spline_coef;
    Kokkos::View<double**, Kokkos::LayoutRight> m_x_init;

    const int m_batch_idx {0}; // TODO: Remove when batching is supported
public:
    /**
     * @brief Instantiate a polar Poisson-like solver using FEM with B-splines.
     *
     * The equation we are studying:
     *
     * (1) @f$  L\phi = - \nabla \cdot (\alpha \nabla \phi) + \beta \phi = \rho @f$, in  @f$ \Omega@f$,
     *
     *  @f$  \phi = 0 @f$, on  @f$ \partial \Omega@f$.
     *
     * @param[in] coeff_alpha
     *      The spline representation of the @f$ \alpha @f$ function in the
     *      definition of the Poisson-like equation.
     * @param[in] coeff_beta
     *      The spline representation of the  @f$ \beta @f$ function in the
     *      definition of the Poisson-like equation.
     * @param[in] mapping
     *      The mapping from the logical index range to the physical index range where
     *      the equation is defined.
     * @param[in] spline_evaluator
     *      An evaluator for evaluating 2D splines on @f$(r,\theta)@f$.
     *
     * @tparam Mapping A class describing a mapping from curvilinear coordinates to Cartesian coordinates.
     */
    template <class Mapping>
    PolarSplineFEMPoissonLikeSolver(
            ConstSpline2D coeff_alpha,
            ConstSpline2D coeff_beta,
            Mapping const& mapping,
            SplineRThetaEvaluatorNullBound const& spline_evaluator)
        : m_nbasis_r(ddc::discrete_space<BSplinesR>().nbasis() - m_n_overlap_cells - 1)
        , m_nbasis_theta(ddc::discrete_space<BSplinesTheta>().nbasis())
        , m_matrix_size(ddc::discrete_space<PolarBSplinesRTheta>().nbasis() - m_nbasis_theta)
        , m_idxrange_fem_non_singular(
                  ddc::discrete_space<PolarBSplinesRTheta>().tensor_bspline_idx_range().remove_last(
                          IdxStep<PolarBSplinesRTheta> {m_nbasis_theta}))
        , m_idxrange_bsplines_r(ddc::discrete_space<BSplinesR>().full_domain().remove_first(
                  IdxStep<BSplinesR> {m_n_overlap_cells}))
        , m_idxrange_bsplines_theta(ddc::discrete_space<BSplinesTheta>().full_domain().take_first(
                  IdxStep<BSplinesTheta> {m_nbasis_theta}))
        , m_idxrange_quadrature_r(
                  Idx<QDimRMesh>(0),
                  IdxStep<QDimRMesh>(
                          s_n_gauss_legendre_r * ddc::discrete_space<BSplinesR>().ncells()))
        , m_idxrange_quadrature_theta(
                  Idx<QDimThetaMesh>(0),
                  IdxStep<QDimThetaMesh>(
                          s_n_gauss_legendre_theta * ddc::discrete_space<BSplinesTheta>().ncells()))
        , m_idxrange_quadrature_singular(
                  m_idxrange_quadrature_r.take_first(
                          IdxStep<QDimRMesh> {m_n_overlap_cells * s_n_gauss_legendre_r}),
                  m_idxrange_quadrature_theta)
        , m_weights_r(m_idxrange_quadrature_r)
        , m_weights_theta(m_idxrange_quadrature_theta)
        , m_singular_basis_vals_and_derivs(IdxRange<PolarBSplinesRTheta, QDimRMesh, QDimThetaMesh>(
                  PolarBSplinesRTheta::template singular_idx_range<PolarBSplinesRTheta>(),
                  ddc::select<QDimRMesh>(m_idxrange_quadrature_singular),
                  ddc::select<QDimThetaMesh>(m_idxrange_quadrature_singular)))
        , m_r_basis_vals_and_derivs(
                  IdxRange<RBasisSubset, QDimRMesh>(m_non_zero_bases_r, m_idxrange_quadrature_r))
        , m_theta_basis_vals_and_derivs(
                  IdxRange<
                          ThetaBasisSubset,
                          QDimThetaMesh>(m_non_zero_bases_theta, m_idxrange_quadrature_theta))
        , m_polar_spline_evaluator(ddc::NullExtrapolationRule())
        , m_phi_spline_coef(
                  PolarBSplinesRTheta::template singular_idx_range<PolarBSplinesRTheta>(),
                  IdxRangeBSRTheta(
                          m_idxrange_bsplines_r,
                          ddc::discrete_space<BSplinesTheta>().full_domain()))
        , m_x_init(
                  "x_init",
                  1,
                  ddc::discrete_space<PolarBSplinesRTheta>().nbasis()
                          - ddc::discrete_space<BSplinesTheta>().nbasis())
    {
        static_assert(has_2d_jacobian_v<Mapping, CoordRTheta>);
        //initialise x_init
        Kokkos::deep_copy(m_x_init, 0);
        // Get break points
        IdxRange<KnotsR> idxrange_r_edges = ddc::discrete_space<BSplinesR>().break_point_domain();
        IdxRange<KnotsTheta> idxrange_theta_edges
                = ddc::discrete_space<BSplinesTheta>().break_point_domain();
        host_t<FieldMem<Coord<R>, IdxRange<KnotsR>>> breaks_r(idxrange_r_edges);
        host_t<FieldMem<Coord<Theta>, IdxRange<KnotsTheta>>> breaks_theta(idxrange_theta_edges);

        ddcHelper::dump_coordinates(Kokkos::DefaultHostExecutionSpace(), get_field(breaks_r));
        ddcHelper::dump_coordinates(Kokkos::DefaultHostExecutionSpace(), get_field(breaks_theta));

        // Define quadrature points and weights
        GaussLegendre<QDimRMesh, s_n_gauss_legendre_r> gl_coeffs_r(get_const_field(breaks_r));
        GaussLegendre<QDimThetaMesh, s_n_gauss_legendre_theta> gl_coeffs_theta(
                get_const_field(breaks_theta));
        m_int_volume = compute_coeffs_on_mapping(
                Kokkos::DefaultExecutionSpace(),
                mapping,
                gauss_legendre_quadrature_coefficients<
                        Kokkos::DefaultExecutionSpace>(gl_coeffs_r, gl_coeffs_theta));

        // Find value and derivative of 1D B-splines in radial direction
        ddc::for_each(m_idxrange_quadrature_r, [&](IdxQuadratureR const idx_r) {
            std::array<double, 2 * m_n_non_zero_bases_r> data;
            DSpan2D vals(data.data(), m_n_non_zero_bases_r, 2);
            ddc::discrete_space<BSplinesR>()
                    .eval_basis_and_n_derivs(vals, ddc::coordinate(idx_r), 1);
            for (auto ib : m_non_zero_bases_r) {
                const int ib_idx = ib - m_non_zero_bases_r.front();
                m_r_basis_vals_and_derivs(ib, idx_r).value = vals(ib_idx, 0);
                m_r_basis_vals_and_derivs(ib, idx_r).derivative = vals(ib_idx, 1);
            }
        });

        // Find value and derivative of 1D B-splines in poloidal direction
        ddc::for_each(m_idxrange_quadrature_theta, [&](IdxQuadratureTheta const idx_theta) {
            std::array<double, 2 * m_n_non_zero_bases_theta> data;
            DSpan2D vals(data.data(), m_n_non_zero_bases_theta, 2);
            ddc::discrete_space<BSplinesTheta>()
                    .eval_basis_and_n_derivs(vals, ddc::coordinate(idx_theta), 1);
            for (auto ib : m_non_zero_bases_theta) {
                const int ib_idx = ib - m_non_zero_bases_theta.front();
                m_theta_basis_vals_and_derivs(ib, idx_theta).value = vals(ib_idx, 0);
                m_theta_basis_vals_and_derivs(ib, idx_theta).derivative = vals(ib_idx, 1);
            }
        });

        IdxRangeBSPolar idxrange_singular
                = PolarBSplinesRTheta::template singular_idx_range<PolarBSplinesRTheta>();

        // Find value and derivative of 2D B-splines covering the singular point
        ddc::for_each(m_idxrange_quadrature_singular, [&](IdxQuadratureRTheta const irtheta) {
            std::array<double, PolarBSplinesRTheta::n_singular_basis()> singular_data;
            std::array<double, m_n_non_zero_bases_r * m_n_non_zero_bases_theta> data;
            // Values of the polar basis splines around the singular point
            // at a given coordinate
            DSpan1D singular_vals(singular_data.data(), PolarBSplinesRTheta::n_singular_basis());
            // Values of the polar basis splines, that do not cover the singular point,
            // at a given coordinate
            DSpan2D vals(data.data(), m_n_non_zero_bases_r, m_n_non_zero_bases_theta);
            IdxQuadratureR const idx_r(irtheta);
            IdxQuadratureTheta const idx_theta(irtheta);

            const CoordRTheta coord(ddc::coordinate(irtheta));

            // Calculate the value
            ddc::discrete_space<PolarBSplinesRTheta>().eval_basis(singular_vals, vals, coord);
            for (IdxBSPolar ib : idxrange_singular) {
                m_singular_basis_vals_and_derivs(ib, idx_r, idx_theta).value
                        = singular_vals[ib - idxrange_singular.front()];
            }

            // Calculate the radial derivative
            ddc::discrete_space<PolarBSplinesRTheta>().eval_deriv_r(singular_vals, vals, coord);
            for (IdxBSPolar ib : idxrange_singular) {
                ddcHelper::get<R>(m_singular_basis_vals_and_derivs(ib, idx_r, idx_theta).derivative)
                        = singular_vals[ib - idxrange_singular.front()];
            }

            // Calculate the poloidal derivative
            ddc::discrete_space<PolarBSplinesRTheta>().eval_deriv_theta(singular_vals, vals, coord);
            for (IdxBSPolar ib : idxrange_singular) {
                ddcHelper::get<Theta>(
                        m_singular_basis_vals_and_derivs(ib, idx_r, idx_theta).derivative)
                        = singular_vals[ib - idxrange_singular.front()];
            }
        });

        // Number of elements in the matrix that correspond to the splines
        // that cover the singular point
        constexpr int n_elements_singular
                = PolarBSplinesRTheta::n_singular_basis() * PolarBSplinesRTheta::n_singular_basis();
        // Number of non-zero elements in the matrix corresponding to the inner product of
        // polar splines at the singular point and the other splines
        const int n_elements_overlap = 2
                                       * (PolarBSplinesRTheta::n_singular_basis()
                                          * BSplinesR::degree() * m_nbasis_theta);
        const int n_stencil_theta
                = m_nbasis_theta * min(int(1 + 2 * BSplinesTheta::degree()), m_nbasis_theta);
        const int n_stencil_r = m_nbasis_r * (1 + 2 * BSplinesR::degree())
                                - (1 + BSplinesR::degree()) * BSplinesR::degree();
        // Number of non-zero elements in the matrix corresponding to the inner product of
        // non-central splines. These have a tensor product structure
        const int n_elements_stencil = n_stencil_r * n_stencil_theta;

        const int batch_size = 1;

        const int n_matrix_elements = n_elements_singular + n_elements_overlap + n_elements_stencil;

        //CSR data storage
        Kokkos::View<double**, Kokkos::LayoutRight, Kokkos::HostSpace>
                values_csr_host("values_csr", batch_size, n_matrix_elements);
        Kokkos::View<int*, Kokkos::LayoutRight, Kokkos::HostSpace>
                col_idx_csr_host("idx_csr", n_matrix_elements);
        Kokkos::View<int*, Kokkos::LayoutRight, Kokkos::DefaultExecutionSpace>
                nnz_per_row_csr("nnz_per_row_csr", m_matrix_size + 1);
        Kokkos::View<int*, Kokkos::LayoutRight, Kokkos::HostSpace>
                nnz_per_row_csr_host("nnz_per_row_csr", m_matrix_size + 1);

        m_gko_matrix = std::make_unique<MatrixBatchCsr<
                Kokkos::DefaultExecutionSpace,
                MatrixBatchCsrSolver::CG>>(1, m_matrix_size, n_matrix_elements);
        auto [values, col_idx, nnz_per_row] = m_gko_matrix->get_batch_csr();
        init_nnz_per_line(nnz_per_row);
        Kokkos::deep_copy(nnz_per_row_csr_host, nnz_per_row);

        compute_singular_elements(
                coeff_alpha,
                coeff_beta,
                mapping,
                spline_evaluator,
                values_csr_host,
                col_idx_csr_host,
                nnz_per_row_csr_host);
        compute_overlapping_singular_elements(
                coeff_alpha,
                coeff_beta,
                mapping,
                spline_evaluator,
                values_csr_host,
                col_idx_csr_host,
                nnz_per_row_csr_host);
        compute_stencil_elements(
                coeff_alpha,
                coeff_beta,
                mapping,
                spline_evaluator,
                values_csr_host,
                col_idx_csr_host,
                nnz_per_row_csr_host);

        assert(nnz_per_row_csr_host(m_matrix_size) == n_matrix_elements);
        Kokkos::deep_copy(values, values_csr_host);
        Kokkos::deep_copy(col_idx, col_idx_csr_host);
        Kokkos::deep_copy(nnz_per_row, nnz_per_row_csr_host);
        m_gko_matrix->setup_solver();
    }

    /**
     * @brief Computes the matrix element corresponding to the singular area.
     *        ie: the region enclosing the O-point.
     *
     * @param[in] coeff_alpha
     *      The spline representation of the @f$ \alpha @f$ function in the
     *      definition of the Poisson-like equation.
     * @param[in] coeff_beta
     *      The spline representation of the  @f$ \beta @f$ function in the
     *      definition of the Poisson-like equation.
     * @param[in] mapping
     *      The mapping from the logical index range to the physical index range where
     *      the equation is defined.
     * @param[in] spline_evaluator
     *      An evaluator for evaluating 2D splines on @f$(r,\theta)@f$.
     * @param[out] values_csr_host
     *             A 2D Kokkos view which stores the values of non-zero elements for the whole batch.
     * @param[out] col_idx_csr_host
     *             A 1D Kokkos view which stores the column indices for each non-zero component.(only for one matrix).
     * @param[inout] nnz_per_row_csr_host
     *               A 1D Kokkos view of length matrix_size+1 which stores the count of the non-zeros along the lines of the matrix.
     */
    template <class Mapping>
    void compute_singular_elements(
            ConstSpline2D coeff_alpha,
            ConstSpline2D coeff_beta,
            Mapping const& mapping,
            SplineRThetaEvaluatorNullBound const& spline_evaluator,
            Kokkos::View<double**, Kokkos::LayoutRight, Kokkos::HostSpace> const values_csr_host,
            Kokkos::View<int*, Kokkos::LayoutRight, Kokkos::HostSpace> const col_idx_csr_host,
            Kokkos::View<int*, Kokkos::LayoutRight, Kokkos::HostSpace> const nnz_per_row_csr_host)
    {
        IdxRangeBSPolar idxrange_singular
                = PolarBSplinesRTheta::template singular_idx_range<PolarBSplinesRTheta>();
        IdxRangeQuadratureRTheta idxrange_quadrature_singular = m_idxrange_quadrature_singular;

        auto singular_basis_vals_and_derivs_alloc = ddc::create_mirror_view_and_copy(
                Kokkos::DefaultExecutionSpace(),
                get_field(m_singular_basis_vals_and_derivs));
        auto r_basis_vals_and_derivs_alloc = ddc::create_mirror_view_and_copy(
                Kokkos::DefaultExecutionSpace(),
                get_field(m_r_basis_vals_and_derivs));
        Field<EvalDeriv2DType, IdxRange<PolarBSplinesRTheta, QDimRMesh, QDimThetaMesh>>
                singular_basis_vals_and_derivs = get_field(singular_basis_vals_and_derivs_alloc);
        DField<IdxRangeQuadratureRTheta> int_volume_proxy = get_field(m_int_volume);

        Kokkos::Profiling::pushRegion("PolarPoissonFillFemMatrix");
        // Calculate the matrix elements corresponding to the B-splines which cover the singular point
        ddc::for_each(idxrange_singular, [&](IdxBSPolar const idx_test) {
            ddc::for_each(idxrange_singular, [&](IdxBSPolar const idx_trial) {
                // Calculate the weak integral
                double const element = ddc::parallel_transform_reduce(
                        Kokkos::DefaultExecutionSpace(),
                        idxrange_quadrature_singular,
                        0.0,
                        ddc::reducer::sum<double>(),
                        KOKKOS_LAMBDA(Idx<QDimRMesh, QDimThetaMesh> const& idx_quad) {
                            Idx<QDimRMesh> const idx_r(idx_quad);
                            Idx<QDimThetaMesh> const idx_theta(idx_quad);
                            return weak_integral_element(
                                    idx_r,
                                    idx_theta,
                                    singular_basis_vals_and_derivs(idx_test, idx_r, idx_theta),
                                    singular_basis_vals_and_derivs(idx_trial, idx_r, idx_theta),
                                    coeff_alpha,
                                    coeff_beta,
                                    spline_evaluator,
                                    mapping,
                                    int_volume_proxy);
                        });
                const int row_idx = idx_test - idxrange_singular.front();
                const int col_idx = idx_trial - idxrange_singular.front();
                const int csr_idx_singular_area = nnz_per_row_csr_host(row_idx + 1);
                //Fill the C matrix corresponding to the splines on the singular point
                col_idx_csr_host(csr_idx_singular_area) = col_idx;
                values_csr_host(m_batch_idx, csr_idx_singular_area) = element;
                nnz_per_row_csr_host(row_idx + 1)++;
            });
        });
    }

    /**
     * @brief Computes the matrix element corresponding to singular elements overlapping
     *        with regular grid.
     *
     * @param[in] coeff_alpha
     *      The spline representation of the @f$ \alpha @f$ function in the
     *      definition of the Poisson-like equation.
     * @param[in] coeff_beta
     *      The spline representation of the  @f$ \beta @f$ function in the
     *      definition of the Poisson-like equation.
     * @param[in] mapping
     *      The mapping from the logical index range to the physical index range where
     *      the equation is defined.
     * @param[in] spline_evaluator
     *      An evaluator for evaluating 2D splines on @f$(r,\theta)@f$.
     * @param[out] values_csr_host
     *             A 2D Kokkos view which stores the values of non-zero elements for the whole batch.
     * @param[out] col_idx_csr_host
     *             A 1D Kokkos view which stores the column indices for each non-zero component.(only for one matrix)
     * @param[inout] nnz_per_row_csr_host
     *               A 1D Kokkos view of length matrix_size+1 which stores the count of the non-zeros along the lines of the matrix.
     */
    template <class Mapping>
    void compute_overlapping_singular_elements(
            ConstSpline2D coeff_alpha,
            ConstSpline2D coeff_beta,
            Mapping const& mapping,
            SplineRThetaEvaluatorNullBound const& spline_evaluator,
            Kokkos::View<double**, Kokkos::LayoutRight, Kokkos::HostSpace> const values_csr_host,
            Kokkos::View<int*, Kokkos::LayoutRight, Kokkos::HostSpace> const col_idx_csr_host,
            Kokkos::View<int*, Kokkos::LayoutRight, Kokkos::HostSpace> const nnz_per_row_csr_host)
    {
        // Create index ranges associated with the 2D splines
        IdxRangeBSPolar idxrange_singular
                = PolarBSplinesRTheta::template singular_idx_range<PolarBSplinesRTheta>();
        IdxRangeBSR central_radial_bspline_idx_range(
                m_idxrange_bsplines_r.take_first(IdxStep<BSplinesR> {BSplinesR::degree()}));

        IdxRangeBSRTheta idxrange_non_singular_near_centre(
                central_radial_bspline_idx_range,
                m_idxrange_bsplines_theta);

        auto singular_basis_vals_and_derivs_alloc = ddc::create_mirror_view_and_copy(
                Kokkos::DefaultExecutionSpace(),
                get_field(m_singular_basis_vals_and_derivs));
        auto r_basis_vals_and_derivs_alloc = ddc::create_mirror_view_and_copy(
                Kokkos::DefaultExecutionSpace(),
                get_field(m_r_basis_vals_and_derivs));
        auto theta_basis_vals_and_derivs_alloc = ddc::create_mirror_view_and_copy(
                Kokkos::DefaultExecutionSpace(),
                get_field(m_theta_basis_vals_and_derivs));
        DField<IdxRangeQuadratureRTheta> int_volume_proxy = get_field(m_int_volume);
        Field<EvalDeriv2DType, IdxRange<PolarBSplinesRTheta, QDimRMesh, QDimThetaMesh>>
                singular_basis_vals_and_derivs = get_field(singular_basis_vals_and_derivs_alloc);
        Field<EvalDeriv1DType, IdxRange<RBasisSubset, QDimRMesh>> r_basis_vals_and_derivs
                = get_field(r_basis_vals_and_derivs_alloc);
        Field<EvalDeriv1DType, IdxRange<ThetaBasisSubset, QDimThetaMesh>>
                theta_basis_vals_and_derivs = get_field(theta_basis_vals_and_derivs_alloc);
        // Calculate the matrix elements where bspline products overlap the B-splines which cover the singular point
        ddc::for_each(idxrange_singular, [&](IdxBSPolar const idx_test) {
            ddc::for_each(idxrange_non_singular_near_centre, [&](IdxBSRTheta const idx_trial) {
                const IdxBSPolar idx_trial_polar(
                        PolarBSplinesRTheta::template get_polar_index<PolarBSplinesRTheta>(
                                idx_trial));
                const Idx<BSplinesR> idx_trial_r(ddc::select<BSplinesR>(idx_trial));
                const Idx<BSplinesTheta> idx_trial_theta(ddc::select<BSplinesTheta>(idx_trial));

                // Find the index range covering the cells where both the test and trial functions are non-zero
                const Idx<RCellDim> first_overlap_element_r(
                        idx_trial_r.uid() < BSplinesR::degree()
                                ? 0
                                : idx_trial_r.uid() - BSplinesR::degree());
                const Idx<ThetaCellDim> first_overlap_element_theta(
                        theta_mod(idx_trial_theta.uid() - BSplinesTheta::degree()));

                const IdxStep<RCellDim> n_overlap_r(
                        m_n_overlap_cells - first_overlap_element_r.uid());
                const IdxStep<ThetaCellDim> n_overlap_theta(BSplinesTheta::degree() + 1);

                const IdxRange<RCellDim> r_cells(first_overlap_element_r, n_overlap_r);
                const IdxRange<ThetaCellDim>
                        theta_cells(first_overlap_element_theta, n_overlap_theta);
                const IdxRange<RCellDim, ThetaCellDim> non_zero_cells(r_cells, theta_cells);

                if (n_overlap_r > 0) {
                    double element = 0.0;

                    ddc::for_each(non_zero_cells, [&](IdxCell const cell_idx) {
                        const int cell_idx_r(ddc::select<RCellDim>(cell_idx).uid());
                        const int cell_idx_theta(
                                theta_mod(ddc::select<ThetaCellDim>(cell_idx).uid()));

                        const IdxRangeQuadratureRTheta cell_quad_points(
                                get_quadrature_points_in_cell(cell_idx_r, cell_idx_theta));
                        // Find the column where the non-zero data is stored
                        Idx<RBasisSubset> ib_trial_r(idx_trial_r.uid() - cell_idx_r);
                        Idx<ThetaBasisSubset> ib_trial_theta(
                                theta_mod(idx_trial_theta.uid() - cell_idx_theta));
                        // Calculate the weak integral
                        element += ddc::parallel_transform_reduce(
                                Kokkos::DefaultExecutionSpace(),
                                cell_quad_points,
                                0.0,
                                ddc::reducer::sum<double>(),
                                KOKKOS_LAMBDA(IdxQuadratureRTheta const idx_quad) {
                                    IdxQuadratureR const idx_r(idx_quad);
                                    IdxQuadratureTheta const idx_theta(idx_quad);
                                    return weak_integral_element<Mapping>(
                                            idx_r,
                                            idx_theta,
                                            singular_basis_vals_and_derivs(
                                                    idx_test,
                                                    idx_r,
                                                    idx_theta),
                                            r_basis_vals_and_derivs(ib_trial_r, idx_r),
                                            theta_basis_vals_and_derivs(ib_trial_theta, idx_theta),
                                            coeff_alpha,
                                            coeff_beta,
                                            spline_evaluator,
                                            mapping,
                                            int_volume_proxy);
                                });
                    });

                    int const row_idx = idx_test - idxrange_singular.front();
                    int const col_idx = idx_trial_polar - idxrange_singular.front();
                    //a_ij
                    col_idx_csr_host(nnz_per_row_csr_host(row_idx + 1)) = col_idx;
                    values_csr_host(m_batch_idx, nnz_per_row_csr_host(row_idx + 1)) = element;
                    nnz_per_row_csr_host(row_idx + 1)++;
                    //a_ji
                    col_idx_csr_host(nnz_per_row_csr_host(col_idx + 1)) = row_idx;
                    values_csr_host(m_batch_idx, nnz_per_row_csr_host(col_idx + 1)) = element;
                    nnz_per_row_csr_host(col_idx + 1)++;
                }
            });
        });
    }

    /**
     * @brief Computes the matrix element corresponding to the regular stencil
     *        ie: out to singular or overlapping areas.
     *
     * @param[in] coeff_alpha
     *      The spline representation of the @f$ \alpha @f$ function in the
     *      definition of the Poisson-like equation.
     * @param[in] coeff_beta
     *      The spline representation of the  @f$ \beta @f$ function in the
     *      definition of the Poisson-like equation.
     * @param[in] mapping
     *      The mapping from the logical index range to the physical index range where
     *      the equation is defined.
     * @param[in] spline_evaluator
     *      An evaluator for evaluating 2D splines on @f$(r,\theta)@f$.
     * @param[out] values_csr_host
     *             A 2D Kokkos view which stores the values of non-zero elements for the whole batch.
     * @param[out] col_idx_csr_host
     *             A 1D Kokkos view which stores the column indices for each non-zero component.(only for one matrix)
     * @param[inout] nnz_per_row_csr_host
     *               A 1D Kokkos view of length matrix_size+1 which stores the count of the non-zeros along the lines of the matrix.
     */
    template <class Mapping>
    void compute_stencil_elements(
            ConstSpline2D coeff_alpha,
            ConstSpline2D coeff_beta,
            Mapping const& mapping,
            SplineRThetaEvaluatorNullBound const& spline_evaluator,
            Kokkos::View<double**, Kokkos::LayoutRight, Kokkos::HostSpace> const values_csr_host,
            Kokkos::View<int*, Kokkos::LayoutRight, Kokkos::HostSpace> const col_idx_csr_host,
            Kokkos::View<int*, Kokkos::LayoutRight, Kokkos::HostSpace> const nnz_per_row_csr_host)
    {
        IdxRangeBSPolar idxrange_singular
                = PolarBSplinesRTheta::template singular_idx_range<PolarBSplinesRTheta>();

        // Calculate the matrix elements following a stencil
        ddc::for_each(m_idxrange_fem_non_singular, [&](IdxBSPolar const idx_test_polar) {
            const IdxBSRTheta idx_test(PolarBSplinesRTheta::get_2d_index(idx_test_polar));
            const std::size_t idx_test_r(ddc::select<BSplinesR>(idx_test).uid());
            const std::size_t idx_test_theta(ddc::select<BSplinesTheta>(idx_test).uid());

            // Calculate the index of the elements that are already filled
            IdxRangeBSTheta remaining_theta(
                    Idx<BSplinesTheta> {idx_test_theta},
                    IdxStep<BSplinesTheta> {BSplinesTheta::degree() + 1});
            ddc::for_each(remaining_theta, [&](Idx<BSplinesTheta> const idx_trial_theta) {
                IdxBSRTheta idx_trial(Idx<BSplinesR>(idx_test_r), idx_trial_theta);
                IdxBSPolar idx_trial_polar(
                        PolarBSplinesRTheta::template get_polar_index<PolarBSplinesRTheta>(
                                IdxBSRTheta(idx_test_r, theta_mod(idx_trial_theta.uid()))));
                double element = get_matrix_stencil_element(
                        idx_test,
                        idx_trial,
                        coeff_alpha,
                        coeff_beta,
                        spline_evaluator,
                        mapping);
                int const int_polar_idx_test = idx_test_polar - idxrange_singular.front();
                if (idx_test_polar == idx_trial_polar) {
                    const int idx = nnz_per_row_csr_host(int_polar_idx_test + 1);
                    col_idx_csr_host(idx) = int_polar_idx_test;
                    values_csr_host(m_batch_idx, idx) = element;
                    nnz_per_row_csr_host(int_polar_idx_test + 1)++;
                } else {
                    int const int_polar_idx_trial = idx_trial_polar - idxrange_singular.front();

                    const int aij_idx = nnz_per_row_csr_host(int_polar_idx_test + 1);
                    col_idx_csr_host(aij_idx) = int_polar_idx_trial;
                    values_csr_host(m_batch_idx, aij_idx) = element;
                    nnz_per_row_csr_host(int_polar_idx_test + 1)++;

                    const int aji_idx = nnz_per_row_csr_host(int_polar_idx_trial + 1);
                    col_idx_csr_host(aji_idx) = int_polar_idx_test;
                    values_csr_host(m_batch_idx, aji_idx) = element;
                    nnz_per_row_csr_host(int_polar_idx_trial + 1)++;
                }
            });
            IdxRangeBSR remaining_r(
                    ddc::select<BSplinesR>(idx_test) + 1,
                    IdxStep<BSplinesR> {
                            min(BSplinesR::degree(),
                                ddc::discrete_space<BSplinesR>().nbasis() - 2 - idx_test_r)});
            IdxRangeBSTheta relevant_theta(
                    Idx<BSplinesTheta> {
                            idx_test_theta + ddc::discrete_space<BSplinesTheta>().nbasis()
                            - BSplinesTheta::degree()},
                    IdxStep<BSplinesTheta> {2 * BSplinesTheta::degree() + 1});

            IdxRangeBSRTheta trial_idx_range(remaining_r, relevant_theta);

            ddc::for_each(trial_idx_range, [&](IdxBSRTheta const idx_trial) {
                const int idx_trial_r(ddc::select<BSplinesR>(idx_trial).uid());
                const int idx_trial_theta(ddc::select<BSplinesTheta>(idx_trial).uid());
                IdxBSPolar idx_trial_polar(
                        PolarBSplinesRTheta::template get_polar_index<PolarBSplinesRTheta>(
                                IdxBSRTheta(idx_trial_r, theta_mod(idx_trial_theta))));
                double element = get_matrix_stencil_element(
                        idx_test,
                        idx_trial,
                        coeff_alpha,
                        coeff_beta,
                        spline_evaluator,
                        mapping);
                int const int_polar_idx_test = idx_test_polar - idxrange_singular.front();
                if (idx_test_polar == idx_trial_polar) {
                    const int idx = nnz_per_row_csr_host(int_polar_idx_test + 1);
                    col_idx_csr_host(idx) = int_polar_idx_test;
                    values_csr_host(m_batch_idx, idx) = element;
                    nnz_per_row_csr_host(int_polar_idx_test + 1)++;
                } else {
                    int const int_polar_idx_trial = idx_trial_polar - idxrange_singular.front();
                    const int aij_idx = nnz_per_row_csr_host(int_polar_idx_test + 1);
                    col_idx_csr_host(aij_idx) = int_polar_idx_trial;
                    values_csr_host(m_batch_idx, aij_idx) = element;
                    nnz_per_row_csr_host(int_polar_idx_test + 1)++;

                    const int aji_idx = nnz_per_row_csr_host(int_polar_idx_trial + 1);
                    col_idx_csr_host(aji_idx) = int_polar_idx_test;
                    values_csr_host(m_batch_idx, aji_idx) = element;
                    nnz_per_row_csr_host(int_polar_idx_trial + 1)++;
                }
            });
        });

        Kokkos::Profiling::popRegion();
    }
    /**
     * @brief Solve the Poisson-like equation.
     *
     * This operator returns the coefficients associated with the B-Splines
     * of the solution @f$\phi@f$.
     *
     * @param[in] rhs
     *      The rhs @f$ \rho@f$ of the Poisson-like equation.
     *      The type is templated but we can use the PoissonLikeRHSFunction
     *      class.
     * @param[inout] spline
     *      The spline representation of the solution @f$\phi@f$, also used as initial data for the iterative solver.
     */
    template <class RHSFunction>
    void operator()(RHSFunction const& rhs, host_t<PolarSplineMemRTheta>& spline) const
    {
        Kokkos::Profiling::pushRegion("PolarPoissonRHS");

        static_assert(
                std::is_invocable_r_v<double, RHSFunction, CoordRTheta>,
                "RHSFunction must have an operator() which takes a coordinate and returns a "
                "double");
        const int b_size = ddc::discrete_space<PolarBSplinesRTheta>().nbasis()
                           - ddc::discrete_space<BSplinesTheta>().nbasis();
        const int batch_size = 1;
        // Create b for rhs
        Kokkos::View<double**, Kokkos::LayoutRight, Kokkos::HostSpace>
                b_host("b_host", batch_size, b_size);
        //Create an initial guess
        Kokkos::View<double**, Kokkos::LayoutRight, Kokkos::HostSpace>
                x_init_host("x_init_host", batch_size, b_size);
        // Fill b
        auto int_volume_host = ddc::create_mirror_view_and_copy(get_field(m_int_volume));
        ddc::for_each(
                PolarBSplinesRTheta::template singular_idx_range<PolarBSplinesRTheta>(),
                [&](IdxBSPolar const idx) {
                    const int bspl_idx = idx
                                         - PolarBSplinesRTheta::template singular_idx_range<
                                                   PolarBSplinesRTheta>()
                                                   .front();
                    b_host(0, bspl_idx) = ddc::transform_reduce(
                            m_idxrange_quadrature_singular,
                            0.0,
                            ddc::reducer::sum<double>(),
                            [&](IdxQuadratureRTheta const idx_quad) {
                                IdxQuadratureR const idx_r(idx_quad);
                                IdxQuadratureTheta const idx_theta(idx_quad);
                                CoordRTheta coord(ddc::coordinate(idx_quad));
                                return rhs(coord)
                                       * m_singular_basis_vals_and_derivs(idx, idx_r, idx_theta)
                                                 .value
                                       * int_volume_host(idx_r, idx_theta);
                            });
                });
        const std::size_t ncells_r = ddc::discrete_space<BSplinesR>().ncells();

        ddc::for_each(m_idxrange_fem_non_singular, [&](IdxBSPolar const idx) {
            const IdxBSRTheta idx_2d(PolarBSplinesRTheta::get_2d_index(idx));
            const std::size_t idx_r(ddc::select<BSplinesR>(idx_2d).uid());
            const std::size_t idx_theta(ddc::select<BSplinesTheta>(idx_2d).uid());

            // Find the cells on which the bspline is non-zero
            int first_cell_r(idx_r - BSplinesR::degree());
            int first_cell_theta(idx_theta - BSplinesTheta::degree());
            std::size_t last_cell_r(idx_r + 1);
            if (first_cell_r < 0)
                first_cell_r = 0;
            if (last_cell_r > ncells_r)
                last_cell_r = ncells_r;
            IdxStep<RCellDim> const r_length(last_cell_r - first_cell_r);
            IdxStep<ThetaCellDim> const theta_length(BSplinesTheta::degree() + 1);


            Idx<RCellDim> const start_r(first_cell_r);
            Idx<ThetaCellDim> const start_theta(theta_mod(first_cell_theta));
            const IdxRange<RCellDim> r_cells(start_r, r_length);
            const IdxRange<ThetaCellDim> theta_cells(start_theta, theta_length);
            const IdxRange<RCellDim, ThetaCellDim> non_zero_cells(r_cells, theta_cells);
            assert(r_length * theta_length > 0);
            double element = 0.0;
            ddc::for_each(non_zero_cells, [&](IdxCell const cell_idx) {
                const int cell_idx_r(ddc::select<RCellDim>(cell_idx).uid());
                const int cell_idx_theta(theta_mod(ddc::select<ThetaCellDim>(cell_idx).uid()));

                const IdxRangeQuadratureRTheta cell_quad_points(
                        get_quadrature_points_in_cell(cell_idx_r, cell_idx_theta));

                // Find the column where the non-zero data is stored
                Idx<RBasisSubset> ib_r(idx_r - cell_idx_r);
                Idx<ThetaBasisSubset> ib_theta(theta_mod(idx_theta - cell_idx_theta));

                // Calculate the weak integral
                element += ddc::transform_reduce(
                        cell_quad_points,
                        0.0,
                        ddc::reducer::sum<double>(),
                        [&](IdxQuadratureRTheta const idx_quad) {
                            IdxQuadratureR const idx_r(idx_quad);
                            IdxQuadratureTheta const idx_theta(idx_quad);
                            CoordRTheta coord(ddc::coordinate(idx_quad));
                            double rb = m_r_basis_vals_and_derivs(ib_r, idx_r).value;
                            double pb = m_theta_basis_vals_and_derivs(ib_theta, idx_theta).value;
                            return rhs(coord) * rb * pb * int_volume_host(idx_r, idx_theta);
                        });
            });
            const std::size_t singular_index
                    = idx - ddc::discrete_space<PolarBSplinesRTheta>().full_domain().front();
            b_host(0, singular_index) = element;
        });

        Kokkos::View<double**, Kokkos::LayoutRight> b("b", batch_size, b_size);
        Kokkos::deep_copy(b, b_host);
        Kokkos::Profiling::popRegion();

        Kokkos::deep_copy(m_x_init, x_init_host);
        // Solve the matrix equation
        Kokkos::Profiling::pushRegion("PolarPoissonSolve");
        m_gko_matrix->solve(m_x_init, b);
        Kokkos::deep_copy(x_init_host, m_x_init);
        //-----------------
        IdxRangeBSRTheta dirichlet_boundary_idx_range(
                m_idxrange_bsplines_r.take_last(IdxStep<BSplinesR> {1}),
                m_idxrange_bsplines_theta);
        IdxRangeBSTheta idxrange_polar(ddc::discrete_space<BSplinesTheta>().full_domain());

        // Fill the spline
        ddc::for_each(
                PolarBSplinesRTheta::template singular_idx_range<PolarBSplinesRTheta>(),
                [&](IdxBSPolar const idx) {
                    const int bspl_idx = idx
                                         - PolarBSplinesRTheta::template singular_idx_range<
                                                   PolarBSplinesRTheta>()
                                                   .front();
                    spline.singular_spline_coef(idx) = x_init_host(0, bspl_idx);
                });
        ddc::for_each(m_idxrange_fem_non_singular, [&](IdxBSPolar const idx) {
            const IdxBSRTheta idx_2d(PolarBSplinesRTheta::get_2d_index(idx));
            spline.spline_coef(idx_2d) = x_init_host(0, idx.uid());
        });
        ddc::for_each(dirichlet_boundary_idx_range, [&](IdxBSRTheta const idx) {
            spline.spline_coef(idx) = 0.0;
        });

        // Copy the periodic elements
        IdxRangeBSRTheta copy_idx_range(
                m_idxrange_bsplines_r,
                idxrange_polar.remove_first(
                        IdxStep<BSplinesTheta>(ddc::discrete_space<BSplinesTheta>().nbasis())));
        ddc::for_each(copy_idx_range, [&](IdxBSRTheta const idx_2d) {
            spline.spline_coef(ddc::select<BSplinesR>(idx_2d), ddc::select<BSplinesTheta>(idx_2d))
                    = spline.spline_coef(
                            ddc::select<BSplinesR>(idx_2d),
                            ddc::select<BSplinesTheta>(idx_2d)
                                    - ddc::discrete_space<BSplinesTheta>().nbasis());
        });
        Kokkos::Profiling::popRegion();
    }

    /**
     * @brief Solve the Poisson-like equation.
     *
     * This operator uses the other operator () and returns the values on
     * the grid of the solution @f$\phi@f$.
     *
     * @param[in] rhs
     *      The rhs @f$ \rho@f$ of the Poisson-like equation.
     *      The type is templated but we can use the PoissonLikeRHSFunction
     *      class.
     * @param[inout] phi
     *      The values of the solution @f$\phi@f$ on the given coords_eval, also used as initial data for the iterative solver.
     */
    template <class RHSFunction>
    void operator()(RHSFunction const& rhs, DFieldRTheta phi) const
    {
        static_assert(
                std::is_invocable_r_v<double, RHSFunction, CoordRTheta>,
                "RHSFunction must have an operator() which takes a coordinate and returns a "
                "double");

        (*this)(rhs, m_phi_spline_coef);
        CoordFieldMemRTheta coords_eval_alloc(get_idx_range(phi));
        CoordFieldRTheta coords_eval(get_field(coords_eval_alloc));
        ddc::parallel_for_each(
                Kokkos::DefaultExecutionSpace(),
                get_idx_range(phi),
                KOKKOS_LAMBDA(IdxRTheta idx) { coords_eval(idx) = ddc::coordinate(idx); });
        auto coords_eval_host = ddc::create_mirror_and_copy(coords_eval);
        auto phi_host = ddc::create_mirror_and_copy(phi);
        m_polar_spline_evaluator(
                get_field(phi_host),
                get_const_field(coords_eval_host),
                get_const_field(m_phi_spline_coef));
        ddc::parallel_deepcopy(phi, phi_host);
    }

    /**
     * @brief compute the quadrature range for a given pair of indices
     *
     * @param[in] cell_idx_r
     *      The index for radial direction
     * @param[in] cell_idx_theta
     *      The index for poloidal direction
     * @return 
     *      The quadrature range corresponding to the  @f$(r,\theta)@f$ indices.
     */
    static KOKKOS_FUNCTION IdxRangeQuadratureRTheta
    get_quadrature_points_in_cell(int cell_idx_r, int cell_idx_theta)
    {
        const IdxQuadratureR first_quad_point_r(cell_idx_r * s_n_gauss_legendre_r);
        const IdxQuadratureTheta first_quad_point_theta(cell_idx_theta * s_n_gauss_legendre_theta);
        constexpr IdxStepQuadratureR n_GL_r(s_n_gauss_legendre_r);
        constexpr IdxStepQuadratureTheta n_GL_theta(s_n_gauss_legendre_theta);
        const IdxRangeQuadratureR quad_points_r(first_quad_point_r, n_GL_r);
        const IdxRangeQuadratureTheta quad_points_theta(first_quad_point_theta, n_GL_theta);
        return IdxRangeQuadratureRTheta(quad_points_r, quad_points_theta);
    }

    /**
     * @brief compute the weak integral value.
     *
     * @param[in] idx_r
     *      The index for radial direction.
     * @param[in] idx_theta
     *      The index for poloidal direction
     * @param[in] test_bspline_val_and_deriv
     *      The data structure containing the derivatives over radial and poloidal directions for test space.
     * @param[in] trial_bspline_val_and_deriv
     *      The data structure containing the derivatives over radial and poloidal directions for trial space.
     * @param[in] coeff_alpha
     *      The spline representation of the @f$ \alpha @f$ function in the
     *      definition of the Poisson-like equation.
     * @param[in] coeff_beta
     *      The spline representation of the  @f$ \beta @f$ function in the
     *      definition of the Poisson-like equation.
     * @param[in] mapping
     *      The mapping from the logical index range to the physical index range where
     *      the equation is defined.
     * @param[in] evaluator
     *      An evaluator for evaluating 2D splines on @f$(r,\theta)@f$.
     * @param[in] int_volume
     *      The integral volume associated with each point used in the quadrature scheme.
     * @return 
     *      The value of the weak integral.
     */
    template <class Mapping>
    static KOKKOS_FUNCTION double weak_integral_element(
            IdxQuadratureR idx_r,
            IdxQuadratureTheta idx_theta,
            EvalDeriv2DType const& test_bspline_val_and_deriv,
            EvalDeriv2DType const& trial_bspline_val_and_deriv,
            ConstSpline2D coeff_alpha,
            ConstSpline2D coeff_beta,
            SplineRThetaEvaluatorNullBound const& evaluator,
            Mapping const& mapping,
            DField<IdxRangeQuadratureRTheta> int_volume)
    {
        return templated_weak_integral_element(
                idx_r,
                idx_theta,
                test_bspline_val_and_deriv,
                trial_bspline_val_and_deriv,
                test_bspline_val_and_deriv,
                trial_bspline_val_and_deriv,
                coeff_alpha,
                coeff_beta,
                evaluator,
                mapping,
                int_volume);
    }

    ///@cond
    template <class Mapping>
    static KOKKOS_FUNCTION double weak_integral_element(
            IdxQuadratureR idx_r,
            IdxQuadratureTheta idx_theta,
            EvalDeriv2DType const& test_bspline_val_and_deriv,
            EvalDeriv1DType const& trial_bspline_val_and_deriv_r,
            EvalDeriv1DType const& trial_bspline_val_and_deriv_theta,
            ConstSpline2D coeff_alpha,
            ConstSpline2D coeff_beta,
            SplineRThetaEvaluatorNullBound const& evaluator,
            Mapping const& mapping,
            DField<IdxRangeQuadratureRTheta> int_volume)
    {
        return templated_weak_integral_element(
                idx_r,
                idx_theta,
                test_bspline_val_and_deriv,
                trial_bspline_val_and_deriv_r,
                test_bspline_val_and_deriv,
                trial_bspline_val_and_deriv_theta,
                coeff_alpha,
                coeff_beta,
                evaluator,
                mapping,
                int_volume);
    }

    template <class Mapping>
    static KOKKOS_FUNCTION double weak_integral_element(
            IdxQuadratureR idx_r,
            IdxQuadratureTheta idx_theta,
            EvalDeriv1DType const& test_bspline_val_and_deriv_r,
            EvalDeriv2DType const& trial_bspline_val_and_deriv,
            EvalDeriv1DType const& test_bspline_val_and_deriv_theta,
            ConstSpline2D coeff_alpha,
            ConstSpline2D coeff_beta,
            SplineRThetaEvaluatorNullBound const& evaluator,
            Mapping const& mapping,
            DField<IdxRangeQuadratureRTheta> int_volume)
    {
        return templated_weak_integral_element(
                idx_r,
                idx_theta,
                test_bspline_val_and_deriv_r,
                trial_bspline_val_and_deriv,
                test_bspline_val_and_deriv_theta,
                trial_bspline_val_and_deriv,
                coeff_alpha,
                coeff_beta,
                evaluator,
                mapping,
                int_volume);
    }

    template <class Mapping>
    static KOKKOS_FUNCTION double weak_integral_element(
            IdxQuadratureR idx_r,
            IdxQuadratureTheta idx_theta,
            EvalDeriv1DType const& test_bspline_val_and_deriv_r,
            EvalDeriv1DType const& trial_bspline_val_and_deriv_r,
            EvalDeriv1DType const& test_bspline_val_and_deriv_theta,
            EvalDeriv1DType const& trial_bspline_val_and_deriv_theta,
            ConstSpline2D coeff_alpha,
            ConstSpline2D coeff_beta,
            SplineRThetaEvaluatorNullBound const& evaluator,
            Mapping const& mapping,
            DField<IdxRangeQuadratureRTheta> int_volume)
    {
        return templated_weak_integral_element(
                idx_r,
                idx_theta,
                test_bspline_val_and_deriv_r,
                trial_bspline_val_and_deriv_r,
                test_bspline_val_and_deriv_theta,
                trial_bspline_val_and_deriv_theta,
                coeff_alpha,
                coeff_beta,
                evaluator,
                mapping,
                int_volume);
    }
    ///@endcond

    /**
     * @brief Computes the value and gradient from r_basis and theta_basis inputs.
     * 
     * @param[out] value The product of radial and poloidal values.
     *
     * @param[out] derivs derivatives over @f$ (r, \theta) @f$ directions. 
     *
     * @param[in] r_basis A data structure containing values and derivative over radial direction.
     *
     * @param[in] theta_basis A data structure containing values and derivative over poloidal direction.
     */
    static KOKKOS_INLINE_FUNCTION void get_value_and_gradient(
            double& value,
            DVector<R, Theta>& derivs,
            EvalDeriv1DType const& r_basis,
            EvalDeriv1DType const& theta_basis)
    {
        value = r_basis.value * theta_basis.value;
        ddcHelper::get<R>(derivs) = r_basis.derivative * theta_basis.value;
        ddcHelper::get<Theta>(derivs) = r_basis.value * theta_basis.derivative;
    }

    /**
     * @brief Computes the value and gradient from r_basis and theta_basis inputs.
     * 
     * @param[out] value The product of radial and poloidal values.
     *
     * @param[out] derivs derivatives over @f$ (r, \theta) @f$ directions. 
     *
     * @param[in] basis A data structure containing values and derivative over radial and poloidal directions.
     *
     */
    static KOKKOS_INLINE_FUNCTION void get_value_and_gradient(
            double& value,
            DVector<R, Theta>& derivs,
            EvalDeriv2DType const& basis,
            EvalDeriv2DType const&) // Last argument is duplicate
    {
        value = basis.value;
        derivs = basis.derivative;
    }

    /**
     * @brief Computes a quadrature summand corresponding to the 
     *        inner product.
     *
     * @param[in] idx_r
     *      The index for radial direction.
     * @param[in] idx_theta
     *      The index for poloidal direction
     * @param[in] test_bspline_val_and_deriv
     *      The data structure containing the derivatives over radial and poloidal directions for test space.
     * @param[in] trial_bspline_val_and_deriv
     *      The data structure containing the derivatives over radial and poloidal directions for trial space.
     * @param[in] test_bspline_val_and_deriv_theta
     *       The data structure containing the value and derivative along poloidal direction for test space.
     * @param[in] trial_bspline_val_and_deriv_theta
     *       The data structure containing the value and derivative along poloidal direction for trial space.
     * @param[in] coeff_alpha
     *      The spline representation of the @f$ \alpha @f$ function in the
     *      definition of the Poisson-like equation.
     * @param[in] coeff_beta
     *      The spline representation of the  @f$ \beta @f$ function in the
     *      definition of the Poisson-like equation.
     * @param[in] spline_evaluator
     *      An evaluator for evaluating 2D splines on @f$(r,\theta)@f$.
     * @param[in] mapping
     *      The mapping from the logical index range to the physical index range where
     *      the equation is defined.
     * @param[in] int_volume
     *      The integral volume associated with each point used in the quadrature scheme.
     * @return
      inner product of the test and trial spline is computed using a 
     * quadrature. This function returns one summand of the quadrature for 
     * the quadrature point given by the indices.
     */
    template <class Mapping, class TestValDerivType, class TrialValDerivType>
    static KOKKOS_FUNCTION double templated_weak_integral_element(
            IdxQuadratureR idx_r,
            IdxQuadratureTheta idx_theta,
            TestValDerivType const& test_bspline_val_and_deriv,
            TrialValDerivType const& trial_bspline_val_and_deriv,
            TestValDerivType const& test_bspline_val_and_deriv_theta,
            TrialValDerivType const& trial_bspline_val_and_deriv_theta,
            ConstSpline2D coeff_alpha,
            ConstSpline2D coeff_beta,
            SplineRThetaEvaluatorNullBound const& spline_evaluator,
            Mapping const& mapping,
            DField<IdxRangeQuadratureRTheta> int_volume)
    {
        static_assert(
                std::is_same_v<
                        TestValDerivType,
                        EvalDeriv1DType> || std::is_same_v<TestValDerivType, EvalDeriv2DType>);
        static_assert(
                std::is_same_v<
                        TrialValDerivType,
                        EvalDeriv1DType> || std::is_same_v<TrialValDerivType, EvalDeriv2DType>);

        // Calculate coefficients at quadrature point
        CoordRTheta coord(ddc::coordinate(idx_r), ddc::coordinate(idx_theta));
        const double alpha = spline_evaluator(coord, coeff_alpha);
        const double beta = spline_evaluator(coord, coeff_beta);

        // Define the value and gradient of the test and trial basis functions
        double basis_val_test_space;
        double basis_val_trial_space;
        DVector<R, Theta> basis_derivs_test_space;
        DVector<R, Theta> basis_derivs_trial_space;
        get_value_and_gradient(
                basis_val_test_space,
                basis_derivs_test_space,
                test_bspline_val_and_deriv,
                test_bspline_val_and_deriv_theta);
        get_value_and_gradient(
                basis_val_trial_space,
                basis_derivs_trial_space,
                trial_bspline_val_and_deriv,
                trial_bspline_val_and_deriv_theta);

        MetricTensorEvaluator<Mapping, CoordRTheta> get_metric_tensor(mapping);

        Tensor inv_metric_tensor = get_metric_tensor.inverse(coord);

        // Assemble the weak integral element
        return int_volume(idx_r, idx_theta)
               * (alpha
                          * tensor_mul(
                                  index<'i'>(basis_derivs_test_space),
                                  index<'i', 'j'>(inv_metric_tensor),
                                  index<'j'>(basis_derivs_trial_space))
                  + beta * basis_val_test_space * basis_val_trial_space);
    }

    /**
     * @brief Computes the matrix element corresponding to two tensor product splines
     *        with index idx_test and idx_trial
     *
     * @param[in] idx_test
     *      The index for polar B-spline in the test space.
     * @param[in] idx_trial
     *      The index for polar B-spline in the trial space.
     * @param[in] coeff_alpha
     *      The spline representation of the @f$ \alpha @f$ function in the
     *      definition of the Poisson-like equation.
     * @param[in] coeff_beta
     *      The spline representation of the  @f$ \beta @f$ function in the
     *      definition of the Poisson-like equation.
     * @param[in] evaluator
     *      An evaluator for evaluating 2D splines on @f$ (r, \theta) @f$.
     * @param[in] mapping
     *      The mapping from the logical index range to the physical index range where
     *      the equation is defined.
     * @return 
     *      The value of the matrix element.
     */
    template <class Mapping>
    double get_matrix_stencil_element(
            IdxBSRTheta idx_test,
            IdxBSRTheta idx_trial,
            ConstSpline2D coeff_alpha,
            ConstSpline2D coeff_beta,
            SplineRThetaEvaluatorNullBound const& evaluator,
            Mapping const& mapping)
    {
        // 0 <= idx_test_r < 8
        // 0 <= idx_trial_r < 8
        // idx_test_r < idx_trial_r
        const int idx_test_r(ddc::select<BSplinesR>(idx_test).uid());
        const int idx_trial_r(ddc::select<BSplinesR>(idx_trial).uid());
        // 0 <= idx_test_theta < 8
        // 0 <= idx_trial_theta < 8
        int idx_test_theta(theta_mod(ddc::select<BSplinesTheta>(idx_test).uid()));
        int idx_trial_theta(theta_mod(ddc::select<BSplinesTheta>(idx_trial).uid()));

        const std::size_t ncells_r = ddc::discrete_space<BSplinesR>().ncells();

        // 0<= r_offset <= degree_r
        // -degree_theta <= theta_offset <= degree_theta
        const int r_offset = idx_trial_r - idx_test_r;
        int theta_offset = theta_mod(idx_trial_theta - idx_test_theta);
        if (theta_offset >= int(m_nbasis_theta - BSplinesTheta::degree())) {
            theta_offset -= m_nbasis_theta;
        }
        assert(r_offset >= 0);
        assert(r_offset <= int(BSplinesR::degree()));
        assert(theta_offset >= -int(BSplinesTheta::degree()));
        assert(theta_offset <= int(BSplinesTheta::degree()));

        // Find the index range covering the cells where both the test and trial functions are non-zero
        int n_overlap_stencil_r(BSplinesR::degree() + 1 - r_offset);
        int first_overlap_r(idx_trial_r - BSplinesR::degree());

        int first_overlap_theta;
        int n_overlap_stencil_theta;
        if (theta_offset > 0) {
            n_overlap_stencil_theta = BSplinesTheta::degree() + 1 - theta_offset;
            first_overlap_theta = theta_mod(idx_trial_theta - BSplinesTheta::degree());
        } else {
            n_overlap_stencil_theta = BSplinesTheta::degree() + 1 + theta_offset;
            first_overlap_theta = theta_mod(idx_test_theta - BSplinesTheta::degree());
        }

        if (first_overlap_r < 0) {
            const int n_compact = first_overlap_r;
            first_overlap_r = 0;
            n_overlap_stencil_r += n_compact;
        }

        const int n_to_edge_r(ncells_r - first_overlap_r);

        const IdxStep<RCellDim> n_overlap_r(min(n_overlap_stencil_r, n_to_edge_r));
        const IdxStep<ThetaCellDim> n_overlap_theta(n_overlap_stencil_theta);

        const Idx<RCellDim> first_overlap_element_r(first_overlap_r);
        const Idx<ThetaCellDim> first_overlap_element_theta(first_overlap_theta);

        const IdxRange<RCellDim> r_cells(first_overlap_element_r, n_overlap_r);
        const IdxRange<ThetaCellDim> theta_cells(first_overlap_element_theta, n_overlap_theta);
        const IdxRange<RCellDim, ThetaCellDim> non_zero_cells(r_cells, theta_cells);

        auto r_basis_vals_and_derivs_alloc = ddc::create_mirror_view_and_copy(
                Kokkos::DefaultExecutionSpace(),
                get_field(m_r_basis_vals_and_derivs));
        auto theta_basis_vals_and_derivs_alloc = ddc::create_mirror_view_and_copy(
                Kokkos::DefaultExecutionSpace(),
                get_field(m_theta_basis_vals_and_derivs));

        Field<EvalDeriv1DType, IdxRange<RBasisSubset, QDimRMesh>> r_basis_vals_and_derivs
                = get_field(r_basis_vals_and_derivs_alloc);
        Field<EvalDeriv1DType, IdxRange<ThetaBasisSubset, QDimThetaMesh>>
                theta_basis_vals_and_derivs = get_field(theta_basis_vals_and_derivs_alloc);
        DField<IdxRangeQuadratureRTheta> int_volume_proxy = get_field(m_int_volume);

        assert(n_overlap_r * n_overlap_theta > 0);
        return ddc::transform_reduce(
                non_zero_cells,
                0.0,
                ddc::reducer::sum<double>(),
                [&](IdxCell const cell_idx) {
                    const int cell_idx_r(ddc::select<RCellDim>(cell_idx).uid());
                    const int cell_idx_theta(theta_mod(ddc::select<ThetaCellDim>(cell_idx).uid()));

                    const IdxRangeQuadratureRTheta cell_quad_points(
                            get_quadrature_points_in_cell(cell_idx_r, cell_idx_theta));

                    int ib_test_theta_idx = idx_test_theta - cell_idx_theta;
                    int ib_trial_theta_idx = idx_trial_theta - cell_idx_theta;

                    // Find the column where the non-zero data is stored
                    Idx<RBasisSubset> ib_test_r(idx_test_r - cell_idx_r);
                    Idx<ThetaBasisSubset> ib_test_theta(theta_mod(ib_test_theta_idx));
                    Idx<RBasisSubset> ib_trial_r(idx_trial_r - cell_idx_r);
                    Idx<ThetaBasisSubset> ib_trial_theta(theta_mod(ib_trial_theta_idx));

                    assert(ib_test_r.uid() < BSplinesR::degree() + 1);
                    assert(ib_test_theta.uid() < BSplinesTheta::degree() + 1);
                    assert(ib_trial_r.uid() < BSplinesR::degree() + 1);
                    assert(ib_trial_theta.uid() < BSplinesTheta::degree() + 1);

                    // Calculate the weak integral
                    return ddc::parallel_transform_reduce(
                            Kokkos::DefaultExecutionSpace(),
                            cell_quad_points,
                            0.0,
                            ddc::reducer::sum<double>(),
                            KOKKOS_LAMBDA(IdxQuadratureRTheta const idx_quad) {
                                IdxQuadratureR const idx_r(idx_quad);
                                IdxQuadratureTheta const idx_theta(idx_quad);
                                return weak_integral_element(
                                        idx_r,
                                        idx_theta,
                                        r_basis_vals_and_derivs(ib_test_r, idx_r),
                                        r_basis_vals_and_derivs(ib_trial_r, idx_r),
                                        theta_basis_vals_and_derivs(ib_test_theta, idx_theta),
                                        theta_basis_vals_and_derivs(ib_trial_theta, idx_theta),
                                        coeff_alpha,
                                        coeff_beta,
                                        evaluator,
                                        mapping,
                                        int_volume_proxy);
                            });
                });
    }

    /**
     * @brief Calculates the modulo idx_theta in relation to cells number along  @f$ \theta @f$ direction .
     *
     * @param[in] idx_theta @f$ \theta @f$ index.
     *
     * @return The corresponding indice modulo @f$ \theta @f$ direction cells number
     */
    static KOKKOS_FUNCTION int theta_mod(int idx_theta)
    {
        int ncells_theta = ddc::discrete_space<BSplinesTheta>().ncells();
        while (idx_theta < 0)
            idx_theta += ncells_theta;
        while (idx_theta >= ncells_theta)
            idx_theta -= ncells_theta;
        return idx_theta;
    }

    /**
     * @brief Fills the nnz data structure by computing the number of non-zero per line.
     * This number is linked to the weak formulation and depends on @f$(r,\theta)@f$ splines.
     * After this function the array will contain:
     * nnz[0] = 0.
     * nnz[1] = 0.
     * nnz[2] = number of non-zero elements in line 0.
     * nnz[3] = number of non-zero elements in lines 0-1.
     * ...
     * nnz[matrix_size] = number of non-zero elements in lines 0-(matrix_size-1).
     *
     * @param[out]  nnz A 1D Kokkos view of length matrix_size+1 which stores the count of the non-zeros along the lines of the matrix.
     */
    void init_nnz_per_line(Kokkos::View<int*, Kokkos::LayoutRight> nnz) const
    {
        Kokkos::Profiling::pushRegion("PolarPoissonInitNnz");
        size_t const mat_size = nnz.extent(0) - 1;
        size_t constexpr n_singular_basis = PolarBSplinesRTheta::n_singular_basis();
        size_t constexpr degree = BSplinesR::degree();
        size_t constexpr radial_overlap = 2 * degree + 1;
        size_t const nbasis_theta_proxy = m_nbasis_theta;

        // overlap between singular domain splines and radial splines
        Kokkos::parallel_for(
                "overlap singular radial",
                Kokkos::RangePolicy<Kokkos::DefaultExecutionSpace>(1, n_singular_basis + 1),
                KOKKOS_LAMBDA(const int k) {
                    nnz(k + 1) = n_singular_basis + degree * nbasis_theta_proxy;
                });

        // going from the internal boundary the overlapping possibilities between two radial splines increase
        Kokkos::parallel_for(
                "inner overlap",
                Kokkos::RangePolicy<Kokkos::DefaultExecutionSpace>(1, degree + 2),
                KOKKOS_LAMBDA(const int i) {
                    for (size_t k = n_singular_basis + (i - 1) * nbasis_theta_proxy;
                         k < n_singular_basis + i * nbasis_theta_proxy;
                         k++) {
                        nnz(k + 2) = n_singular_basis + (degree + i) * radial_overlap;
                    }
                });

        // Stencil with maximum possible overlap from two sides for radial spline
        Kokkos::parallel_for(
                "Inner Stencil",
                Kokkos::RangePolicy<Kokkos::DefaultExecutionSpace>(
                        n_singular_basis + degree * nbasis_theta_proxy,
                        mat_size - degree * nbasis_theta_proxy),
                KOKKOS_LAMBDA(const int k) { nnz(k + 2) = radial_overlap * radial_overlap; });

        // Approaching the external boundary the overlapping possibilities between two radial splines decrease
        Kokkos::parallel_for(
                "outer overlap",
                Kokkos::RangePolicy<Kokkos::DefaultExecutionSpace>(1, degree + 1),
                KOKKOS_LAMBDA(const int i) {
                    for (size_t k = mat_size - i * nbasis_theta_proxy;
                         k < mat_size - (i - 1) * nbasis_theta_proxy;
                         k++) {
                        nnz(k + 2) = (degree + i) * radial_overlap;
                    }
                });

        // sum non-zero elements count
        Kokkos::parallel_for(
                "Sum over lines",
                Kokkos::RangePolicy<Kokkos::DefaultExecutionSpace>(0, 1),
                KOKKOS_LAMBDA(const int idx) {
                    for (size_t k = 1; k < mat_size; k++) {
                        nnz(k + 1) += nnz(k);
                    }
                    nnz(0) = 0;
                    nnz(1) = 0;
                });
        Kokkos::Profiling::popRegion();
    }
};<|MERGE_RESOLUTION|>--- conflicted
+++ resolved
@@ -190,14 +190,8 @@
     {
         /// The value of the function @f$f(r, \theta)@f$.
         double value;
-<<<<<<< HEAD
-        /// The radial derivative of the function @f$\partial_r f(r, \theta)@f$.
-        double radial_derivative;
-        /// The poloidial derivative of the function @f$\partial_\theta f(r, \theta)@f$.
-        double poloidal_derivative;
-=======
+        /// The gradient of the function @f$\nabla f(r, \theta)@f$ (on the wrong basis).
         DVector<R, Theta> derivative;
->>>>>>> 67a3f04f
     };
 
     /**
