--- conflicted
+++ resolved
@@ -13,72 +13,38 @@
     # get the coordinates of this dimension from a scalar in the file
     time:    { local_coord: [ 'time' ] }
   - &rd
-<<<<<<< HEAD
     r:       { global_coord: [ &initialisation "GYSELALIBXX_initstate.h5",  r_coords] }
-  - &pd
-    p:       { global_coord: [ *initialisation,  p_coords] }
-
-
-density_eq:
-  dimensions: [ *rd , *pd ]
-  path: { file: 'GYSELALIBXX_initstate.h5', dataset: 'density_eq' }
-
-
-electrical_potential:
-  dimensions: [ *timed , *rd , *pd ]
-  path: { file: 'GYSELALIBXX_\d+.h5', dataset: 'electrical_potential' }
-  
-  
-electrical_potential_eq:
-  dimensions: [ *rd , *pd ]
-  path: { file: 'GYSELALIBXX_initstate.h5', dataset: 'electrical_potential_eq' }
-=======
-    r:       { global_coord: [ &initialisation "VOICEXX_initstate.h5",  r_coords] }
   - &thetad
     theta:       { global_coord: [ *initialisation,  theta_coords] }
 
 
 density_eq:
   dimensions: [ *rd , *thetad ]
-  path: { file: 'VOICEXX_initstate.h5', dataset: 'density_eq' }
+  path: { file: 'GYSELALIBXX_initstate.h5', dataset: 'density_eq' }
 
 
 electrical_potential:
   dimensions: [ *timed , *rd , *thetad ]
-  path: { file: 'VOICEXX_\d+.h5', dataset: 'electrical_potential' }
+  path: { file: 'GYSELALIBXX_\d+.h5', dataset: 'electrical_potential' }
   
   
 electrical_potential_eq:
   dimensions: [ *rd , *thetad ]
-  path: { file: 'VOICEXX_initstate.h5', dataset: 'electrical_potential_eq' }
->>>>>>> c3a687a5
+  path: { file: 'GYSELALIBXX_initstate.h5', dataset: 'electrical_potential_eq' }
  
 
 
 x_coords:
-<<<<<<< HEAD
-  dimensions: [ *rd , *pd ]
+  dimensions: [ *rd , *thetad ]
   path: { file: 'GYSELALIBXX_initstate.h5', dataset: 'x_coords' }
 
 y_coords:
-  dimensions: [ *rd , *pd ]
+  dimensions: [ *rd , *thetad ]
   path: { file: 'GYSELALIBXX_initstate.h5', dataset: 'y_coords' }
   
 jacobian:
-  dimensions: [ *rd , *pd ]
+  dimensions: [ *rd , *thetad ]
   path: { file: 'GYSELALIBXX_initstate.h5', dataset: 'jacobian' }
-=======
-  dimensions: [ *rd , *thetad ]
-  path: { file: 'VOICEXX_initstate.h5', dataset: 'x_coords' }
-
-y_coords:
-  dimensions: [ *rd , *thetad ]
-  path: { file: 'VOICEXX_initstate.h5', dataset: 'y_coords' }
-  
-jacobian:
-  dimensions: [ *rd , *thetad ]
-  path: { file: 'VOICEXX_initstate.h5', dataset: 'jacobian' }
->>>>>>> c3a687a5
   
 
 
@@ -103,11 +69,7 @@
   
 theta_size:
   dimensions: [ ]
-<<<<<<< HEAD
-  path: { file: 'GYSELALIBXX_initstate.h5', dataset: 'p_size' }  
-=======
-  path: { file: 'VOICEXX_initstate.h5', dataset: 'theta_size' }  
->>>>>>> c3a687a5
+  path: { file: 'GYSELALIBXX_initstate.h5', dataset: 'theta_size' }  
   
   
 
