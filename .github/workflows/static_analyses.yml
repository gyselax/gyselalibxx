--- conflicted
+++ resolved
@@ -64,11 +64,7 @@
         run: |
           pylint $(find tests -iname *.py)
           pylint $(find docs -iname *.py)
-<<<<<<< HEAD
-          pylint $(find ci_tools -iname *.py)
-=======
           pylint $(find bin -iname *.py)
->>>>>>> f055e3d1
         shell: bash
         env:
           PYTHONPATH: ./post-process/PythonScripts
@@ -122,13 +118,8 @@
           cat docs/doxygen.log
           # Get files which have changed in this merge request
           git diff ${{ github.event.pull_request.base.sha || github.event.merge_group.base_sha }}..${{ github.event.pull_request.head.sha || github.event.merge_group.head_sha }} --no-indent-heuristic --unified=0 --output=pull_new_files.txt --no-color --diff-filter=A
-<<<<<<< HEAD
-          python3 ci_tools/check_readme_presence.py pull_new_files.txt
+          python3 bin/ci_tools/check_readme_presence.py pull_new_files.txt
           if [ -s docs/doxygen.log ]; then exit 1; fi
-=======
-          python3 bin/ci_tools/check_readme_presence.py pull_new_files.txt
-          if [ -s build/docs/doxygen.log ]; then exit 1; fi
->>>>>>> f055e3d1
         shell: bash
 
   cppcheck_static_analysis_errors:
@@ -188,13 +179,8 @@
     - name: Spell Check Repo
       uses: crate-ci/typos@v1.29.10
       with:
-<<<<<<< HEAD
-        files: ./AUTHORS ./CMakeLists.txt ./docs/ ./post-process ./README.md ./simulations ./src ./tests/
-
-=======
         files: ./AUTHORS ./CMakeLists.txt ./docs/ ./post-process ./README.md ./simulations ./src ./tests/ ./bin
   
->>>>>>> f055e3d1
   set_draft_failing:
     runs-on: ubuntu-latest
     needs: [Indentation, Markdown, Python, Documentation, cppcheck_static_analysis_errors, cmake_static_analysis, spelling]
