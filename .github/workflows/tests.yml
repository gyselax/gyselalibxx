name: Acceptance tests

on:
  pull_request:
    types:
      - opened
      - reopened
      - synchronize
      - ready_for_review
  merge_group:
    types:
      - checks_requested

jobs:
<<<<<<< HEAD
  #pre_job:
  #  name: 'Check for unnecessary runs'
  #  runs-on: ubuntu-latest
  #  if: github.repository == 'gyselax/gyselalibxx' && github.event.pull_request.draft == false
  #  # Map a step output to a job output
  #  outputs:
  #    should_skip: ${{ steps.skip_check.outputs.should_skip }}
  #  steps:
  #    - id: skip_check
  #      uses: fkirc/skip-duplicate-actions@v5
  #      with:
  #        # All of these options are optional, so you can remove them if you are happy with the defaults
  #        skip_after_successful_duplicate: 'true'
  #        paths: '["src/**/*.hpp", "src/**/*.cpp", "tests/**/*.hpp", "tests/**/*.cpp", "simulations/**/*.hpp", "simulations/**/*.cpp", "**/CMakeLists.txt", "vendor/**", ".github/**", "toolchains/docker.gyselalibxx_env/**", "toolchains/v100.persee/**"]'
  #        cancel_others: 'false'
=======
  pre_job:
    name: 'Check for unnecessary runs'
    runs-on: ubuntu-latest
    if: github.repository == 'gyselax/gyselalibxx' && github.event.pull_request.draft == false
    # Map a step output to a job output
    outputs:
      should_skip: ${{ steps.skip_check.outputs.should_skip }}
    steps:
      - uses: actions/checkout@v4
      - id: skip_check
        uses: ./.github/actions/duplicate_check
>>>>>>> fdd5240a

  #cpu_tests:
  #  strategy:
  #    matrix:
  #      toolchain: [tests_toolchain, tests_release_toolchain, tests_release_omp_toolchain]
  #    fail-fast: false
  #  name: CPU Test (${{ matrix.toolchain }})
  #  needs: pre_job
  #  uses: ./.github/workflows/cpu_tests.yml
  #  with:
  #    toolchain: ${{ matrix.toolchain }}
  #    merge_target: ${{ github.event.pull_request.base.sha || github.event.merge_group.base_sha }}
  #    pr_number: ${{ github.event.pull_request.number }}
  #    is_duplicate: ${{ needs.pre_job.outputs.should_skip == 'true' && github.event.pull_request.draft == false }}

<<<<<<< HEAD
  #gpu_tests:
  #  name: GPU Test
  #  needs: pre_job
  #  uses: ./.github/workflows/gpu_tests.yml
  #  if: github.repository == 'gyselax/gyselalibxx'
  #  with:
  #    merge_target: ${{ github.event.pull_request.base.sha || github.event.merge_group.base_sha }}
  #    SHA: ${{ github.event.pull_request.head.sha }}
  #    pr_number: ${{ github.event.pull_request.number }}
  #    is_duplicate: ${{ needs.pre_job.outputs.should_skip == 'true' && github.event.pull_request.draft == false }}
  #  secrets: inherit

  coverage_test:
    name: Coverage Test
    #needs: pre_job
    runs-on: ubuntu-latest
    container:
      image: ghcr.io/gyselax/gyselalibxx_env:latest
      options: --user root
    #if: ${{ needs.pre_job.outputs.should_skip != 'true' && github.event.pull_request.draft == false }}
    steps:
      - name: Checkout gyselalibxx
        uses: actions/checkout@v4
        with:
          submodules: recursive
      - name: "Filter tests"
        uses: ./.github/actions/test_filter
        with:
          base_sha: ${{ github.event.pull_request.base.sha || github.event.merge_group.base_sha }}
          trigger_type: ${{ github.event_name }}
      - name: Build code
        uses: ./.github/actions/build_code
        with:
          toolchain: toolchains/docker.gyselalibxx_env/tests_coverage_toolchain.cmake
      - name: Run tests
        uses: ./.github/actions/run_tests
        continue-on-error: true
      - name: Check Test Coverage
        run: |
          pip install gcovr
          gcovr --filter src --cobertura coverage.xml --merge-mode-functions=merge-use-line-0 build
      - name: Upload coverage reports to Codecov with GitHub Action
        uses: codecov/codecov-action@v5
        env:
          CODECOV_TOKEN: ${{ secrets.CODECOV_TOKEN }}

  #set_draft_failing:
  #  runs-on: ubuntu-latest
  #  needs: [cpu_tests, gpu_tests]
  #  if: github.event_name == 'pull_request' && failure()
  #  steps:
  #    - uses: actions/checkout@v4
  #    - name: Set PR to draft to avoid unnecessary runs
  #      if: github.repository == 'gyselax/gyselalibxx'
  #      run: |
  #        isDraft=${{ github.event.pull_request.draft }}
  #        if [ "${isDraft}" != "true" ]
  #        then
  #          if [ "${{github.repository == 'gyselax/gyselalibxx'}}" == "true" ]
  #          then
  #            gh pr ready ${{ github.event.pull_request.number }} --undo
  #          fi
  #          gh pr comment ${{ github.event.pull_request.number }} -b "This PR is failing tests so it has been put back into draft. Please remove the draft status when the tests pass."
  #          gh pr edit ${{ github.event.pull_request.number }} --remove-label "Ready to review"
  #        fi
  #      shell: bash
  #      env:
  #        GH_TOKEN: ${{ github.token }}

  #set_draft_cancelled:
  #  runs-on: ubuntu-latest
  #  needs: [cpu_tests, gpu_tests]
  #  if: github.event_name == 'pull_request' && cancelled()
  #  steps:
  #    - uses: actions/checkout@v4
  #    - name: Set PR to draft to avoid unnecessary runs
  #      run: |
  #        isDraft=${{ github.event.pull_request.draft }}
  #        if [ "${isDraft}" != "true" ]
  #        then
  #          if [ "${{github.repository == 'gyselax/gyselalibxx'}}" == "true" ]
  #          then
  #             gh pr ready ${{ github.event.pull_request.number }} --undo
  #          fi
  #          gh pr comment ${{ github.event.pull_request.number }} -b "It seems like you haven't finished working on this PR so it has been put back into draft. Please remove the draft status when the PR can run tests without being interrupted."
  #          gh pr edit ${{ github.event.pull_request.number }} --remove-label "Ready to review"
  #        fi
  #      shell: bash
  #      env:
  #        GH_TOKEN: ${{ github.token }}
=======
  gpu_tests:
    name: GPU Test
    needs: pre_job
    uses: ./.github/workflows/gpu_tests.yml
    if: github.repository == 'gyselax/gyselalibxx'
    with:
      merge_target: ${{ github.event.pull_request.base.sha || github.event.merge_group.base_sha }}
      SHA: ${{ github.event.pull_request.head.sha }}
      pr_number: ${{ github.event.pull_request.number }}
      is_duplicate: ${{ needs.pre_job.outputs.should_skip == 'true' && github.event.pull_request.draft == false }}
    secrets: inherit
>>>>>>> fdd5240a
<|MERGE_RESOLUTION|>--- conflicted
+++ resolved
@@ -12,7 +12,6 @@
       - checks_requested
 
 jobs:
-<<<<<<< HEAD
   #pre_job:
   #  name: 'Check for unnecessary runs'
   #  runs-on: ubuntu-latest
@@ -28,46 +27,9 @@
   #        skip_after_successful_duplicate: 'true'
   #        paths: '["src/**/*.hpp", "src/**/*.cpp", "tests/**/*.hpp", "tests/**/*.cpp", "simulations/**/*.hpp", "simulations/**/*.cpp", "**/CMakeLists.txt", "vendor/**", ".github/**", "toolchains/docker.gyselalibxx_env/**", "toolchains/v100.persee/**"]'
   #        cancel_others: 'false'
-=======
-  pre_job:
-    name: 'Check for unnecessary runs'
-    runs-on: ubuntu-latest
-    if: github.repository == 'gyselax/gyselalibxx' && github.event.pull_request.draft == false
-    # Map a step output to a job output
-    outputs:
-      should_skip: ${{ steps.skip_check.outputs.should_skip }}
-    steps:
-      - uses: actions/checkout@v4
-      - id: skip_check
-        uses: ./.github/actions/duplicate_check
->>>>>>> fdd5240a
-
-  #cpu_tests:
-  #  strategy:
-  #    matrix:
-  #      toolchain: [tests_toolchain, tests_release_toolchain, tests_release_omp_toolchain]
-  #    fail-fast: false
-  #  name: CPU Test (${{ matrix.toolchain }})
-  #  needs: pre_job
-  #  uses: ./.github/workflows/cpu_tests.yml
-  #  with:
-  #    toolchain: ${{ matrix.toolchain }}
-  #    merge_target: ${{ github.event.pull_request.base.sha || github.event.merge_group.base_sha }}
-  #    pr_number: ${{ github.event.pull_request.number }}
-  #    is_duplicate: ${{ needs.pre_job.outputs.should_skip == 'true' && github.event.pull_request.draft == false }}
-
-<<<<<<< HEAD
-  #gpu_tests:
-  #  name: GPU Test
-  #  needs: pre_job
-  #  uses: ./.github/workflows/gpu_tests.yml
-  #  if: github.repository == 'gyselax/gyselalibxx'
-  #  with:
-  #    merge_target: ${{ github.event.pull_request.base.sha || github.event.merge_group.base_sha }}
-  #    SHA: ${{ github.event.pull_request.head.sha }}
-  #    pr_number: ${{ github.event.pull_request.number }}
-  #    is_duplicate: ${{ needs.pre_job.outputs.should_skip == 'true' && github.event.pull_request.draft == false }}
-  #  secrets: inherit
+  #    - uses: actions/checkout@v4
+  #    - id: skip_check
+  #      uses: ./.github/actions/duplicate_check
 
   coverage_test:
     name: Coverage Test
@@ -103,60 +65,28 @@
         env:
           CODECOV_TOKEN: ${{ secrets.CODECOV_TOKEN }}
 
-  #set_draft_failing:
-  #  runs-on: ubuntu-latest
-  #  needs: [cpu_tests, gpu_tests]
-  #  if: github.event_name == 'pull_request' && failure()
-  #  steps:
-  #    - uses: actions/checkout@v4
-  #    - name: Set PR to draft to avoid unnecessary runs
-  #      if: github.repository == 'gyselax/gyselalibxx'
-  #      run: |
-  #        isDraft=${{ github.event.pull_request.draft }}
-  #        if [ "${isDraft}" != "true" ]
-  #        then
-  #          if [ "${{github.repository == 'gyselax/gyselalibxx'}}" == "true" ]
-  #          then
-  #            gh pr ready ${{ github.event.pull_request.number }} --undo
-  #          fi
-  #          gh pr comment ${{ github.event.pull_request.number }} -b "This PR is failing tests so it has been put back into draft. Please remove the draft status when the tests pass."
-  #          gh pr edit ${{ github.event.pull_request.number }} --remove-label "Ready to review"
-  #        fi
-  #      shell: bash
-  #      env:
-  #        GH_TOKEN: ${{ github.token }}
+  #cpu_tests:
+  #  strategy:
+  #    matrix:
+  #      toolchain: [tests_toolchain, tests_release_toolchain, tests_release_omp_toolchain]
+  #    fail-fast: false
+  #  name: CPU Test (${{ matrix.toolchain }})
+  #  needs: pre_job
+  #  uses: ./.github/workflows/cpu_tests.yml
+  #  with:
+  #    toolchain: ${{ matrix.toolchain }}
+  #    merge_target: ${{ github.event.pull_request.base.sha || github.event.merge_group.base_sha }}
+  #    pr_number: ${{ github.event.pull_request.number }}
+  #    is_duplicate: ${{ needs.pre_job.outputs.should_skip == 'true' && github.event.pull_request.draft == false }}
 
-  #set_draft_cancelled:
-  #  runs-on: ubuntu-latest
-  #  needs: [cpu_tests, gpu_tests]
-  #  if: github.event_name == 'pull_request' && cancelled()
-  #  steps:
-  #    - uses: actions/checkout@v4
-  #    - name: Set PR to draft to avoid unnecessary runs
-  #      run: |
-  #        isDraft=${{ github.event.pull_request.draft }}
-  #        if [ "${isDraft}" != "true" ]
-  #        then
-  #          if [ "${{github.repository == 'gyselax/gyselalibxx'}}" == "true" ]
-  #          then
-  #             gh pr ready ${{ github.event.pull_request.number }} --undo
-  #          fi
-  #          gh pr comment ${{ github.event.pull_request.number }} -b "It seems like you haven't finished working on this PR so it has been put back into draft. Please remove the draft status when the PR can run tests without being interrupted."
-  #          gh pr edit ${{ github.event.pull_request.number }} --remove-label "Ready to review"
-  #        fi
-  #      shell: bash
-  #      env:
-  #        GH_TOKEN: ${{ github.token }}
-=======
-  gpu_tests:
-    name: GPU Test
-    needs: pre_job
-    uses: ./.github/workflows/gpu_tests.yml
-    if: github.repository == 'gyselax/gyselalibxx'
-    with:
-      merge_target: ${{ github.event.pull_request.base.sha || github.event.merge_group.base_sha }}
-      SHA: ${{ github.event.pull_request.head.sha }}
-      pr_number: ${{ github.event.pull_request.number }}
-      is_duplicate: ${{ needs.pre_job.outputs.should_skip == 'true' && github.event.pull_request.draft == false }}
-    secrets: inherit
->>>>>>> fdd5240a
+  #gpu_tests:
+  #  name: GPU Test
+  #  needs: pre_job
+  #  uses: ./.github/workflows/gpu_tests.yml
+  #  if: github.repository == 'gyselax/gyselalibxx'
+  #  with:
+  #    merge_target: ${{ github.event.pull_request.base.sha || github.event.merge_group.base_sha }}
+  #    SHA: ${{ github.event.pull_request.head.sha }}
+  #    pr_number: ${{ github.event.pull_request.number }}
+  #    is_duplicate: ${{ needs.pre_job.outputs.should_skip == 'true' && github.event.pull_request.draft == false }}
+  #  secrets: inherit