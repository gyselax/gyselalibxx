// SPDX-License-Identifier: MIT

#include <chrono>
#include <cstdlib>
#include <filesystem>
#include <fstream>
#include <iostream>

#include <ddc/ddc.hpp>

#include <paraconf.h>
#include <pdi.h>

#include "CollisionSpVparMu.hpp"
#include "collisioninfo.hpp"
#include "geometry.hpp"
#include "input.hpp"
#include "maxwellianequilibrium.hpp"
#include "noperturbinitialization.hpp"
#include "output.hpp"
#include "paraconfpp.hpp"
#include "params.yaml.hpp"
#include "pdi_out.yml.hpp"
#include "simpson_quadrature.hpp"
#include "species_info.hpp"
#include "species_init.hpp"

using std::cerr;
using std::cout;
using std::endl;
using std::chrono::steady_clock;

int main(int argc, char** argv)
{
    // Environments variables for profiling
    setenv("KOKKOS_TOOLS_LIBS", KP_KERNEL_TIMER_PATH, false);
    setenv("KOKKOS_TOOLS_TIMER_JSON", "true", false);

    PC_tree_t conf_collision = parse_executable_arguments(argc, argv, params_yaml);
    PC_tree_t conf_pdi = PC_parse_string(PDI_CFG);
    PC_errhandler(PC_NULL_HANDLER);
    PDI_init(conf_pdi);

    Kokkos::ScopeGuard kokkos_scope(argc, argv);
    ddc::ScopeGuard ddc_scope(argc, argv);

    // --------- INITIALISATION ---------
    // ---> Reading of the mesh configuration from input YAML file
    // -----> Reading of mesh info
    IdxRangeVpar const idxrange_vpar = init_spline_dependent_domain<
            GridVpar,
            BSplinesVpar,
            SplineInterpPointsVpar>(conf_collision, "vpar");
    IdxRangeMu const idxrange_mu = init_spline_dependent_domain<
            GridMu,
            BSplinesMu,
            SplineInterpPointsMu>(conf_collision, "mu");
    // -----> Reading of species info
    IdxRangeSp const idxrange_kinsp = init_species(conf_collision);
    IdxRangeSpVparMu const idxrange_spvparmu(idxrange_kinsp, idxrange_vpar, idxrange_mu);

    // ---> Initialisation of the Maxwellian equilibrium distribution
    DFieldSpVparMu allfequilibrium(idxrange_spvparmu);
    MaxwellianEquilibrium const init_fequilibrium
            = MaxwellianEquilibrium::init_from_input(idxrange_kinsp, conf_collision);
    init_fequilibrium(allfequilibrium);

    // ---> Initialisation of the distribution function as a pertubed Maxwellian
    DFieldSpVparMu allfdistribu(idxrange_spvparmu);
    NoPerturbInitialization const init(allfequilibrium);
    init(allfdistribu);

    // ---> Expose unchanged data (related to mesh and species) to PDI
    ddc::expose_to_pdi("Nvpar_spline_cells", idxrange_vpar.size());
    ddc::expose_to_pdi("Nmu_spline_cells", idxrange_mu.size());
    expose_mesh_to_pdi("grid_vpar", idxrange_vpar);
    expose_mesh_to_pdi("grid_mu", idxrange_mu);
    ddc::expose_to_pdi("Nkinspecies", idxrange_kinsp.size());
    ddc::expose_to_pdi(
            "fdistribu_charges",
            ddc::discrete_space<IDimSp>().charges()[idxrange_kinsp]);
    ddc::expose_to_pdi("fdistribu_masses", ddc::discrete_space<IDimSp>().masses()[idxrange_kinsp]);


    // --------- OPERATOR INITIALISATION ---------
    // ---> Initialisation of the Collision operator
    double const B_norm = 1.0;

    // TODO: Simplify the construction of coeff_intdmu and coeff_indmu as soon as the possibililty to define the quadrature coefficients directly on GPU is available
<<<<<<< HEAD
    DFieldVpar const coeff_intdvpar(
            simpson_quadrature_coefficients_1d<Kokkos::DefaultExecutionSpace>(
                    allfdistribu.domain<GridVpar>()));
    DFieldMu const coeff_intdmu(simpson_quadrature_coefficients_1d<Kokkos::DefaultExecutionSpace>(
            allfdistribu.domain<GridMu>()));
    CollisionSpVparMu collision_operator(
=======
    host_t<DFieldVpar> const coeff_intdvpar_host
            = simpson_quadrature_coefficients_1d(allfdistribu.domain<GridVpar>());
    host_t<DFieldMu> const coeff_intdmu_host
            = simpson_quadrature_coefficients_1d(allfdistribu.domain<GridMu>());
    auto coeff_intdvpar = ddc::create_mirror_view_and_copy(
            Kokkos::DefaultExecutionSpace(),
            coeff_intdvpar_host.span_cview());
    auto coeff_intdmu = ddc::create_mirror_view_and_copy(
            Kokkos::DefaultExecutionSpace(),
            coeff_intdmu_host.span_cview());

    CollisionInfo const collision_info(conf_collision);
    CollisionSpVparMu<CollisionInfo, IdxRangeSpVparMu, GridVpar, GridMu, double> collision_operator(
            collision_info,
>>>>>>> 9a34108f
            idxrange_spvparmu,
            coeff_intdmu.span_cview(),
            coeff_intdvpar.span_cview(),
            B_norm);

    // --------- TIME ITERATION ---------
    // ---> Reading of algorithm info from input YAML file
    double const deltat = PCpp_double(conf_collision, ".Algorithm.deltat");
    if (deltat > 1.e-2) {
        throw std::runtime_error(
                "Deltat must be inferior to 1.e-2 for numerical stability of the scheme.");
    }
    int const nbiter = static_cast<int>(PCpp_int(conf_collision, ".Algorithm.nbiter"));

    // ---> Reading of output info from input YAML file
    double const time_diag = PCpp_double(conf_collision, ".Output.time_diag");
    double deltat_diag = deltat;
    if (deltat == 0.) {
        deltat_diag = time_diag / nbiter;
    }
    int const nbstep_diag = int(time_diag / deltat_diag);
    ddc::expose_to_pdi("nbstep_diag", nbstep_diag);

    // ---> Algorithm time loop
    long int const iter_start(0);
    double const time_start(0.0);
    ddc::expose_to_pdi("iter_start", iter_start);

    steady_clock::time_point const start = steady_clock::now();

    auto allfdistribu_host = ddc::create_mirror_view_and_copy(allfdistribu.span_view());

    int iter = 0;
    for (; iter < nbiter + 1; ++iter) {
        double const time_iter = time_start + iter * deltat;
        cout << "iter = " << iter << " ; time_iter = " << time_iter << endl;

        // Write distribution function
        ddc::PdiEvent("write_fdistribu")
                .with("iter", iter)
                .and_with("time_saved", time_iter)
                .and_with("fdistribu", allfdistribu_host);

        // Apply collision operator
        collision_operator(allfdistribu, deltat);
        ddc::parallel_deepcopy(allfdistribu_host, allfdistribu);
    }

    steady_clock::time_point const end = steady_clock::now();
    double const simulation_time = std::chrono::duration<double>(end - start).count();
    std::cout << "Simulation time: " << simulation_time << "s\n";


    // --------- FINALISATION ---------
    PDI_finalize();
    PC_tree_destroy(&conf_pdi);
    PC_tree_destroy(&conf_collision);

    return EXIT_SUCCESS;
}<|MERGE_RESOLUTION|>--- conflicted
+++ resolved
@@ -87,29 +87,12 @@
     double const B_norm = 1.0;
 
     // TODO: Simplify the construction of coeff_intdmu and coeff_indmu as soon as the possibililty to define the quadrature coefficients directly on GPU is available
-<<<<<<< HEAD
     DFieldVpar const coeff_intdvpar(
             simpson_quadrature_coefficients_1d<Kokkos::DefaultExecutionSpace>(
                     allfdistribu.domain<GridVpar>()));
     DFieldMu const coeff_intdmu(simpson_quadrature_coefficients_1d<Kokkos::DefaultExecutionSpace>(
             allfdistribu.domain<GridMu>()));
     CollisionSpVparMu collision_operator(
-=======
-    host_t<DFieldVpar> const coeff_intdvpar_host
-            = simpson_quadrature_coefficients_1d(allfdistribu.domain<GridVpar>());
-    host_t<DFieldMu> const coeff_intdmu_host
-            = simpson_quadrature_coefficients_1d(allfdistribu.domain<GridMu>());
-    auto coeff_intdvpar = ddc::create_mirror_view_and_copy(
-            Kokkos::DefaultExecutionSpace(),
-            coeff_intdvpar_host.span_cview());
-    auto coeff_intdmu = ddc::create_mirror_view_and_copy(
-            Kokkos::DefaultExecutionSpace(),
-            coeff_intdmu_host.span_cview());
-
-    CollisionInfo const collision_info(conf_collision);
-    CollisionSpVparMu<CollisionInfo, IdxRangeSpVparMu, GridVpar, GridMu, double> collision_operator(
-            collision_info,
->>>>>>> 9a34108f
             idxrange_spvparmu,
             coeff_intdmu.span_cview(),
             coeff_intdvpar.span_cview(),
