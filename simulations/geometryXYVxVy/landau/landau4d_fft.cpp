// SPDX-License-Identifier: MIT

#include <chrono>
#include <cmath>
#include <cstdlib>
#include <filesystem>
#include <fstream>
#include <iostream>
#include <string_view>

#include <ddc/ddc.hpp>

#include <paraconf.h>
#include <pdi.h>

#include "bsl_advection_vx.hpp"
#include "bsl_advection_x.hpp"
#include "fft_poisson_solver.hpp"
#include "geometry.hpp"
#include "input.hpp"
#include "maxwellianequilibrium.hpp"
#include "neumann_spline_quadrature.hpp"
#include "output.hpp"
#include "paraconfpp.hpp"
#include "params.yaml.hpp"
#include "pdi_out.yml.hpp"
#include "predcorr.hpp"
#include "qnsolver.hpp"
#include "singlemodeperturbinitialization.hpp"
#include "species_info.hpp"
#include "species_init.hpp"
#include "spline_interpolator.hpp"
#include "splitvlasovsolver.hpp"

using std::cerr;
using std::endl;
using std::chrono::steady_clock;
namespace fs = std::filesystem;

int main(int argc, char** argv)
{
    // Environments variables for profiling
    setenv("KOKKOS_TOOLS_LIBS", KP_KERNEL_TIMER_PATH, false);
    setenv("KOKKOS_TOOLS_TIMER_JSON", "true", false);

    PC_tree_t conf_voicexx = parse_executable_arguments(argc, argv, params_yaml);
    PC_tree_t conf_pdi = PC_parse_string(PDI_CFG);
    PC_errhandler(PC_NULL_HANDLER);
    PDI_init(conf_pdi);

    Kokkos::ScopeGuard kokkos_scope(argc, argv);
    ddc::ScopeGuard ddc_scope(argc, argv);

    // Reading config
    // --> Mesh info
    IdxRangeX const mesh_x = init_spline_dependent_idx_range<
            GridX,
            BSplinesX,
            SplineInterpPointsX>(conf_voicexx, "x");
    IdxRangeY const mesh_y = init_spline_dependent_idx_range<
            GridY,
            BSplinesY,
            SplineInterpPointsY>(conf_voicexx, "y");
    IdxRangeVx const mesh_vx = init_spline_dependent_idx_range<
            GridVx,
            BSplinesVx,
            SplineInterpPointsVx>(conf_voicexx, "vx");
    IdxRangeVy const mesh_vy = init_spline_dependent_idx_range<
            GridVy,
            BSplinesVy,
            SplineInterpPointsVy>(conf_voicexx, "vy");
    IdxRangeXY const mesh_xy(mesh_x, mesh_y);
    IdxRangeVxVy mesh_vxvy(mesh_vx, mesh_vy);
    IdxRangeXYVxVy const meshXYVxVy(mesh_x, mesh_y, mesh_vx, mesh_vy);

    IdxRangeSp const dom_kinsp = init_species(conf_voicexx);

    IdxRangeSpVxVy const meshSpVxVy(dom_kinsp, mesh_vx, mesh_vy);
    IdxRangeSpXYVxVy const meshSpXYVxVy(dom_kinsp, meshXYVxVy);

    SplineXBuilder const builder_x(meshXYVxVy);
    SplineYBuilder const builder_y(meshXYVxVy);
    SplineVxBuilder const builder_vx(meshXYVxVy);
    SplineVyBuilder const builder_vy(meshXYVxVy);
    SplineVxBuilder_1d const builder_vx_1d(mesh_vx);
    SplineVyBuilder_1d const builder_vy_1d(mesh_vy);

    // Initialization of the distribution function
    DFieldMemSpVxVy allfequilibrium(meshSpVxVy);
    MaxwellianEquilibrium const init_fequilibrium
            = MaxwellianEquilibrium::init_from_input(dom_kinsp, conf_voicexx);
    init_fequilibrium(allfequilibrium);
    DFieldMemSpXYVxVy allfdistribu(meshSpXYVxVy);
    SingleModePerturbInitialization const init = SingleModePerturbInitialization::
            init_from_input(allfequilibrium, dom_kinsp, conf_voicexx);
    init(allfdistribu);
    auto allfequilibrium_host = ddc::create_mirror_view_and_copy(get_field(allfequilibrium));

    // --> Algorithm info
    double const deltat = PCpp_double(conf_voicexx, ".Algorithm.deltat");
    int const nbiter = static_cast<int>(PCpp_int(conf_voicexx, ".Algorithm.nbiter"));

    // --> Output info
    double const time_diag = PCpp_double(conf_voicexx, ".Output.time_diag");
    int const nbstep_diag = int(time_diag / deltat);

    // Create spline evaluator
    ddc::PeriodicExtrapolationRule<X> bv_x_min;
    ddc::PeriodicExtrapolationRule<X> bv_x_max;
    SplineXEvaluator const spline_x_evaluator(bv_x_min, bv_x_max);

    PreallocatableSplineInterpolator const spline_x_interpolator(builder_x, spline_x_evaluator);

    ddc::PeriodicExtrapolationRule<Y> bv_y_min;
    ddc::PeriodicExtrapolationRule<Y> bv_y_max;
    SplineYEvaluator const spline_y_evaluator(bv_y_min, bv_y_max);

    PreallocatableSplineInterpolator const spline_y_interpolator(builder_y, spline_y_evaluator);

    ddc::ConstantExtrapolationRule<Vx> bv_vx_min(ddc::coordinate(mesh_vx.front()));
    ddc::ConstantExtrapolationRule<Vx> bv_vx_max(ddc::coordinate(mesh_vx.back()));
    SplineVxEvaluator const spline_vx_evaluator(bv_vx_min, bv_vx_max);

    PreallocatableSplineInterpolator const spline_vx_interpolator(builder_vx, spline_vx_evaluator);

    ddc::ConstantExtrapolationRule<Vy> bv_vy_min(ddc::coordinate(mesh_vy.front()));
    ddc::ConstantExtrapolationRule<Vy> bv_vy_max(ddc::coordinate(mesh_vy.back()));
    SplineVyEvaluator const spline_vy_evaluator(bv_vy_min, bv_vy_max);

    PreallocatableSplineInterpolator const spline_vy_interpolator(builder_vy, spline_vy_evaluator);

    // Create advection operator
    BslAdvectionSpatial<GeometryXYVxVy, GridX> const advection_x(spline_x_interpolator);
    BslAdvectionSpatial<GeometryXYVxVy, GridY> const advection_y(spline_y_interpolator);
    BslAdvectionVelocity<GeometryXYVxVy, GridVx> const advection_vx(spline_vx_interpolator);
    BslAdvectionVelocity<GeometryXYVxVy, GridVy> const advection_vy(spline_vy_interpolator);

    SplitVlasovSolver const vlasov(advection_x, advection_y, advection_vx, advection_vy);

<<<<<<< HEAD
    DFieldVxVy const quadrature_coeffs(
            neumann_spline_quadrature_coefficients<
                    Kokkos::DefaultExecutionSpace>(mesh_vxvy, builder_vx_1d, builder_vy_1d));

    FFTPoissonSolver<IDomainXY, IDomainXY, Kokkos::DefaultExecutionSpace> fft_poisson_solver(
=======
    host_t<DFieldMemVxVy> const quadrature_coeffs_host
            = neumann_spline_quadrature_coefficients(mesh_vxvy, builder_vx_1d, builder_vy_1d);
    auto quadrature_coeffs = ddc::create_mirror_view_and_copy(
            Kokkos::DefaultExecutionSpace(),
            get_field(quadrature_coeffs_host));
    FFTPoissonSolver<IdxRangeXY, IdxRangeXY, Kokkos::DefaultExecutionSpace> fft_poisson_solver(
>>>>>>> 2a47eceb
            mesh_xy);
    ChargeDensityCalculator const rhs(quadrature_coeffs.span_cview());
    QNSolver const poisson(fft_poisson_solver, rhs);

    // Create predcorr operator
    PredCorr const predcorr(vlasov, poisson);

    // Starting the code
    ddc::expose_to_pdi("Nx_spline_cells", ddc::discrete_space<BSplinesX>().ncells());
    ddc::expose_to_pdi("Ny_spline_cells", ddc::discrete_space<BSplinesY>().ncells());
    ddc::expose_to_pdi("Nvx_spline_cells", ddc::discrete_space<BSplinesVx>().ncells());
    ddc::expose_to_pdi("Nvy_spline_cells", ddc::discrete_space<BSplinesVy>().ncells());
    expose_mesh_to_pdi("MeshX", mesh_x);
    expose_mesh_to_pdi("MeshY", mesh_y);
    expose_mesh_to_pdi("MeshVx", mesh_vx);
    expose_mesh_to_pdi("MeshVy", mesh_vy);
    ddc::expose_to_pdi("nbstep_diag", nbstep_diag);
    ddc::expose_to_pdi("Nkinspecies", dom_kinsp.size());
    ddc::expose_to_pdi("fdistribu_charges", ddc::discrete_space<Species>().charges()[dom_kinsp]);
    ddc::expose_to_pdi("fdistribu_masses", ddc::discrete_space<Species>().masses()[dom_kinsp]);
    ddc::PdiEvent("initial_state").with("fdistribu_eq", allfequilibrium_host);

    steady_clock::time_point const start = steady_clock::now();

    predcorr(get_field(allfdistribu), deltat, nbiter);

    steady_clock::time_point const end = steady_clock::now();

    double const simulation_time = std::chrono::duration<double>(end - start).count();
    std::cout << "Simulation time: " << simulation_time << "s\n";

    PC_tree_destroy(&conf_pdi);

    PDI_finalize();

    PC_tree_destroy(&conf_voicexx);

    return EXIT_SUCCESS;
}<|MERGE_RESOLUTION|>--- conflicted
+++ resolved
@@ -137,20 +137,11 @@
 
     SplitVlasovSolver const vlasov(advection_x, advection_y, advection_vx, advection_vy);
 
-<<<<<<< HEAD
-    DFieldVxVy const quadrature_coeffs(
+    DFieldMemVxVy const quadrature_coeffs(
             neumann_spline_quadrature_coefficients<
                     Kokkos::DefaultExecutionSpace>(mesh_vxvy, builder_vx_1d, builder_vy_1d));
 
     FFTPoissonSolver<IDomainXY, IDomainXY, Kokkos::DefaultExecutionSpace> fft_poisson_solver(
-=======
-    host_t<DFieldMemVxVy> const quadrature_coeffs_host
-            = neumann_spline_quadrature_coefficients(mesh_vxvy, builder_vx_1d, builder_vy_1d);
-    auto quadrature_coeffs = ddc::create_mirror_view_and_copy(
-            Kokkos::DefaultExecutionSpace(),
-            get_field(quadrature_coeffs_host));
-    FFTPoissonSolver<IdxRangeXY, IdxRangeXY, Kokkos::DefaultExecutionSpace> fft_poisson_solver(
->>>>>>> 2a47eceb
             mesh_xy);
     ChargeDensityCalculator const rhs(quadrature_coeffs.span_cview());
     QNSolver const poisson(fft_poisson_solver, rhs);
