// SPDX-License-Identifier: MIT
#pragma once

constexpr char const* const PDI_CFG = R"PDI_CFG(
metadata:
  Nx_spline_cells : int
  Ny_spline_cells : int
  Nvx_spline_cells : int
  Nvy_spline_cells : int
  iter : int
  time_saved : double
  nbstep_diag: int
  iter_saved : int
  MeshX_extents: { type: array, subtype: int64, size: 1 }
  MeshX:
    type: array
    subtype: double
    size: [ '$MeshX_extents[0]' ]
  MeshY_extents: { type: array, subtype: int64, size: 1 }
  MeshY:
    type: array
    subtype: double
    size: [ '$MeshY_extents[0]' ]
  MeshVx_extents: { type: array, subtype: int64, size: 1 }
  MeshVx:
    type: array
    subtype: double
    size: [ '$MeshVx_extents[0]' ]
  MeshVy_extents: { type: array, subtype: int64, size: 1 }
  MeshVy:
    type: array
    subtype: double
    size: [ '$MeshVy_extents[0]' ]
  Nkinspecies: int
  fdistribu_charges_extents : { type: array, subtype: int64, size: 1 }
  fdistribu_charges:
    type: array
    subtype: double
    size: [ '$fdistribu_charges_extents[0]' ]
  fdistribu_masses_extents : { type: array, subtype: int64, size: 1 }
  fdistribu_masses:
    type: array
    subtype: double
    size: [ '$fdistribu_masses_extents[0]' ]
  fdistribu_eq_extents : { type: array, subtype: int64, size: 3 }
  fdistribu_eq:
    type: array
    subtype: double
    size: [ '$fdistribu_eq_extents[0]', '$fdistribu_eq_extents[1]', '$fdistribu_eq_extents[2]' ]

  #-- Parallel data
  local_fdistribu_starts: { type: array, subtype: size_t, size: 5 }
  local_fdistribu_extents: { type: array, subtype: size_t, size: 5 }


data:
  fdistribu:
    type: array
    subtype: double
    size: [ '$local_fdistribu_extents[0]', '$local_fdistribu_extents[1]', '$local_fdistribu_extents[2]', '$local_fdistribu_extents[3]', '$local_fdistribu_extents[4]' ]
  electrostatic_potential_extents: { type: array, subtype: int64, size: 2 }
  electrostatic_potential:
    type: array
    subtype: double
    size: [ '$electrostatic_potential_extents[0]', '$electrostatic_potential_extents[1]' ]

plugins:
  mpi:
  set_value:
    on_init:
      - share:
        - iter_saved: 0
    on_data:
      iter:
        - set:
          - iter_saved: '${iter}/${nbstep_diag}'
    on_finalize:
      - release: [iter_saved]
  decl_hdf5:
    - file: 'GYSELALIBXX_initstate.h5'
      on_event: [initial_state]
      collision_policy: replace_and_warn
      write: [Nx_spline_cells, Nvx_spline_cells, MeshX, MeshY, MeshVx, MeshVy, nbstep_diag, Nkinspecies, fdistribu_charges, fdistribu_masses, fdistribu_eq]
<<<<<<< HEAD
    - file: 'VOICEXX_${iter_saved:05}.h5'
      communicator: $MPI_COMM_WORLD
=======
    - file: 'GYSELALIBXX_${iter_saved:05}.h5'
>>>>>>> ba829799
      on_event: [iteration, last_iteration]
      when: '${iter} % ${nbstep_diag} = 0'
      collision_policy: replace_and_warn
      datasets:
        fdistribu:
          type: array
          subtype: double
          size: [ '$Nkinspecies', '$MeshX_extents[0]', '$MeshY_extents[0]', '$MeshVx_extents[0]', '$MeshVy_extents[0]' ]
      write:
        time_saved: ~
        fdistribu:
          dataset_selection:
            size: [ '$local_fdistribu_extents[0]', '$local_fdistribu_extents[1]', '$local_fdistribu_extents[2]', '$local_fdistribu_extents[3]', '$local_fdistribu_extents[4]' ]
            start: [ '$local_fdistribu_starts[0]', '$local_fdistribu_starts[1]', '$local_fdistribu_starts[2]', '$local_fdistribu_starts[3]', '$local_fdistribu_starts[4]' ]
        electrostatic_potential: ~
  #trace: ~
)PDI_CFG";<|MERGE_RESOLUTION|>--- conflicted
+++ resolved
@@ -81,12 +81,8 @@
       on_event: [initial_state]
       collision_policy: replace_and_warn
       write: [Nx_spline_cells, Nvx_spline_cells, MeshX, MeshY, MeshVx, MeshVy, nbstep_diag, Nkinspecies, fdistribu_charges, fdistribu_masses, fdistribu_eq]
-<<<<<<< HEAD
-    - file: 'VOICEXX_${iter_saved:05}.h5'
+    - file: 'GYSELALIBXX_${iter_saved:05}.h5'
       communicator: $MPI_COMM_WORLD
-=======
-    - file: 'GYSELALIBXX_${iter_saved:05}.h5'
->>>>>>> ba829799
       on_event: [iteration, last_iteration]
       when: '${iter} % ${nbstep_diag} = 0'
       collision_policy: replace_and_warn
