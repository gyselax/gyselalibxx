// SPDX-License-Identifier: MIT

#include <chrono>
#include <cmath>
#include <cstdlib>
#include <filesystem>
#include <fstream>
#include <iostream>
#include <string_view>

#include <ddc/ddc.hpp>
#include <ddc/kernels/fft.hpp>

#include <paraconf.h>
#include <pdi.h>

#include "bsl_advection_vx.hpp"
#include "bsl_advection_x.hpp"
#include "chargedensitycalculator.hpp"
#include "fft_poisson_solver.hpp"
#include "geometry.hpp"
#include "input.hpp"
#include "maxwellianequilibrium.hpp"
#include "neumann_spline_quadrature.hpp"
#include "output.hpp"
#include "paraconfpp.hpp"
#include "params.yaml.hpp"
#include "pdi_out.yml.hpp"
#include "predcorr.hpp"
#include "qnsolver.hpp"
#include "restartinitialization.hpp"
#include "singlemodeperturbinitialization.hpp"
#include "species_info.hpp"
#include "species_init.hpp"
#include "spline_interpolator.hpp"
#include "splitvlasovsolver.hpp"

using std::cerr;
using std::endl;
using std::chrono::steady_clock;
namespace fs = std::filesystem;

int main(int argc, char** argv)
{
    // Environments variables for profiling
    setenv("KOKKOS_TOOLS_LIBS", KP_KERNEL_TIMER_PATH, false);
    setenv("KOKKOS_TOOLS_TIMER_JSON", "true", false);

    long int iter_start;
    PC_tree_t conf_voicexx;
    parse_executable_arguments(conf_voicexx, iter_start, argc, argv, params_yaml);
    PC_tree_t conf_pdi = PC_parse_string(PDI_CFG);
    PC_errhandler(PC_NULL_HANDLER);
    PDI_init(conf_pdi);

    Kokkos::ScopeGuard kokkos_scope(argc, argv);
    ddc::ScopeGuard ddc_scope(argc, argv);

    // Reading config
    // --> Mesh info
    IdxRangeX const mesh_x = init_spline_dependent_idx_range<
            GridX,
            BSplinesX,
            SplineInterpPointsX>(conf_voicexx, "x");
    IdxRangeVx const mesh_vx = init_spline_dependent_idx_range<
            GridVx,
            BSplinesVx,
            SplineInterpPointsVx>(conf_voicexx, "vx");
    IdxRangeXVx const meshXVx(mesh_x, mesh_vx);

    IdxRangeSp const dom_kinsp = init_species(conf_voicexx);
    IdxRangeSpXVx const meshSpXVx(dom_kinsp, meshXVx);
    IdxRangeSpVx const meshSpVx(dom_kinsp, mesh_vx);

    SplineXBuilder const builder_x(meshXVx);
    SplineVxBuilder const builder_vx(meshXVx);
    SplineVxBuilder_1d const builder_vx_poisson(mesh_vx);

    // Initialization of the distribution function
    DFieldMemSpVx allfequilibrium(meshSpVx);
    MaxwellianEquilibrium const init_fequilibrium
            = MaxwellianEquilibrium::init_from_input(dom_kinsp, conf_voicexx);
    init_fequilibrium(allfequilibrium);

    ddc::expose_to_pdi("iter_start", iter_start);

    DFieldMemSpXVx allfdistribu(meshSpXVx);
    double time_start(0);
    if (iter_start == 0) {
        SingleModePerturbInitialization const init = SingleModePerturbInitialization::
                init_from_input(allfequilibrium, dom_kinsp, conf_voicexx);
        init(allfdistribu);
    } else {
        RestartInitialization const restart(iter_start, time_start);
        restart(allfdistribu);
    }
    auto allfequilibrium_host = ddc::create_mirror_view_and_copy(get_field(allfequilibrium));

    // --> Algorithm info
    double const deltat = PCpp_double(conf_voicexx, ".Algorithm.deltat");
    int const nbiter = static_cast<int>(PCpp_int(conf_voicexx, ".Algorithm.nbiter"));

    // --> Output info
    double const time_diag = PCpp_double(conf_voicexx, ".Output.time_diag");
    int const nbstep_diag = int(time_diag / deltat);

#ifdef PERIODIC_RDIMX
    ddc::PeriodicExtrapolationRule<X> bv_x_min;
    ddc::PeriodicExtrapolationRule<X> bv_x_max;
#else
    ddc::ConstantExtrapolationRule<X> bv_x_min(ddc::coordinate(mesh_x.front()));
    ddc::ConstantExtrapolationRule<X> bv_x_max(ddc::coordinate(mesh_x.back()));
#endif

    // Creating operators
    SplineXEvaluator const spline_x_evaluator(bv_x_min, bv_x_max);
    PreallocatableSplineInterpolator const spline_x_interpolator(builder_x, spline_x_evaluator);

    ddc::ConstantExtrapolationRule<Vx> bv_v_min(ddc::coordinate(mesh_vx.front()));
    ddc::ConstantExtrapolationRule<Vx> bv_v_max(ddc::coordinate(mesh_vx.back()));

    SplineVxEvaluator const spline_vx_evaluator(bv_v_min, bv_v_max);
    PreallocatableSplineInterpolator const spline_vx_interpolator(builder_vx, spline_vx_evaluator);

    BslAdvectionSpatial<GeometryXVx, GridX> const advection_x(spline_x_interpolator);
    BslAdvectionVelocity<GeometryXVx, GridVx> const advection_vx(spline_vx_interpolator);

    SplitVlasovSolver const vlasov(advection_x, advection_vx);

<<<<<<< HEAD
    DFieldVx const quadrature_coeffs(neumann_spline_quadrature_coefficients<
                                     Kokkos::DefaultExecutionSpace>(mesh_vx, builder_vx_poisson));

    ChargeDensityCalculator rhs(quadrature_coeffs.span_view());
    FFTPoissonSolver<IDomainX, IDomainX, Kokkos::DefaultExecutionSpace> fft_poisson_solver(mesh_x);
=======
    host_t<DFieldMemVx> const quadrature_coeffs_host
            = neumann_spline_quadrature_coefficients(mesh_vx, builder_vx_poisson);

    auto quadrature_coeffs = ddc::create_mirror_view_and_copy(
            Kokkos::DefaultExecutionSpace(),
            get_field(quadrature_coeffs_host));
    ChargeDensityCalculator rhs(quadrature_coeffs);
    FFTPoissonSolver<IdxRangeX, IdxRangeX, Kokkos::DefaultExecutionSpace> fft_poisson_solver(
            mesh_x);
>>>>>>> 4cc9a2c7
    QNSolver const poisson(fft_poisson_solver, rhs);

    PredCorr const predcorr(vlasov, poisson);

    // Starting the code
    ddc::expose_to_pdi("Nx_spline_cells", ddc::discrete_space<BSplinesX>().ncells());
    ddc::expose_to_pdi("Nvx_spline_cells", ddc::discrete_space<BSplinesVx>().ncells());
    expose_mesh_to_pdi("MeshX", mesh_x);
    expose_mesh_to_pdi("MeshVx", mesh_vx);
    ddc::expose_to_pdi("nbstep_diag", nbstep_diag);
    ddc::expose_to_pdi("Nkinspecies", dom_kinsp.size());
    ddc::expose_to_pdi("fdistribu_charges", ddc::discrete_space<Species>().charges()[dom_kinsp]);
    ddc::expose_to_pdi("fdistribu_masses", ddc::discrete_space<Species>().masses()[dom_kinsp]);
    ddc::PdiEvent("initial_state").with("fdistribu_eq", allfequilibrium_host);

    steady_clock::time_point const start = steady_clock::now();

    predcorr(allfdistribu, time_start, deltat, nbiter);

    steady_clock::time_point const end = steady_clock::now();

    double const simulation_time = std::chrono::duration<double>(end - start).count();
    std::cout << "Simulation time: " << simulation_time << "s\n";

    PC_tree_destroy(&conf_pdi);

    PDI_finalize();

    PC_tree_destroy(&conf_voicexx);

    return EXIT_SUCCESS;
}<|MERGE_RESOLUTION|>--- conflicted
+++ resolved
@@ -127,23 +127,11 @@
 
     SplitVlasovSolver const vlasov(advection_x, advection_vx);
 
-<<<<<<< HEAD
-    DFieldVx const quadrature_coeffs(neumann_spline_quadrature_coefficients<
+    DFieldMemVx const quadrature_coeffs(neumann_spline_quadrature_coefficients<
                                      Kokkos::DefaultExecutionSpace>(mesh_vx, builder_vx_poisson));
 
     ChargeDensityCalculator rhs(quadrature_coeffs.span_view());
     FFTPoissonSolver<IDomainX, IDomainX, Kokkos::DefaultExecutionSpace> fft_poisson_solver(mesh_x);
-=======
-    host_t<DFieldMemVx> const quadrature_coeffs_host
-            = neumann_spline_quadrature_coefficients(mesh_vx, builder_vx_poisson);
-
-    auto quadrature_coeffs = ddc::create_mirror_view_and_copy(
-            Kokkos::DefaultExecutionSpace(),
-            get_field(quadrature_coeffs_host));
-    ChargeDensityCalculator rhs(quadrature_coeffs);
-    FFTPoissonSolver<IdxRangeX, IdxRangeX, Kokkos::DefaultExecutionSpace> fft_poisson_solver(
-            mesh_x);
->>>>>>> 4cc9a2c7
     QNSolver const poisson(fft_poisson_solver, rhs);
 
     PredCorr const predcorr(vlasov, poisson);
