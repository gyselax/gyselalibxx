// SPDX-License-Identifier: MIT

#include <chrono>
#include <cmath>
#include <cstdlib>
#include <filesystem>
#include <fstream>
#include <iostream>
#include <stdexcept>
#include <string>
#include <string_view>
#include <vector>

#include <ddc/ddc.hpp>
#include <ddc/kernels/splines.hpp>

#include <collisions_inter.hpp>
#include <paraconf.h>
#include <pdi.h>

#include "Lagrange_interpolator.hpp"
#include "bsl_advection_vx.hpp"
#include "bsl_advection_x.hpp"
#include "chargedensitycalculator.hpp"
#include "collisions_intra.hpp"
#include "fem_1d_poisson_solver.hpp"
#include "fft_poisson_solver.hpp"
#include "geometry.hpp"
#include "input.hpp"
#include "irighthandside.hpp"
#include "kinetic_source.hpp"
#include "krook_source_adaptive.hpp"
#include "krook_source_constant.hpp"
#include "maxwellianequilibrium.hpp"
#include "neumann_spline_quadrature.hpp"
#include "output.hpp"
#include "paraconfpp.hpp"
#include "pdi_out.yml.hpp"
#include "predcorr.hpp"
#include "qnsolver.hpp"
#include "restartinitialization.hpp"
#include "sheath.yaml.hpp"
#include "singlemodeperturbinitialization.hpp"
#include "species_info.hpp"
#include "species_init.hpp"
#include "spline_interpolator.hpp"
#include "splitrighthandsidesolver.hpp"
#include "splitvlasovsolver.hpp"

using std::cerr;
using std::endl;
using std::chrono::steady_clock;
namespace fs = std::filesystem;

int main(int argc, char** argv)
{
    // Environments variables for profiling
    setenv("KOKKOS_TOOLS_LIBS", KP_KERNEL_TIMER_PATH, false);
    setenv("KOKKOS_TOOLS_TIMER_JSON", "true", false);

    long int iter_start;
    PC_tree_t conf_voicexx;
    parse_executable_arguments(conf_voicexx, iter_start, argc, argv, params_yaml);
    PC_tree_t conf_pdi = PC_parse_string(PDI_CFG);
    PC_errhandler(PC_NULL_HANDLER);
    PDI_init(conf_pdi);

    Kokkos::ScopeGuard kokkos_scope(argc, argv);
    ddc::ScopeGuard ddc_scope(argc, argv);

    // Reading config
    // --> Mesh info
    IdxRangeX const mesh_x = init_spline_dependent_idx_range<
            GridX,
            BSplinesX,
            SplineInterpPointsX>(conf_voicexx, "x");
    IdxRangeVx const mesh_vx = init_spline_dependent_idx_range<
            GridVx,
            BSplinesVx,
            SplineInterpPointsVx>(conf_voicexx, "vx");
    IdxRangeXVx const meshXVx(mesh_x, mesh_vx);

    IdxRangeSp const dom_kinsp = init_species(conf_voicexx);

    IdxRangeSpXVx const meshSpXVx(dom_kinsp, meshXVx);
    IdxRangeSpVx const meshSpVx(dom_kinsp, mesh_vx);

    SplineXBuilder const builder_x(meshXVx);
#ifndef PERIODIC_RDIMX
    SplineXBuilder_1d const builder_x_poisson(mesh_x);
#endif
    SplineVxBuilder const builder_vx(meshXVx);
    SplineVxBuilder_1d const builder_vx_poisson(mesh_vx);

    // Initialization of the distribution function
    DFieldMemSpVx allfequilibrium(meshSpVx);
    MaxwellianEquilibrium const init_fequilibrium
            = MaxwellianEquilibrium::init_from_input(dom_kinsp, conf_voicexx);
    init_fequilibrium(allfequilibrium);

    ddc::expose_to_pdi("iter_start", iter_start);

    DFieldMemSpXVx allfdistribu(meshSpXVx);
    double time_start(0);
    if (iter_start == 0) {
        SingleModePerturbInitialization const init = SingleModePerturbInitialization::
                init_from_input(allfequilibrium, dom_kinsp, conf_voicexx);
        init(allfdistribu);
    } else {
        RestartInitialization const restart(iter_start, time_start);
        restart(allfdistribu);
    }
    auto allfequilibrium_host = ddc::create_mirror_view_and_copy(get_field(allfequilibrium));

    // --> Algorithm info
    double const deltat = PCpp_double(conf_voicexx, ".Algorithm.deltat");
    int const nbiter = static_cast<int>(PCpp_int(conf_voicexx, ".Algorithm.nbiter"));

    // --> Output info
    double const time_diag = PCpp_double(conf_voicexx, ".Output.time_diag");
    int const nbstep_diag = int(time_diag / deltat);

#ifdef PERIODIC_RDIMX
    ddc::PeriodicExtrapolationRule<X> bv_x_min;
    ddc::PeriodicExtrapolationRule<X> bv_x_max;
#else
    ddc::ConstantExtrapolationRule<X> bv_x_min(ddc::coordinate(mesh_x.front()));
    ddc::ConstantExtrapolationRule<X> bv_x_max(ddc::coordinate(mesh_x.back()));
#endif

    // Creating operators
    SplineXEvaluator const spline_x_evaluator(bv_x_min, bv_x_max);
#ifndef PERIODIC_RDIMX
    SplineXEvaluator_1d const spline_x_evaluator_poisson(bv_x_min, bv_x_max);
#endif
    PreallocatableSplineInterpolator const spline_x_interpolator(builder_x, spline_x_evaluator);

    IdxStepVx static constexpr gwvx {0};
    LagrangeInterpolator<GridVx, BCond::DIRICHLET, BCond::DIRICHLET, GridX, GridVx> const
            lagrange_vx_non_preallocatable_interpolator(3, gwvx);
    PreallocatableLagrangeInterpolator<
            GridVx,
            BCond::DIRICHLET,
            BCond::DIRICHLET,
            GridX,
            GridVx> const lagrange_vx_interpolator(lagrange_vx_non_preallocatable_interpolator);

    BslAdvectionSpatial<GeometryXVx, GridX> const advection_x(spline_x_interpolator);
    BslAdvectionVelocity<GeometryXVx, GridVx> const advection_vx(lagrange_vx_interpolator);

    // list of rhs operators
    std::vector<std::reference_wrapper<IRightHandSide const>> rhs_operators;
    std::vector<KrookSourceConstant> krook_source_constant_vector;
    std::vector<KrookSourceAdaptive> krook_source_adaptive_vector;
    // Krook operators initialization
    int const nb_rhsKrook(PCpp_len(conf_voicexx, ".Krook"));
    for (int ik = 0; ik < nb_rhsKrook; ++ik) {
        // --> Krook info
        PC_tree_t const conf_krook = PCpp_get(conf_voicexx, ".Krook[%d]", ik);

        static std::map<std::string, RhsType>
                str2rhstype {{"source", RhsType::Source}, {"sink", RhsType::Sink}};
        RhsType type = str2rhstype[PCpp_string(conf_krook, ".type")];
        std::string const krook_name = PCpp_string(conf_krook, ".name");
        if (krook_name == "constant") {
            krook_source_constant_vector.emplace_back(
                    mesh_x,
                    mesh_vx,
                    type,
                    PCpp_double(conf_krook, ".extent"),
                    PCpp_double(conf_krook, ".stiffness"),
                    PCpp_double(conf_krook, ".amplitude"),
                    PCpp_double(conf_krook, ".density"),
                    PCpp_double(conf_krook, ".temperature"));
            rhs_operators.emplace_back(krook_source_constant_vector.back());

        } else if (krook_name == "adaptive") {
            krook_source_adaptive_vector.emplace_back(
                    mesh_x,
                    mesh_vx,
                    type,
                    PCpp_double(conf_krook, ".extent"),
                    PCpp_double(conf_krook, ".stiffness"),
                    PCpp_double(conf_krook, ".amplitude"),
                    PCpp_double(conf_krook, ".density"),
                    PCpp_double(conf_krook, ".temperature"));
            rhs_operators.emplace_back(krook_source_adaptive_vector.back());
        } else {
            throw std::invalid_argument(
                    "Invalid krook name, allowed values are: 'constant', or 'adaptive'.");
        }
    }

    // Kinetic source
    KineticSource const rhs_kinetic_source(
            mesh_x,
            mesh_vx,
            PCpp_double(conf_voicexx, ".KineticSource.extent"),
            PCpp_double(conf_voicexx, ".KineticSource.stiffness"),
            PCpp_double(conf_voicexx, ".KineticSource.amplitude"),
            PCpp_double(conf_voicexx, ".KineticSource.density"),
            PCpp_double(conf_voicexx, ".KineticSource.energy"),
            PCpp_double(conf_voicexx, ".KineticSource.temperature"));
    rhs_operators.emplace_back(rhs_kinetic_source);


    CollisionsIntra const
            collisions_intra(meshSpXVx, PCpp_double(conf_voicexx, ".CollisionsInfo.nustar0"));
    rhs_operators.emplace_back(collisions_intra);

    std::optional<CollisionsInter> collisions_inter;
    if (PCpp_bool(conf_voicexx, ".CollisionsInfo.enable_inter")) {
        collisions_inter.emplace(meshSpXVx, PCpp_double(conf_voicexx, ".CollisionsInfo.nustar0"));
        rhs_operators.emplace_back(*collisions_inter);
    }
    SplitVlasovSolver const vlasov(advection_x, advection_vx);
    SplitRightHandSideSolver const boltzmann(vlasov, rhs_operators);

<<<<<<< HEAD
    DFieldVx const quadrature_coeffs(neumann_spline_quadrature_coefficients<
                                     Kokkos::DefaultExecutionSpace>(mesh_vx, builder_vx_poisson));

    ChargeDensityCalculator rhs(quadrature_coeffs.span_cview());
=======
    host_t<DFieldMemVx> const quadrature_coeffs_host
            = neumann_spline_quadrature_coefficients(mesh_vx, builder_vx_poisson);

    auto const quadrature_coeffs = ddc::create_mirror_view_and_copy(
            Kokkos::DefaultExecutionSpace(),
            get_field(quadrature_coeffs_host));
    ChargeDensityCalculator rhs(quadrature_coeffs);
>>>>>>> 4cc9a2c7
#ifdef PERIODIC_RDIMX
    FFTPoissonSolver<IdxRangeX, IdxRangeX, Kokkos::DefaultExecutionSpace> poisson_solver(mesh_x);
#else
    FEM1DPoissonSolver poisson_solver(builder_x_poisson, spline_x_evaluator_poisson);
#endif
    QNSolver const poisson(poisson_solver, rhs);


    PredCorr const predcorr(boltzmann, poisson);

    // Starting the code
    ddc::expose_to_pdi("Nx_spline_cells", ddc::discrete_space<BSplinesX>().ncells());
    ddc::expose_to_pdi("Nvx_spline_cells", ddc::discrete_space<BSplinesVx>().ncells());
    expose_mesh_to_pdi("MeshX", mesh_x);
    expose_mesh_to_pdi("MeshVx", mesh_vx);
    ddc::expose_to_pdi("Lx", ddcHelper::total_interval_length(mesh_x));
    ddc::expose_to_pdi("nbstep_diag", nbstep_diag);
    ddc::expose_to_pdi("Nkinspecies", dom_kinsp.size());
    ddc::expose_to_pdi("fdistribu_charges", ddc::discrete_space<Species>().charges()[dom_kinsp]);
    ddc::expose_to_pdi("fdistribu_masses", ddc::discrete_space<Species>().masses()[dom_kinsp]);
    ddc::PdiEvent("initial_state").with("fdistribu_eq", allfequilibrium_host);

    steady_clock::time_point const start = steady_clock::now();

    predcorr(allfdistribu, time_start, deltat, nbiter);

    steady_clock::time_point const end = steady_clock::now();

    double const simulation_time = std::chrono::duration<double>(end - start).count();
    std::cout << "Simulation time: " << simulation_time << "s\n";

    PC_tree_destroy(&conf_pdi);

    PDI_finalize();

    PC_tree_destroy(&conf_voicexx);

    return EXIT_SUCCESS;
}<|MERGE_RESOLUTION|>--- conflicted
+++ resolved
@@ -216,20 +216,10 @@
     SplitVlasovSolver const vlasov(advection_x, advection_vx);
     SplitRightHandSideSolver const boltzmann(vlasov, rhs_operators);
 
-<<<<<<< HEAD
-    DFieldVx const quadrature_coeffs(neumann_spline_quadrature_coefficients<
+    DFieldMemVx const quadrature_coeffs(neumann_spline_quadrature_coefficients<
                                      Kokkos::DefaultExecutionSpace>(mesh_vx, builder_vx_poisson));
 
     ChargeDensityCalculator rhs(quadrature_coeffs.span_cview());
-=======
-    host_t<DFieldMemVx> const quadrature_coeffs_host
-            = neumann_spline_quadrature_coefficients(mesh_vx, builder_vx_poisson);
-
-    auto const quadrature_coeffs = ddc::create_mirror_view_and_copy(
-            Kokkos::DefaultExecutionSpace(),
-            get_field(quadrature_coeffs_host));
-    ChargeDensityCalculator rhs(quadrature_coeffs);
->>>>>>> 4cc9a2c7
 #ifdef PERIODIC_RDIMX
     FFTPoissonSolver<IdxRangeX, IdxRangeX, Kokkos::DefaultExecutionSpace> poisson_solver(mesh_x);
 #else
